--- conflicted
+++ resolved
@@ -74,7 +74,6 @@
             "-o",
             "--outputpath",
             help=(
-<<<<<<< HEAD
                 "`path` Specifies one or more paths to output.xml.\n"
                 "Usage behavior:\n"
                 "  • Multiple XML files: repeat '-o' for each file\n"
@@ -83,12 +82,6 @@
                 "Examples:\n"
                 "  • '-o path/to/output1.xml' → add one output\n"
                 "  • '-o output2.xml:dev:nightly -o output3.xml:prod' → add two outputs with tags\n"
-=======
-                "`path`  Specifies one or more paths to output.xml.\n"
-                "        If providing multiple XML files, specify -o for each file.\n\n"
-                "        Example:\n"
-                "          -o output1.xml -o path/to/output2.xml"
->>>>>>> d1d2b336
             ),
             action="append",
             nargs="*",
@@ -98,7 +91,6 @@
             "-f",
             "--outputfolderpath",
             help=(
-<<<<<<< HEAD
                 "`path` Specifies a directory path scanned recursively for *output*.xml files.\n"
                 "Usage behavior:\n"
                 "  • Provide a folder path\n"
@@ -108,15 +100,8 @@
                 "  • '-f results/' → scan folder for output files\n"
                 "  • '-f results/' -f path/to/more_results/:prod:regression → multiple folders with tags\n"
             ),
-=======
-                "`path`  Specifies one or more directory paths. All folders and subfolders will be\n"
-                "        scanned for *output*.xml files to be processed into the database.\n"
-                "        If providing multiple directory paths, specify -f for each path.\n\n"
-                "        Example:\n"
-                "          -f results -f path/to/outputs" ),
             action="append",
             nargs="*",
->>>>>>> d1d2b336
             default=None,
         )
         parser.add_argument(
@@ -301,19 +286,12 @@
             nargs="?",  # Makes the argument optional
             const="default",  # Value to use if the flag is given without an argument
             help=(
-<<<<<<< HEAD
                 "Starts the dashboard webserver.\n"
                 "Usage behavior:\n"
                 "  • Default value: None (no webserver)\n"
                 "  • Provide 'default[:username:password]'\n"
                 "  • Or provide 'host:port[:username:password]'\n"
                 "  • Detailed instructions can be found in the docs (url at the bottom of the help)\n"
-=======
-                "Provide the server argument in one of the following forms:\n"
-                "  robotdashboard --server                # Uses default server\n"
-                "  robotdashboard --server default[:username:password]\n"
-                "  robotdashboard --server host:port[:username:password]\n\n"
->>>>>>> d1d2b336
                 "Examples:\n"
                 "  • '--server' → results in default behavior\n"
                 "  • '--server default' → default behaviour\n"
