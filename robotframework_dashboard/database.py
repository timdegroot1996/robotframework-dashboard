import sqlite3
from pathlib import Path
from .queries import *
from .abstractdb import AbstractDatabaseProcessor


class DatabaseProcessor(AbstractDatabaseProcessor):
    def __init__(self, database_path: Path):
        """This function should handle the connection to the database
        And if required the creation of the tables"""
        self.database_path = database_path
        # handle possible subdirectories before creating database with sqlite
        path = Path(self.database_path)
        path.parent.mkdir(exist_ok=True, parents=True)
        self.connection: sqlite3.Connection
        # create tables if required
        self.open_database()
        self._create_tables()
        self.close_database()

    def open_database(self):
        """This function should handle the setting of the connection to the database"""
        self.connection = sqlite3.connect(self.database_path)
        self.connection.row_factory = sqlite3.Row

    def run_start_exists(self, run_start: str):
        run_rows = (
            self.connection.cursor().execute(SELECT_RUN_STARTS_FROM_RUNS).fetchall()
        )
        rows = []
        for row in run_rows:
            rows.append(self._dict_from_row(row))
        run_starts = [item["run_start"] for item in rows]
        return f"{run_start}" in run_starts

    def _create_tables(self):
        """Helper function to create the tables (they use IF NOT EXISTS to not override)"""

        def get_runs_length():
            return len(self.connection.cursor().execute(RUN_TABLE_LENGTH).fetchall())

        def get_suites_length():
            return len(self.connection.cursor().execute(SUITE_TABLE_LENGTH).fetchall())

        def get_tests_length():
            return len(self.connection.cursor().execute(TEST_TABLE_LENGTH).fetchall())

        def get_keywords_length():
            return len(
                self.connection.cursor().execute(KEYWORD_TABLE_LENGTH).fetchall()
            )

        # check to see if the tables already exist
        table_list = self.connection.cursor().execute(RUN_TABLE_EXISTS).fetchall()
        if len(table_list) > 0:
            # test: tags added in 0.4.3
            # run/suite/test/keyword: run_alias added in 0.6.0
            # run: path added in 0.8.1
            # suite/test: id was added in 0.8.4
            # run: metadata was added in 1.0.0
            # keyword: owner was added in 1.2.0
<<<<<<< HEAD
=======
            # run: project_version was added in 1.3.0
>>>>>>> e4fa942e
            run_table_length = get_runs_length()
            if run_table_length == 10:  # -> column alias not present
                self.connection.cursor().execute(RUN_TABLE_UPDATE_ALIAS)
                self.connection.commit()
                run_table_length = get_runs_length()
            if run_table_length == 11:  # -> column path not present
                self.connection.cursor().execute(RUN_TABLE_UPDATE_PATH)
                self.connection.commit()
                run_table_length = get_runs_length()
            if run_table_length == 12:  # -> column metadata not present
                self.connection.cursor().execute(RUN_TABLE_UPDATE_METADATA)
                self.connection.commit()
                run_table_length = get_runs_length()
            if run_table_length == 13:  # -> column project_version not present
                self.connection.cursor().execute(RUN_TABLE_UPDATE_PROJECT_VERSION)
                self.connection.commit()

            suite_table_length = get_suites_length()
            if suite_table_length == 9:
                self.connection.cursor().execute(SUITE_TABLE_UPDATE_ALIAS)
                self.connection.commit()
                suite_table_length = get_suites_length()
            if suite_table_length == 10:
                self.connection.cursor().execute(SUITE_TABLE_UPDATE_ID)
                self.connection.commit()
                suite_table_length = get_suites_length()

            test_table_length = get_tests_length()
            if test_table_length == 9:
                self.connection.cursor().execute(TEST_TABLE_UPDATE_TAGS)
                self.connection.commit()
                test_table_length = get_tests_length()
            if test_table_length == 10:
                self.connection.cursor().execute(TEST_TABLE_UPDATE_ALIAS)
                self.connection.commit()
                test_table_length = get_tests_length()
            if test_table_length == 11:
                self.connection.cursor().execute(TEST_TABLE_UPDATE_ID)
                self.connection.commit()
                test_table_length = get_tests_length()

            keyword_table_length = get_keywords_length()
            if keyword_table_length == 10:
                self.connection.cursor().execute(KEYWORD_TABLE_UPDATE_ALIAS)
                self.connection.commit()
                keyword_table_length = get_keywords_length()
            if keyword_table_length == 11:
                self.connection.cursor().execute(KEYWORD_TABLE_UPDATE_OWNER)
                self.connection.commit()
                keyword_table_length = get_keywords_length()
        else:
            self.connection.cursor().execute(CREATE_RUNS)
            self.connection.cursor().execute(CREATE_SUITES)
            self.connection.cursor().execute(CREATE_TESTS)
            self.connection.cursor().execute(CREATE_KEYWORDS)
            self.connection.commit()

    def close_database(self):
        """This function is called to close the connection to the database"""
        self.connection.close()

    def insert_output_data(
        self,
        output_data: dict,
        tags: list,
        run_alias: str,
        path: Path,
        project_version: str
    ):
        """This function inserts the data of an output file into the database"""
        try:
            self._insert_runs(output_data["runs"], tags, run_alias, path, project_version)
            self._insert_suites(output_data["suites"], run_alias)
            self._insert_tests(output_data["tests"], run_alias)
            self._insert_keywords(output_data["keywords"], run_alias)
        except Exception as error:
            print(f"   ERROR: something went wrong with the database: {error}")

    def _insert_runs(self, runs: list, tags: list, run_alias: str, path: Path, project_version):
        """Helper function to insert the run data with the run tags"""
        full_runs = []
        for run in runs:
            *rest, metadata = run
            new_run = (
                    *rest,
                    ",".join(tags),
                    run_alias,
                    str(path),
                    metadata,
                    project_version
            )
            full_runs.append(new_run)
        self.connection.executemany(INSERT_INTO_RUNS, full_runs)
        self.connection.commit()

    def _insert_suites(self, suites: list, run_alias: str):
        """Helper function to insert the suite data"""
        full_suites = []
        for suite in suites:
            suite = list(suite)
            suite.insert(9, run_alias)
            suite = tuple(suite)
            full_suites.append(suite)
        self.connection.executemany(INSERT_INTO_SUITES, full_suites)
        self.connection.commit()

    def _insert_tests(self, tests: list, run_alias: str):
        """Helper function to insert the test data"""
        full_tests = []
        for test in tests:
            test = list(test)
            test.insert(10, run_alias)
            test = tuple(test)
            full_tests.append(test)
        self.connection.executemany(INSERT_INTO_TESTS, full_tests)
        self.connection.commit()

    def _insert_keywords(self, keywords: list, run_alias: str):
        """Helper function to insert the keyword data"""
        full_keywords = []
        for keyword in keywords:
            keyword = list(keyword)
            keyword.insert(10, run_alias)
            keyword = tuple(keyword)
            full_keywords.append(keyword)
        self.connection.executemany(INSERT_INTO_KEYWORDS, full_keywords)
        self.connection.commit()

    def get_data(self):
        """This function gets all the data in the database"""
        data, runs, suites, tests, keywords, aliases = {}, [], [], [], [], {}
        counter = 1
        # Get runs from run table
        run_rows = self.connection.cursor().execute(SELECT_FROM_RUNS).fetchall()
        for run_row in run_rows:
            row = self._dict_from_row(run_row)
            # exception made for versions before 0.6.0 without run_aliases
            if row["run_alias"] == None or row["run_alias"] == "":
                alias = f"Alias {counter}"
                aliases[row["run_start"]] = alias
                row["run_alias"] = alias
                counter += 1
            else:
                if row["run_alias"] in aliases.values():
                    alias = f"{row['run_alias']} {counter}"
                    aliases[row["run_start"]] = alias
                    row["run_alias"] = alias
                    counter += 1
                else:
                    aliases[row["run_start"]] = row["run_alias"]
            # exception made from versions before 0.8.1 without path
            if row["path"] == None:
                row["path"] = ""
            runs.append(row)
        data["runs"] = runs
        # Get suites from run table
        suite_rows = self.connection.cursor().execute(SELECT_FROM_SUITES).fetchall()
        for suite_row in suite_rows:
            row = self._dict_from_row(suite_row)
            row["run_alias"] = aliases[row["run_start"]]
            if row["id"] == None:
                row["id"] == ""
            suites.append(row)
        data["suites"] = suites
        # Get tests from run table
        test_rows = self.connection.cursor().execute(SELECT_FROM_TESTS).fetchall()
        for test_row in test_rows:
            row = self._dict_from_row(test_row)
            row["run_alias"] = aliases[row["run_start"]]
            if row["tags"] == None:
                row["tags"] = ""
            if row["id"] == None:
                row["id"] == ""
            tests.append(row)
        data["tests"] = tests
        # Get keywords from run table
        keyword_rows = self.connection.cursor().execute(SELECT_FROM_KEYWORDS).fetchall()
        for keyword_row in keyword_rows:
            row = self._dict_from_row(keyword_row)
            row["run_alias"] = aliases[row["run_start"]]
            keywords.append(row)
        data["keywords"] = keywords
        return data

    def _dict_from_row(self, row: sqlite3.Row):
        """Helper function create a dictionary object"""
        return dict(zip(row.keys(), row))

    def _get_runs(self):
        """Helper function to get the run data"""
        data = self.connection.cursor().execute(SELECT_RUN_DATA).fetchall()
        runs, names, aliases, tags = [], [], [], []
        for entry in data:
            entry = self._dict_from_row(entry)
            runs.append(entry["run_start"])
            names.append(entry["name"])
            aliases.append(entry["run_alias"])
            tags.append(entry["tags"])
        return runs, names, aliases, tags

    def list_runs(self):
        """This function gets all available runs and prints them to the console"""
        run_starts, run_names, run_aliases, run_tags = self._get_runs()
        for index, run_start in enumerate(run_starts):
            print(
                f"  Run {str(index).ljust(3, ' ')} | {run_start} | {run_names[index]}"
            )
        if len(run_starts) == 0:
            print(f"  WARNING: There are no runs so the dashboard will be empty!")

    def remove_runs(self, remove_runs: list):
        """This function removes all provided runs and all their corresponding data"""
        run_starts, run_names, run_aliases, run_tags = self._get_runs()
        console = ""
        for run in remove_runs:
            try:
                if "run_start=" in run:
                    run_start = run.replace("run_start=", "")
                    if not run_start in run_starts:
                        print(
                            f"  ERROR: Could not find run to remove from the database: run_start={run_start}"
                        )
                        console += f"  ERROR: Could not find run to remove from the database: run_start={run_start}\n"
                        continue
                    self._remove_run(run_start)
                    print(f"  Removed run from the database: run_start={run_start}")
                    console += (
                        f"  Removed run from the database: run_start={run_start}\n"
                    )
                elif "index=" in run:
                    runs = run.replace("index=", "").split(";")
                    indexes = []
                    for run in runs:
                        if ":" in run:
                            start, stop = run.split(":")
                            for i in range(int(start), int(stop) + 1):
                                indexes.append(i)
                        else:
                            indexes.append(int(run))
                    for index in indexes:
                        self._remove_run(run_starts[index])
                        print(
                            f"  Removed run from the database: index={index}, run_start={run_starts[index]}"
                        )
                        console += f"  Removed run from the database: index={index}, run_start={run_starts[index]}\n"
                elif "alias=" in run:
                    alias = run.replace("alias=", "")
                    self._remove_run(run_starts[run_aliases.index(alias)])
                    print(
                        f"  Removed run from the database: alias={alias}, run_start={run_starts[run_aliases.index(alias)]}"
                    )
                    console += f"  Removed run from the database: alias={alias}, run_start={run_starts[run_aliases.index(alias)]}\n"
                elif "tag=" in run:
                    tag = run.replace("tag=", "")
                    removed = 0
                    for index, run_tag in enumerate(run_tags):
                        if tag in run_tag:
                            self._remove_run(run_starts[index])
                            print(
                                f"  Removed run from the database: tag={tag}, run_start={run_starts[index]}"
                            )
                            console += f"  Removed run from the database: tag={tag}, run_start={run_starts[index]}\n"
                            removed += 1
                    if removed == 0:
                        print(
                            f"  WARNING: no runs were removed as no runs were found with tag: {tag}"
                        )
                        console += f"  WARNING: no runs were removed as no runs were found with tag: {tag}\n"
                else:
                    print(
                        f"  ERROR: incorrect usage of the remove_run feature ({run}), check out robotdashboard --help for instructions"
                    )
                    console += f"  ERROR: incorrect usage of the remove_run feature ({run}), check out robotdashboard --help for instructions\n"
            except:
                print(f"  ERROR: Could not find run to remove from the database: {run}")
                console += (
                    f"  ERROR: Could not find run to remove from the database: {run}\n"
                )
        return console

    def _remove_run(self, run_start: str):
        """Helper function to remove the data from all tables"""
        self.connection.cursor().execute(DELETE_FROM_RUNS.format(run_start=run_start))
        self.connection.cursor().execute(DELETE_FROM_SUITES.format(run_start=run_start))
        self.connection.cursor().execute(DELETE_FROM_TESTS.format(run_start=run_start))
        self.connection.cursor().execute(
            DELETE_FROM_KEYWORDS.format(run_start=run_start)
        )
        self.connection.commit()

    def update_output_path(self, log_path: str):
        """Function to update the output_path using the log path that the server has used"""
        console = ""
        log_name = log_path[11:]
        output_name = log_name.replace("log", "output").replace(".html", ".xml")
        data = self.connection.cursor().execute(SELECT_FROM_RUNS).fetchall()
        for entry in data:
            entry = self._dict_from_row(entry)
            if output_name in entry["path"] or log_name in entry["path"]:
                query = UPDATE_RUN_PATH.format(
                    path=log_path, run_start=entry["run_start"]
                )
                console = f"Executed query: {query}\n"
                self.connection.cursor().execute(query)
                self.connection.commit()
                break
        if console == "":
            console = f"ERROR: There was no output with the name {output_name} or {log_name} in any of the existing outputs in the database!\n"
        return console<|MERGE_RESOLUTION|>--- conflicted
+++ resolved
@@ -59,10 +59,7 @@
             # suite/test: id was added in 0.8.4
             # run: metadata was added in 1.0.0
             # keyword: owner was added in 1.2.0
-<<<<<<< HEAD
-=======
             # run: project_version was added in 1.3.0
->>>>>>> e4fa942e
             run_table_length = get_runs_length()
             if run_table_length == 10:  # -> column alias not present
                 self.connection.cursor().execute(RUN_TABLE_UPDATE_ALIAS)
