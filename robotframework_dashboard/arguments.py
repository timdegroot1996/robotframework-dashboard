import argparse
from datetime import datetime
from sys import exit
from re import split
from os import getcwd
from os.path import join, exists
from .version import __version__


class dotdict(dict):
    """dot.notation access to dictionary attributes"""

    __getattr__ = dict.get
    __setattr__ = dict.__setitem__
    __delattr__ = dict.__delitem__


class ArgumentParser:
    """Parse the input arguments that can be provided to robotdashboard
    Only get_arguments is called, all other functions are helper functions"""

    def get_arguments(self):
        """The function that handles the complete parsing process"""
        try:
            arguments = self._parse_arguments()
            arguments = self._process_arguments(arguments)
        except Exception as error:
            print(
                f" ERROR: There was an issue during the parsing of the provided arguments"
            )
            print(f"  {error}")
            exit(0)
        return arguments

    def _normalize_bool(self, value, arg_name):
        """
        Checks the boolean value and returns the correct boolean or exits with error
        """
        v = str(value).lower()
        if v == "true":
            return True
        elif v == "false":
            return False
        else:
            print(
                f" ERROR: The provided value: '{value}' for --{arg_name} is invalid\n"
                f"  Please provide True, False, or leave empty for the reverse boolean of the default\n"
                f"  See the --h / --help for more information and usage examples"
            )
            exit(0)

    def _parse_arguments(self):
        """Parses the actual arguments"""
        parser = argparse.ArgumentParser(
            add_help=False,
            formatter_class=argparse.RawTextHelpFormatter,
            epilog="For full documentation, visit: https://timdegroot1996.github.io/robotframework-dashboard/",
        )
        parser.add_argument(
            "-v",
            "--version",
            action="store_true",
            dest="version",
            help="Display application version information.\n",
        )
        parser.add_argument(
            "-h",
            "--help",
            help="Provide additional information.\n",
            action="help",
            default=argparse.SUPPRESS,
        )
        parser.add_argument(
            "-o",
            "--outputpath",
            help=(
                "`path` Specifies one or more paths to output.xml.\n"
                "Usage behavior:\n"
                "  • Multiple XML files: repeat '-o' for each file\n"
                "  • Accepts files or paths to files\n"
                "  • Optional tags can be provided by appending ':tag1:tag2' to the path\n"
                "Examples:\n"
                "  • '-o path/to/output1.xml' -> add one output\n"
                "  • '-o output2.xml:dev:nightly -o output3.xml:prod' -> add two outputs with tags\n"
            ),
            action="append",
            nargs="*",
            default=None,
        )
        parser.add_argument(
            "-f",
            "--outputfolderpath",
            help=(
                "`path` Specifies a directory path scanned recursively for *output*.xml files.\n"
                "Usage behavior:\n"
                "  • Provide a folder path\n"
                "  • All matching *output*.xml files in all subfolders will be included\n"
                "  • Optional tags can be provided by appending ':tag1:tag2' to the path\n"
                "Examples:\n"
                "  • '-f results/' -> scan folder for output files\n"
                "  • '-f results/' -f path/to/more_results/:prod:regression -> multiple folders with tags\n"
            ),
            action="append",
            nargs="*",
<<<<<<< HEAD
=======
            default=None,
        )
        parser.add_argument(
            "--projectversion",
            help=(
                "`string` specifies project version associated with runs\n"
                "Usage behaviour:\n"
                "  • Provide text to set a project version for the supplied runs\n"
                "Examples:\n"
                "  . '--projectversion=1.1'\n"
                "  . '--projectversion=1.1'\n"
            ),
            dest="project_version",
            type=str,
>>>>>>> e4fa942e
            default=None,
        )
        parser.add_argument(
            "-r",
            "--removeruns",
            help=(
                "`string` Specifies indexes, run_starts, aliases or tags to remove from the database.\n"
                "Usage behavior:\n"
                "  • Multiple values separated by commas (,)\n"
                "  • Must specify data types: index, run_start, alias or tag\n"
                "  • Ranges supported using ':' and lists using ';'\n"
                "Examples:\n"
                "  • '-r index=0,index=1:4;9,index=10' -> remove index 0, 1, 2, 3, 9, 10\n"
                "  • '-r run_start=2024-07-30 15:27:20.184407,index=20' -> remove specified run and index 20\n"
                "  • '-r alias=some_alias,tag=prod,tag=dev' -> remove all runs with alias some_alias or tag prod or dev\n"
            ),
            action="append",
            nargs="*",
            default=None,
        )
        parser.add_argument(
            "-d",
            "--databasepath",
            help=(
                "`path` Specifies the path to the database file.\n"
                "Usage behavior:\n"
                "  • Default value: robot_results.db\n"
                "  • Provide a custom .db file to use instead of the default\n"
                "Examples:\n"
                "  • '-d path/to/myresults.db'\n"
            ),
            default="robot_results.db",
        )
        parser.add_argument(
            "-n",
            "--namedashboard",
            help=(
                "`string` Specifies a custom HTML dashboard file name.\n"
                "Usage behavior:\n"
                "  • Default value: robot_dashboard_yyyymmdd-hhssmm.html\n"
                "  • Provide a filename to override\n"
                "Examples:\n"
                "  • '-n dashboard.html'\n"
            ),
            default="",
        )
        parser.add_argument(
            "-j",
            "--jsonconfig",
            help=(
                "`path` Specifies a path to a dashboard JSON configuration.\n"
                "Usage behavior:\n"
                "  • Default value: None\n"
                "  • File is used as the initial configuration if no config exists yet in user localstorage\n"
                "Examples:\n"
                "  • '-j settings.json'\n"
            ),
            default=None,
        )
        parser.add_argument(
            "-t",
            "--dashboardtitle",
            help=(
                "`string` Specifies the dashboard HTML title.\n"
                "Usage behavior:\n"
                "  • Default value: Robot Framework Dashboard - yyyy-mm-dd hh:mm:ss\n"
                "  • Provide text to set a custom title\n"
                "Examples:\n"
                "  • '-t My_Test_Dashboard'\n"
            ),
            default="",
        )
        parser.add_argument(
            "-m",
            "--messageconfig",
            help=(
                "`path` Specifies a config file containing message templates.\n"
                "Usage behavior:\n"
                "  • Default value: None\n"
                "  • File should contain lines with placeholders like ${value}\n"
                "Examples:\n"
                "  • 'The test has failed on date: ${date}' -> example line in messages.txt\n"
                "  • 'Expected ${x} but received: ${y}' -> example line in messages.txt\n"
                "  • '-m messages.txt'\n"
            ),
            default=None,
        )
        parser.add_argument(
            "-q",
            "--quantity",
            help=(
                "`integer` Specifies the number of runs shown on initial dashboard load.\n"
                "Usage behavior:\n"
                "  • Default value: 20\n"
                "  • Provide an integer to override, the higher this number the slower initial load\n"
                "Examples:\n"
                "  • '-q 25'\n"
            ),
            default=None,
        )
        parser.add_argument(
            "-u",
            "--uselogs",
            help=(
                "`boolean` Enables clickable graphs linking to log.html.\n"
                "Usage behavior:\n"
                "  • Default value: False\n"
                "  • Using '--uselogs' with no value -> True (reverse default)\n"
                "  • Using '--uselogs true'  -> True\n"
                "  • Using '--uselogs false' -> False\n"
            ),
            nargs="?",
            const=True,
            default=False,
        )

        parser.add_argument(
            "-g",
            "--generatedashboard",
            help=(
                "`boolean` Whether to generate the HTML dashboard.\n"
                "Usage behavior:\n"
                "  • Default value: True\n"
                "  • Using '--generatedashboard' with no value -> False (reverse default)\n"
                "  • Using '--generatedashboard true'  -> True\n"
                "  • Using '--generatedashboard false' -> False\n"
            ),
            nargs="?",
            const=False,
            default=True,
        )

        parser.add_argument(
            "-l",
            "--listruns",
            help=(
                "`boolean` Whether runs should be listed in the dashboard.\n"
                "Usage behavior:\n"
                "  • Default value: True\n"
                "  • Using '--listruns' with no value -> False (reverse default)\n"
                "  • Using '--listruns true'  -> True\n"
                "  • Using '--listruns false' -> False\n"
            ),
            nargs="?",
            const=False,
            default=True,
        )

        parser.add_argument(
            "--offlinedependencies",
            help=(
                "`boolean` Use locally embedded JS/CSS instead of CDN.\n"
                "Usage behavior:\n"
                "  • Default value: False\n"
                "  • Using '--offlinedependencies' with no value -> True (reverse default)\n"
                "  • Using '--offlinedependencies true'  -> True\n"
                "  • Using '--offlinedependencies false' -> False\n"
            ),
            nargs="?",
            const=True,
            default=False,
        )

        parser.add_argument(
            "-c",
            "--databaseclass",
            help=(
                "`path` Specifies a custom database class to override SQLite.\n"
                "Usage behavior:\n"
                "  • Default value: None (built-in SQLite engine)\n"
                "  • Provide a .py file implementing a compatible database handler\n"
                "  • Detailed instructions can be found in the docs (url at the bottom of the help)\n"
                "Examples:\n"
                "  • '-c customdb.py'\n"
            ),
            default=None,
        )

        parser.add_argument(
            "-s",
            "--server",
            nargs="?",  # Makes the argument optional
            const="default",  # Value to use if the flag is given without an argument
            help=(
                "Starts the dashboard webserver.\n"
                "Usage behavior:\n"
                "  • Default value: None (no webserver)\n"
                "  • Provide 'default[:username:password]'\n"
                "  • Or provide 'host:port[:username:password]'\n"
                "  • Detailed instructions can be found in the docs (url at the bottom of the help)\n"
                "Examples:\n"
                "  • '--server' -> results in default behavior\n"
                "  • '--server default' -> default behaviour\n"
                "  • '--server 0.0.0.0:8080' -> custom host/port\n"
                "  • '--server 0.0.0.0:8080:admin:secret' -> custom host/port and admin username/password\n"
            ),
        )
        return parser.parse_args()

    def _process_arguments(self, arguments):
        """handles the version execution"""
        if arguments.version:
            print(__version__)
            exit(0)

        # handles possible tags on all provided --outputpath
        outputs = None
        if arguments.outputpath:
            outputs = []
            for output in arguments.outputpath:
                splitted = split(r":(?!(\/|\\))", output[0])
                while None in splitted:
                    splitted.remove(
                        None
                    )  # None values are found by re.split because of the 2 conditions
                path = splitted[0]
                tags = splitted[1:]
                outputs.append([path, tags])

        # handles possible tags on all provided --outputfolderpath
        outputfolderpaths = None
        if arguments.outputfolderpath:
            outputfolderpaths = []
            for folder in arguments.outputfolderpath:
                splitted = split(r":(?!(\/|\\))", folder[0])
                while None in splitted:
                    splitted.remove(
                        None
                    )  # None values are found by re.split because of the 2 conditions
                path = splitted[0]
                tags = splitted[1:]
                outputfolderpaths.append([path, tags])

        # handles the processing of --removeruns
        remove_runs = None
        if arguments.removeruns:
            remove_runs = []
            for runs in arguments.removeruns:
                parts = str(runs[0]).split(",")
                for part in parts:
                    remove_runs.append(part)

        # handles the boolean handling of relevant arguments
        generate_dashboard =  self._normalize_bool(arguments.generatedashboard, "generatedashboard")
        list_runs = self._normalize_bool(arguments.listruns, "listruns")
        offline_dependencies = self._normalize_bool(arguments.offlinedependencies, "offlinedependencies")
        use_logs = self._normalize_bool(arguments.uselogs, "uselogs")

        # generates the datetime used in the file dashboard name and the html title
        generation_datetime = datetime.now()

        # handles the custom test message handling
        message_config = []
        if arguments.messageconfig:
            with open(arguments.messageconfig) as file:
                for line in file:
                    message_config.append(line.strip())

        # handles the json config
        json_config = []
        if arguments.jsonconfig:
            with open(arguments.jsonconfig) as file:
                json_config = file.read()

        # handles the custom dashboard name
        if arguments.namedashboard == "":
            dashboard_name = (
                f"robot_dashboard_{generation_datetime.strftime('%Y%m%d-%H%M%S')}.html"
            )
        elif not arguments.namedashboard.endswith(".html"):
            dashboard_name = f"{arguments.namedashboard}.html"
        else:
            dashboard_name = arguments.namedashboard

        # handles the databaseclass implementation and provides the complete path to the module
        database_class = None
        if arguments.databaseclass:
            database_class = join(getcwd(), arguments.databaseclass).replace(
                "\\.\\", "\\"
            )
            if not exists(database_class):
                raise Exception(
                    f"  ERROR: the provided database class did not exist in the expected path: {database_class}"
                )

        # handles the server argument
        server_host = "127.0.0.1"
        server_port = 8543
        server_user = ""
        server_pass = ""
        if arguments.server:
            start_server = True
            parts = arguments.server.split(":")

            if parts[0] == "default":
                # e.g. default[:username:password]
                if len(parts) == 3:
                    server_user = parts[1]
                    server_pass = parts[2]
            else:
                # e.g. host:port or host:port:username:password
                server_host = parts[0]
                server_port = int(parts[1])
                if len(parts) == 4:
                    server_user = parts[2]
                    server_pass = parts[3]
        else:
            start_server = False

        # handles the quantity argument
        quantity = arguments.quantity
        if quantity == None:
            quantity = 20
        else:
            int(quantity)

        # return all provided arguments
        provided_args = {
            "outputs": outputs,
            "output_folder_paths": outputfolderpaths,
            "database_path": arguments.databasepath,
            "generate_dashboard": generate_dashboard,
            "dashboard_name": dashboard_name,
            "generation_datetime": generation_datetime,
            "list_runs": list_runs,
            "remove_runs": remove_runs,
            "dashboard_title": arguments.dashboardtitle,
            "database_class": database_class,
            "start_server": start_server,
            "server_host": server_host,
            "server_port": server_port,
            "server_user": server_user,
            "server_pass": server_pass,
            "json_config": json_config,
            "message_config": message_config,
            "quantity": quantity,
            "use_logs": use_logs,
            "offline_dependencies": offline_dependencies,
<<<<<<< HEAD
=======
            "project_version": arguments.project_version,
>>>>>>> e4fa942e
        }
        return dotdict(provided_args)<|MERGE_RESOLUTION|>--- conflicted
+++ resolved
@@ -102,8 +102,6 @@
             ),
             action="append",
             nargs="*",
-<<<<<<< HEAD
-=======
             default=None,
         )
         parser.add_argument(
@@ -118,7 +116,6 @@
             ),
             dest="project_version",
             type=str,
->>>>>>> e4fa942e
             default=None,
         )
         parser.add_argument(
@@ -457,9 +454,6 @@
             "quantity": quantity,
             "use_logs": use_logs,
             "offline_dependencies": offline_dependencies,
-<<<<<<< HEAD
-=======
             "project_version": arguments.project_version,
->>>>>>> e4fa942e
         }
         return dotdict(provided_args)