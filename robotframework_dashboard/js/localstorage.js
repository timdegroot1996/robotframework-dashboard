import { add_alert } from "./common.js";
import { overviewSections } from "./variables/graphs.js";
import { settings } from "./variables/settings.js";
<<<<<<< HEAD
import { force_json_config, json_config } from "./variables/data.js";
=======
import { force_json_config, json_config, admin_json_config } from "./variables/data.js";
import { projects_by_name, projects_by_tag } from "./variables/globals.js";
>>>>>>> b6fc55f6

// function to setup localstorage on first load
function setup_local_storage() {
    const storedSettings = localStorage.getItem('settings');
    const hasJsonConfig = typeof json_config !== "string";

    const mergeWithDefaults = (config) => merge_deep(config, settings);
    let resolvedSettings = settings;

    try {
        if (force_json_config && hasJsonConfig) {
            // 1) Force use provided json_config when requested
            resolvedSettings = mergeWithDefaults(json_config);
        } else if (storedSettings) {
            // 2) Prefer existing localStorage when not forcing a config
            const parsedSettings = JSON.parse(storedSettings);
            resolvedSettings = mergeWithDefaults(parsedSettings);
        } else if (!force_json_config && hasJsonConfig) {
            // 3) Use provided json_config when not forcing and no localStorage present
            resolvedSettings = mergeWithDefaults(json_config);
        } else {
            // 4) Final fallback: existing defaults
            resolvedSettings = settings;
        }
    } catch (e) {
        add_alert(`Failed to resolve settings: ${e}. Resetting settings to defaults.`, "danger");
        resolvedSettings = settings;
    }

    settings = resolvedSettings;
    localStorage.setItem('settings', JSON.stringify(settings));
}

// function to set an item in localstorage based on a dot-separated path
function set_local_storage_item(path, value) {
    set_nested_setting(settings, path, value);
    localStorage.setItem('settings', JSON.stringify(settings));
}

// function to set a nested setting based on a dot-separated path
function set_nested_setting(obj, path, value) {
    const keys = path.split('.');
    const lastKey = keys.pop();
    let deep = obj;
    keys.forEach(k => {
        if (!deep.hasOwnProperty(k) || typeof deep[k] !== 'object') {
            deep[k] = {};
        }
        deep = deep[k];
    });
    deep[lastKey] = value;
}

// function to merge two settings objects deeply, removing keys missing from defaults
function merge_deep(local, defaults) {
    const result = {};
    for (const key of new Set([...Object.keys(defaults), ...Object.keys(local)])) {
        const defaultVal = defaults[key];
        const localVal = local[key];
        // Removed key: exists in local but not in defaults — EXCEPT layout, libraries and theme (only in localstorage)
        if (key !== "layouts" && key !== "libraries" && key !== "theme" && defaultVal === undefined && localVal !== undefined) {
            continue;
        }
        // Added key: exists in defaults but not local: add defaults
        if (defaultVal !== undefined && localVal === undefined) {
            result[key] = structuredClone(defaultVal);
            continue;
        }
        // Present in both - use local, but merge where required
        if (key === "view") {
            result[key] = merge_view(localVal, defaultVal);
        }
        else if (key === "layouts") {
            result[key] = merge_layout(localVal, defaults);
        }
        else if (isObject(localVal) && isObject(defaultVal)) {
            result[key] = merge_objects_base(localVal, defaultVal);
        }
        else {
            result[key] = structuredClone(localVal);
        }
    }
    return result;
}

function isObject(v) {
    return v && typeof v === "object" && !Array.isArray(v);
}

// function to merge two objects recursively, removing keys missing from defaults
function merge_objects_base(local, defaults) {
    const merged = {};
    for (const key of new Set([...Object.keys(defaults), ...Object.keys(local)])) {
        // Remove keys missing from defaults
        if (!(key in defaults)) continue;
        // Add missing defaults
        if (!(key in local)) {
            merged[key] = structuredClone(defaults[key]);
            continue;
        }
        // Both exist
        if (isObject(local[key]) && isObject(defaults[key])) {
            merged[key] = merge_objects_base(local[key], defaults[key]);
        } else {
            merged[key] = structuredClone(local[key]);
        }
    }
    return merged;
}

// function to merge view from localstorage with defaults from settings
function merge_view(localView, defaultView) {
    const result = {};
    for (const page of Object.keys(defaultView)) {
        const defaultPage = defaultView[page];
        const localPage = localView[page] || {};
        result[page] = {
            sections: merge_view_section_or_graph(
                localPage.sections || {},
                defaultPage.sections,
                page
            ),
            graphs: merge_view_section_or_graph(
                localPage.graphs || {},
                defaultPage.graphs
            )
        };
    }
    return result;
}

// function to merge view sections or graphs from localstorage with defaults from settings
function merge_view_section_or_graph(local, defaults, page = null) {
    const result = { show: [], hide: [] };
    const isOverview = page === "overview";
    const allowed = new Set([
        ...defaults.show,
        ...defaults.hide
    ]);
    const localShow = new Set(local.show || []);
    const localHide = new Set(local.hide || []);
    // 1. Remove values not in defaults (allowed)
    // For overview, preserve additional dynamic items in SHOW (added later),
    // but still clean up HIDE to avoid hiding unknown entries.
    for (const val of [...localShow]) {
        if (!allowed.has(val) && !isOverview) {
            localShow.delete(val);
        }
    }
    for (const val of [...localHide]) {
        if (!allowed.has(val)) {
            localHide.delete(val);
        }
    }
    // 2. Add missing defaults: always added to SHOW
    for (const val of allowed) {
        if (!localShow.has(val) && !localHide.has(val)) {
            localShow.add(val);
        }
    }
    // 3. Keep original placement of values already present
    result.show = [...localShow];
    result.hide = [...localHide];
    return result;
}

// function to merge layout from localstorage with allowed graphs from settings
function merge_layout(localLayout, mergedDefaults) {
    if (!localLayout) return localLayout;
    const result = structuredClone(localLayout);
    const allowedGraphs = collect_allowed_graphs(mergedDefaults);
    for (const key of Object.keys(result)) {
        try {
            const arr = JSON.parse(result[key]);
            // keep only entries whose IDs still exist
            const filtered = arr.filter(item =>
                allowedGraphs.has(item.id)
            );
            result[key] = JSON.stringify(filtered);
        } catch (e) {
            console.warn("Invalid layout JSON for section:", key, e);
            delete result[key];
        }
    }
    return result;
}

// collect all allowed graph IDs from the settings
function collect_allowed_graphs(settings) {
    const allowed = new Set();
    const extract = (obj) => {
        if (!obj) return;
        for (const key of ["show", "hide"]) {
            if (Array.isArray(obj[key])) {
                for (const g of obj[key]) allowed.add(g);
            }
        }
    };
    if (settings.view.dashboard) extract(settings.view.dashboard.graphs);
    if (settings.view.compare) extract(settings.view.compare.graphs);
    return allowed;
}

// function to update the localstorage and graphs for the suitepath switches
function update_switch_local_storage(key, state, firstLoad = false) {
    const id = key.split('.').map((part, index) => {
        if (index === 0) return part;
        return part.charAt(0).toUpperCase() + part.slice(1);
    }).join('');
    const currentState = key.split('.').reduce((o, i) => o[i], settings)
    if (firstLoad) {
        if (currentState !== undefined) {
            set_local_storage_item(key, currentState); // Ensure internal settings var is updated
            document.getElementById(id).checked = currentState;
        } else {
            set_local_storage_item(key, state); // If no value exists yet, default to current 'state' and save it
            document.getElementById(id).checked = state;
        }
    } else {
        set_local_storage_item(key, state);
    }
}

// function to update the localstorage of the graphtypes
function update_graph_type(graph, type) {
    settings.graphTypes[graph] = type;
    set_local_storage_item('graphTypes', settings.graphTypes);
}

// function to setup the overview sections that are dynamically created
function setup_overview_localstorage() {
    if (Object.keys(projects_by_name).length > 0) {
        Object.keys(projects_by_name).forEach(projectName => {
            overviewSections.push(projectName)
        });
    }
    if (Object.keys(projects_by_tag).length > 0) {
        Object.keys(projects_by_tag).forEach(tagName => {
            overviewSections.push(tagName)
        });
    }
    // on first load without localstorage only overview sections is present
    // if more items are available, set them in localstorage, previous order is lost
    if (settings.view.overview.sections.show.length < overviewSections.length) {
        set_local_storage_item("view.overview.sections.show", overviewSections)
    }
}

export {
    setup_local_storage,
    set_local_storage_item,
    set_nested_setting,
    update_switch_local_storage,
    update_graph_type,
    setup_overview_localstorage
};<|MERGE_RESOLUTION|>--- conflicted
+++ resolved
@@ -1,12 +1,8 @@
 import { add_alert } from "./common.js";
 import { overviewSections } from "./variables/graphs.js";
 import { settings } from "./variables/settings.js";
-<<<<<<< HEAD
 import { force_json_config, json_config } from "./variables/data.js";
-=======
-import { force_json_config, json_config, admin_json_config } from "./variables/data.js";
 import { projects_by_name, projects_by_tag } from "./variables/globals.js";
->>>>>>> b6fc55f6
 
 // function to setup localstorage on first load
 function setup_local_storage() {
