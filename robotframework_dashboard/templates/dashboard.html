<!DOCTYPE html>
<html data-bs-theme="dark" class="dark-mode w-100 html-scroll">

<head>
    <title>"placeholder_dashboard_title"</title>
    <!-- JS/CSS Dependencies -->
    <!-- placeholder_dependencies -->
<<<<<<< HEAD
    
    <!-- Custom CSS -->
    <!-- placeholder_css -->
    
    <!-- Favicon -->
    <link rel="icon" type="image/x-icon"
        href="data:image/x-icon;base64,AAABAAEAEBAAAAEAIABoBAAAFgAAACgAAAAQAAAAIAAAAAEAIAAAAAAAAAAAAAAAAAAAAAAAAAAAAAAAAAAAAAAAAAAAAAAAAKcAAAD/AAAA/wAAAP8AAAD/AAAA/wAAAP8AAAD/AAAA/wAAAP8AAAD/AAAAqAAAAAAAAAAAAAAAAAAAALIAAAD/AAAA4AAAANwAAADcAAAA3AAAANwAAADcAAAA3AAAANwAAADcAAAA4AAAAP8AAACxAAAAAAAAAKYAAAD/AAAAuwAAAAAAAAAAAAAAAAAAAAAAAAAAAAAAAAAAAAAAAAAAAAAAAAAAAAAAAAC/AAAA/wAAAKkAAAD6AAAAzAAAAAAAAAAAAAAAAAAAAAAAAAAAAAAAAAAAAAAAAAAAAAAAAAAAAAAAAAAAAAAAAAAAAN8AAAD/AAAA+gAAAMMAAAAAAAAAAgAAAGsAAABrAAAAawAAAGsAAABrAAAAawAAAGsAAABrAAAADAAAAAAAAADaAAAA/wAAAPoAAADDAAAAAAAAAIsAAAD/AAAA/wAAAP8AAAD/AAAA/wAAAP8AAAD/AAAA/wAAANEAAAAAAAAA2gAAAP8AAAD6AAAAwwAAAAAAAAAAAAAAMgAAADIAAAAyAAAAMgAAADIAAAAyAAAAMgAAADIAAAAFAAAAAAAAANoAAAD/AAAA+gAAAMMAAAAAAAAAAAAAAAAAAAAAAAAAAAAAAAAAAAAAAAAAAAAAAAAAAAAAAAAAAAAAAAAAAADaAAAA/wAAAPoAAADDAAAAAAAAADwAAAB8AAAAAAAAAGAAAABcAAAAAAAAAH8AAABKAAAAAAAAAAAAAAAAAAAA2gAAAP8AAAD6AAAAwwAAAAAAAADCAAAA/wAAACkAAADqAAAA4QAAAAAAAAD7AAAA/wAAALAAAAAGAAAAAAAAANoAAAD/AAAA+gAAAMMAAAAAAAAAIwAAAP4AAAD/AAAA/wAAAGAAAAAAAAAAAAAAAMkAAAD/AAAAigAAAAAAAADaAAAA/wAAAPoAAADDAAAAAAAAAAAAAAAIAAAAcAAAABkAAAAAAAAAAAAAAAAAAAAAAAAAEgAAAAAAAAAAAAAA2gAAAP8AAAD7AAAAywAAAAAAAAAAAAAAAAAAAAAAAAAAAAAAAAAAAAAAAAAAAAAAAAAAAAAAAAAAAAAAAAAAAN4AAAD/AAAAqwAAAP8AAACvAAAAAAAAAAAAAAAAAAAAAAAAAAAAAAAAAAAAAAAAAAAAAAAAAAAAAAAAALIAAAD/AAAAsgAAAAAAAAC5AAAA/wAAAMoAAADAAAAAwAAAAMAAAADAAAAAwAAAAMAAAADAAAAAwAAAAMkAAAD/AAAAvAAAAAAAAAAAAAAAAAAAAKwAAAD/AAAA/wAAAP8AAAD/AAAA/wAAAP8AAAD/AAAA/wAAAP8AAAD/AAAArQAAAAAAAAAAwAMAAIABAAAf+AAAP/wAAD/8AAAgBAAAP/wAAD/8AAA//AAAJIwAADHEAAA//AAAP/wAAB/4AACAAQAAwAMAAA==" />
=======

    <!-- Favicon -->
    <link rel="icon" type="image/x-icon"
        href="data:image/x-icon;base64,AAABAAEAEBAAAAEAIABoBAAAFgAAACgAAAAQAAAAIAAAAAEAIAAAAAAAAAAAAAAAAAAAAAAAAAAAAAAAAAAAAAAAAAAAAAAAAKcAAAD/AAAA/wAAAP8AAAD/AAAA/wAAAP8AAAD/AAAA/wAAAP8AAAD/AAAAqAAAAAAAAAAAAAAAAAAAALIAAAD/AAAA4AAAANwAAADcAAAA3AAAANwAAADcAAAA3AAAANwAAADcAAAA4AAAAP8AAACxAAAAAAAAAKYAAAD/AAAAuwAAAAAAAAAAAAAAAAAAAAAAAAAAAAAAAAAAAAAAAAAAAAAAAAAAAAAAAAC/AAAA/wAAAKkAAAD6AAAAzAAAAAAAAAAAAAAAAAAAAAAAAAAAAAAAAAAAAAAAAAAAAAAAAAAAAAAAAAAAAAAAAAAAAN8AAAD/AAAA+gAAAMMAAAAAAAAAAgAAAGsAAABrAAAAawAAAGsAAABrAAAAawAAAGsAAABrAAAADAAAAAAAAADaAAAA/wAAAPoAAADDAAAAAAAAAIsAAAD/AAAA/wAAAP8AAAD/AAAA/wAAAP8AAAD/AAAA/wAAANEAAAAAAAAA2gAAAP8AAAD6AAAAwwAAAAAAAAAAAAAAMgAAADIAAAAyAAAAMgAAADIAAAAyAAAAMgAAADIAAAAFAAAAAAAAANoAAAD/AAAA+gAAAMMAAAAAAAAAAAAAAAAAAAAAAAAAAAAAAAAAAAAAAAAAAAAAAAAAAAAAAAAAAAAAAAAAAADaAAAA/wAAAPoAAADDAAAAAAAAADwAAAB8AAAAAAAAAGAAAABcAAAAAAAAAH8AAABKAAAAAAAAAAAAAAAAAAAA2gAAAP8AAAD6AAAAwwAAAAAAAADCAAAA/wAAACkAAADqAAAA4QAAAAAAAAD7AAAA/wAAALAAAAAGAAAAAAAAANoAAAD/AAAA+gAAAMMAAAAAAAAAIwAAAP4AAAD/AAAA/wAAAGAAAAAAAAAAAAAAAMkAAAD/AAAAigAAAAAAAADaAAAA/wAAAPoAAADDAAAAAAAAAAAAAAAIAAAAcAAAABkAAAAAAAAAAAAAAAAAAAAAAAAAEgAAAAAAAAAAAAAA2gAAAP8AAAD7AAAAywAAAAAAAAAAAAAAAAAAAAAAAAAAAAAAAAAAAAAAAAAAAAAAAAAAAAAAAAAAAAAAAAAAAN4AAAD/AAAAqwAAAP8AAACvAAAAAAAAAAAAAAAAAAAAAAAAAAAAAAAAAAAAAAAAAAAAAAAAAAAAAAAAALIAAAD/AAAAsgAAAAAAAAC5AAAA/wAAAMoAAADAAAAAwAAAAMAAAADAAAAAwAAAAMAAAADAAAAAwAAAAMkAAAD/AAAAvAAAAAAAAAAAAAAAAAAAAKwAAAD/AAAA/wAAAP8AAAD/AAAA/wAAAP8AAAD/AAAA/wAAAP8AAAD/AAAArQAAAAAAAAAAwAMAAIABAAAf+AAAP/wAAD/8AAAgBAAAP/wAAD/8AAA//AAAJIwAADHEAAA//AAAP/wAAB/4AACAAQAAwAMAAA==" />

    <style>
        /* LIGHT MODE STYLING */
        body {
            background-color: #eee;
        }

        .border-bottom {
            border-color: rgba(0, 0, 0, 0.175) !important;
        }

        .fullscreen,
        .sticky-top,
        body {
            background-color: #eee;
        }

        .grid-stack {
            max-height: 2400px;
        }

        .grid-stack-item-content {
            background-color: white;
        }

        .form-switch .form-check-input:not(:checked) {
            background-image: url("data:image/svg+xml,<svg xmlns='http://www.w3.org/2000/svg' viewBox='-4 -4 8 8'%3e%3ccircle r='3' fill='black'/></svg>");
            border-color: black;
        }

        .stat-label {
            font-size: 1rem;
            color: darkgrey;
        }

        .white-text {
            color: black;
        }

        /* DARK MODE STYLING */
        .dark-mode :root {
            color-scheme: dark;
        }

        .dark-mode .grid-stack-item-content,
        .dark-mode .overview-card .card {
            background: rgba(30, 41, 59, 0.9);
        }

        .dark-mode .fullscreen {
            background: rgba(30, 41, 59, 1);
        }

        .dark-mode .modal-content {
            background: #0f172a;
        }

        .dark-mode .border-bottom {
            border-color: rgba(255, 255, 255, 0.15) !important;
        }

        .dark-mode .sticky-top,
        .dark-mode .card,
        .dark-mode body,
        .dark-mode .modal-dialog {
            background: #0f172a;
            color: #eee;
        }

        .dark-mode .list-group-item:not(.disabled),
        .dark-mode .form-label,
        .dark-mode .form-control,
        .dark-mode .form-select {
            color: #eee;
        }

        .dark-mode .list-group-item .disabled {
            color: rgba(173, 181, 189, 0.75);
        }

        .dark-mode .form-switch .form-check-input:not(:checked) {
            background-image: url("data:image/svg+xml,<svg xmlns='http://www.w3.org/2000/svg' viewBox='-4 -4 8 8'%3e%3ccircle r='3' fill='white'/></svg>");
            border-color: #eee;
        }

        .dark-mode .table>:not(caption)>*>* {
            color: #eee;
        }

        .dark-mode .collapse-icon {
            color: #eee;
        }

        .dark-mode .stat-label {
            font-size: 0.85rem;
            color: #9ca3af;
        }

        .dark-mode .white-text {
            color: #eee;
        }

        /* GENERAL STYLING */
        :root {
            font-family: Helvetica, sans-serif;
        }

        .html-scroll {
            overflow-y: scroll;
        }

        .modal-open {
            padding-right: 0px !important;
        }

        h4,
        h5,
        h6 {
            margin-bottom: 0rem;
        }

        body.lock-scroll {
            overflow: hidden;
        }

        #settings,
        #database,
        .nav-item,
        .information-icon,
        .bar-graph,
        .line-graph,
        .fullscreen-graph,
        .close-graph,
        .timeline-graph,
        .radar-graph,
        .heatmap-graph,
        .pie-graph,
        .percentage-graph,
        .stats-graph,
        .boxplot-graph,
        .shown-graph,
        .hidden-graph,
        .shown-section,
        .hidden-section,
        .move-up-table,
        .move-down-table,
        .move-up-section,
        .move-down-section {
            cursor: pointer;
        }

        .navbar-disabled {
            opacity: 0.5;
            user-select: none;
        }

        .navbar-disabled a {
            pointer-events: none;
        }

        .navbar-disabled a:hover {
            pointer-events: auto;
        }

        .tooltip-popup {
            position: fixed;
            max-width: 360px;
            padding: 8px 12px;
            border-radius: 8px;
            background-color: white;
            color: black;
            box-shadow: 0 2px 8px rgba(0, 0, 0, 0.3);
            font-size: 0.95rem;
            white-space: pre-line;
            pointer-events: none;
            z-index: 9999;
            box-sizing: border-box;
        }

        .dark-mode .tooltip-popup {
            background-color: #0f172a;
            color: #eee;
        }

        .navbar {
            margin-bottom: 1rem;
        }

        .card {
            margin-bottom: 1rem;
            box-shadow: 0 4px 20px rgba(0, 0, 0, 0.5);
        }

        .stats {
            float: right;
            text-align: right;
            font-size: 0.9em;
            white-space: nowrap;
        }

        .fullscreen {
            position: fixed !important;
            width: 100% !important;
            height: 100% !important;
            left: 0 !important;
            top: 0 !important;
            z-index: 10 !important;
            padding: 20px 20px 20px 20px !important;
            border-radius: 0px !important;
        }

        .dropdown-menu {
          width: max-content;
        }

        .version-selected-dot {
            display: inline-block;
            width: 6px;
            height: 6px;
            background-color: #ec5800;
            border-radius: 50%;
            margin-left: 5px;
            margin-bottom: 2px;
            vertical-align: middle;
        }

        .selectBox {
            position: relative;
        }

        .selectBox select {
            width: 100%;
        }

        .overSelect {
            position: absolute;
            left: 0;
            right: 0;
            top: 0;
            bottom: 0;
        }

        .filterCheckBoxes {
            display: none;
            position: absolute;
            z-index: 2;
        }

        .filterCheckBoxes label {
            display: block;
        }

        .border {
            min-height: 42px;
        }

        .stat-value {
            font-size: 1.5rem;
            font-weight: 600;
        }

        .fullscreen .stat-value {
            font-size: 4rem;
        }

        .fullscreen .stat-label {
            font-size: 2rem;
        }

        .green-text,
        .text-passed {
            color: rgba(151, 189, 97, 0.9);
        }

        .border-passed {
            border-color: rgba(151, 189, 97, 0.9);
        }

        .red-text,
        .text-failed {
            color: rgba(206, 62, 1, 0.9);
        }

        .border-failed {
            border-color: rgba(206, 62, 1, 0.9);
        }

        .yellow-text {
            color: rgba(254, 216, 79, 0.9);
        }

        .border-skipped {
            border-color: rgba(254, 216, 79, 0.9);
        }

        .blue-text {
            color: dodgerblue;
        }

        .overview-canvas {
            height: 200px;
        }

        .overview-card {
            cursor: pointer;
            min-width: 300px;
        }

        .overview-card .card {
            border-radius: 1rem
        }

        .project-run-cards-container {
            display: flex;
            flex-wrap: wrap;
            column-gap: 24px;
        }

        .project-run-cards-container .overview-card {
            flex: 0 1 calc((100% - 48px) / 3); /* 3 per row, subtract total gap */
        }

        .run-card-version-title {
            gap: 0.25rem;
            width: fit-content;
        }

        .run-card-version-title:hover h5 {
            color: #ec5800 !important;
        }

        .run-card-small-version {
            display: flex;
            gap: 0.25rem;
            width: fit-content;
        }

        .run-card-small-version:hover div{
            color: #ec5800 !important;
        }

        .grid-stack-item-content {
            border-radius: 8px;
            display: flex;
            flex-direction: column;
            padding: 20px;
            box-shadow: 0 4px 20px rgba(0, 0, 0, 0.5);
        }

        .graph-header {
            display: flex;
            justify-content: space-between;
            align-items: center;
            margin-bottom: 8px;
        }

        .graph-header h6 {
            margin: 0;
            font-weight: 600;
        }

        .graph-controls {
            display: flex;
            gap: 8px;
        }

        .grid-stack-item-content .graph-body {
            flex: 1 1 auto;
            display: flex;
            overflow-x: hidden;
            overflow-y: auto;
            width: 100%;
        }

        .graph-body .row {
            flex-wrap: wrap;
            margin-left: 0;
            margin-right: 0;
        }

        .grid-stack-item-content .graph-body .vertical {
            overflow-y: auto;
        }

        canvas {
            display: block;
        }

        #alertContainer {
            z-index: 1100;
            top: 7rem;
            max-width: 80%
        }

        .alert-dismissible {
            padding-right: 16px !important;
        }

        .grid-stack-item-content:has(.hidden-graph:not([hidden])),
        .table-section:has(.hidden-graph:not([hidden])),
        .card:has(.hidden-section:not([hidden])) {
            opacity: 0.5;
        }

        .modal.dimmed {
            pointer-events: none;
            filter: brightness(0.5);
        }

        #runTag {
            max-height: 400px;
            overflow: auto;
        }

        @media print {
            table {
                width: 100%;
                page-break-inside: auto;
            }

            .grid-stack-item-contentvas {
                width: 100%;
                overflow: hidden;
                page-break-inside: avoid;
                break-inside: avoid;
                display: block;
            }

            canvas {
                height: auto !important;
                max-width: 100% !important;
            }
        }
    </style>
>>>>>>> e4fa942e
</head>

<body>
    <div class="position-relative alert-container">
        <div class="position-fixed top-20 start-50 translate-middle" id="alertContainer"></div>
    </div>
    <nav class="navbar navbar-expand-sm sticky-top navbar-dark ps-4 pe-4 border-bottom pb-1" id="navigation">
        <div class="navbar-nav ms-4">
            <a class="nav-link p-2 information" id="rflogo" href="https://robotframework.org/" target="_blank"></a>
            <a class="nav-item nav-link" id="menuOverview">Overview</a>
            <a class="nav-item nav-link active" id="menuDashboard">Dashboard</a>
            <a class="nav-item nav-link" id="runStatisticsSectionNav"><i>Runs</i></a>
            <a class="nav-item nav-link" id="suiteStatisticsSectionNav"><i>Suites</i></a>
            <a class="nav-item nav-link" id="testStatisticsSectionNav"><i>Tests</i></a>
            <a class="nav-item nav-link" id="keywordStatisticsSectionNav"><i>Keywords</i></a>
            <a class="nav-item nav-link" id="menuCompare">Compare</a>
            <a class="nav-item nav-link" id="menuTables">Tables</a>
            <a class="nav-item nav-link" id="openDashboard" href="/" hidden>Admin</a>
        </div>
        <ul class="navbar-nav flex-row flex-wrap ms-md-auto me-4">
            <li class="nav-item">
                <a class="nav-link p-2 information" id="filters" data-bs-toggle="modal"
                    data-bs-target="#filtersModal"></a>
            </li>
            <li class="nav-item">
                <a class="nav-link p-2 information" id="customizeLayout"></a>
            </li>
            <li class="nav-item">
                <a class="nav-link p-2 information" id="saveLayout" hidden></a>
            </li>
            <li class="nav-item">
                <a class="nav-link p-2 information" id="settings" data-bs-toggle="modal"
                    data-bs-target="#settingsModal"></a>
            </li>
            <li class="nav-item">
                <a class="nav-link p-2 information" id="themeDark"></a>
            </li>
            <li class="nav-item">
                <a class="nav-link p-2 information" id="themeLight"></a>
            </li>
            <li class="nav-item">
                <a class="nav-link p-2 information" id="database" data-bs-toggle="modal"
                    data-bs-target="#databaseModal"></a>
            </li>
            <li class="nav-item">
                <a class="nav-link p-2 information information-icon" id="versionInformation"></a>
            </li>
            <li class="nav-item">
                <a class="nav-link p-2 information" target="_blank" id="bug"
                    href="https://github.com/timdegroot1996/robotframework-dashboard/issues"></a>
            </li>
            <li class="nav-item">
                <a class="nav-link p-2 information" target="_blank" id="github"
                    href="https://github.com/timdegroot1996/robotframework-dashboard"></a>
            </li>
            <li class="nav-item">
                <a class="nav-link p-2 information" target="_blank" id="docs"
                    href="https://timdegroot1996.github.io/robotframework-dashboard/"></a>
            </li>
        </ul>
    </nav>

    <div class="container-fluid">
        <div class="text-center mt-5" id="loading">
            <div class="spinner-border" style="width: 5rem; height: 5rem;" role="status">
                <span class="sr-only"></span>
            </div>
        </div>

        <div id="overview" hidden>
            <div class="card" id="overviewStatisticsSection">
                <div class="card-header">
                    <div class="row">
                        <div class="col-auto align-self-center">
                            <div class="btn btn-sm collapse-icon" id="collapsegridOverview"></div>
                        </div>
                        <div class="col-3">
                            <h4 id="overviewTitle"></h4>
                        </div>
                        <div class="d-flex flex-wrap align-items-start col align-items-center">
                            <div class="col-auto">
                                <div class="btn-group">
                                    <label class="form-check-label" for="switchRunName">Display by Name</label>
                                </div>
<<<<<<< HEAD
                                <div class="btn-group form-switch ms-1">
=======
                                <div class="btn-group form-switch ms-1 mb-1">
>>>>>>> e4fa942e
                                    <input class="form-check-input" type="checkbox" role="switch" id="switchRunName" />
                                </div>
                            </div>
                            <div class="col-auto">
                                <div class="btn-group">
                                    <label class="form-check-label ms-2" for="switchRunTags">Display by Tag</label>
                                </div>
                                <div class="btn-group form-switch ms-1 mb-1">
                                    <input class="form-check-input" type="checkbox" role="switch" id="switchRunTags" />
                                </div>
                            </div>
                            <div class="col-auto">
                                <div class="btn-group">
                                    <label class="form-check-label" for="overviewDurationPercentage">Percentage</label>
                                </div>
                                <div class="btn-group">
                                    <select class="form-select form-select-sm me-2" id="overviewDurationPercentage">
                                        <option value="10">10</option>
                                        <option value="20" selected>20</option>
                                        <option value="30">30</option>
                                        <option value="40">40</option>
                                        <option value="50">50</option>
                                        <option value="60">60</option>
                                        <option value="70">70</option>
                                        <option value="80">80</option>
                                        <option value="90">90</option>
                                        <option value="100">100</option>
                                    </select>
                                </div>
                            </div>
                            <div class="col-auto">
                                <div class="btn-group">
                                    <div id="overviewVersionFilterDropDown" class="dropdown" >
                                        <button class="btn btn-sm btn-outline-dark dropdown-toggle"
                                                type="button" id="overviewVersionFilterBtn"
                                                data-bs-toggle="dropdown" data-bs-auto-close="outside">
                                            Select Versions
                                        <span id="overviewVersionSelectedIndicator" class="version-selected-dot" style="display:none;"></span>
                                        </button>
                                        <ul id="overviewVersionSelectorList" class="dropdown-menu p-3" style="max-height: 50vh; overflow-y: auto;">
                                            <!-- placeholder for overview version listitems -->
                                        </ul>
                                    </div>
                                </div>
                            </div>
                            <div class="col-auto">
                                <a type="button" class="information information-icon ms-2"
                                    id="overviewStatisticsInformation"></a>
                            </div>
                        </div>
                    </div>
                </div>
                <!-- Placeholder DIV to keep the graphs, they will be moved based on the config to the card overviewData -->
                <div id="overviewDataHidden" hidden></div>
                <div class="card-body" id="gridOverview">
                    <div id="overviewRunCardsContainer" class="project-run-cards-container"></div>
                </div>
            </div>
        </div>
        <div id="projectOverview" hidden>
            <!-- Placeholder to add the project overview-->
            <div id="projectOverviewData">
            </div>
        </div>

        <div id="dashboard" hidden>
            <div id="topSection" hidden></div>
            <div class="card" id="runStatisticsSection">
                <div class="card-header">
                    <div class="row">
                        <div class="col-auto align-self-center">
                            <div class="btn btn-sm collapse-icon" id="collapsegridRun"></div>
                        </div>
                        <div class="col">
                            <h4 id="runTitle"></h4>
                        </div>
                        <div class="col-auto ms-auto">
                            <a class="move-up-section information" id="runSectionMoveUp" hidden></a>
                            <a class="move-down-section information" id="runSectionMoveDown" hidden></a>
                            <a class="shown-section information" id="runSectionShown" hidden></a>
                            <a class="hidden-section information" id="runSectionHidden" hidden></a>
                        </div>
                    </div>
                </div>
                <!-- Placeholder DIV to keep the graphs, they will be moved based on the config to the card runData -->
                <div id="runDataHidden" hidden></div>
                <div class="card-body grid-stack" id="gridRun"></div>
            </div>

            <div class="card" id="suiteStatisticsSection">
                <div class="card-header">
                    <div class="row">
                        <div class="col-auto align-self-center">
                            <div class="btn btn-sm collapse-icon" id="collapsegridSuite"></div>
                        </div>
                        <div class="col-3">
                            <h4 id="suiteTitle"></h4>
                        </div>
                        <div class="col d-flex align-items-center" id="suiteSectionFiltersContainer">
                            <div class="d-flex flex-wrap align-items-start col align-items-center"
                                id="suiteSectionFilters">
                                <div class="col-auto d-flex me-2">
                                    <label class="form-label mb-0" for="suiteFolder">Folder:</label>
                                    <p class="form-label mb-0 ms-1" id="suiteFolder">All</p>
                                </div>
                                <div class="col-auto d-flex me-2">
                                    <button class="btn btn-outline-light btn-sm" id="resetSuiteFolder">Reset
                                        Folder</button>
                                </div>
                                <div class="col-auto d-flex me-2">
                                    <label class="form-label me-2 mt-1" for="suiteSelectSuites">Suite:</label>
                                    <select class="form-select form-select-sm" id="suiteSelectSuites"></select>
                                </div>
                                <div class="col-auto d-flex me-2">
                                    <label class="form-check-label mb-0 me-2" for="switchSuitePathsSuiteSection">Use
                                        Suite
                                        Paths</label>
                                    <div class="form-check form-switch">
                                        <input class="form-check-input" type="checkbox" role="switch"
                                            id="switchSuitePathsSuiteSection" />
                                    </div>
                                </div>
                            </div>
                            <div class="col-auto ms-auto">
                                <a class="move-up-section information" id="suiteSectionMoveUp" hidden></a>
                                <a class="move-down-section information" id="suiteSectionMoveDown" hidden></a>
                                <a class="shown-section information" id="suiteSectionShown" hidden></a>
                                <a class="hidden-section information" id="suiteSectionHidden" hidden></a>
                            </div>
                        </div>
                    </div>
                </div>
                <!-- Placeholder DIV to keep the graphs, they will be moved based on the config to the card suiteData -->
                <div id="suiteDataHidden" hidden></div>
                <div class="card-body grid-stack" id="gridSuite"></div>
            </div>

            <div class="card" id="testStatisticsSection">
                <div class="card-header">
                    <div class="row">
                        <div class="col-auto align-self-center">
                            <div class="btn btn-sm collapse-icon" id="collapsegridTest"></div>
                        </div>
                        <div class="col-3">
                            <h4 id="testTitle"></h4>
                        </div>
                        <div class="col d-flex align-items-center" id="testSectionFiltersContainer">
                            <div class="d-flex flex-wrap align-items-start col align-items-center"
                                id="testSectionFilters">
                                <div class="col-auto d-flex me-2">
                                    <label class="form-label mb-0 me-2 mt-1" for="suiteSelectTests">Suite:</label>
                                    <select class="form-select form-select-sm" id="suiteSelectTests"></select>
                                </div>
                                <div class="col-auto d-flex me-2">
                                    <label class="form-check-label mb-0 me-2" for="switchSuitePathsTestSection">Use
                                        Suite
                                        Paths</label>
                                    <div class="form-check form-switch">
                                        <input class="form-check-input" type="checkbox" role="switch"
                                            id="switchSuitePathsTestSection" />
                                    </div>
                                </div>
                                <div class="col-auto d-flex me-2">
                                    <label class="form-label mb-0 me-2 mt-1" for="testSelect">Test:</label>
                                    <select class="form-select form-select-sm" id="testSelect"></select>
                                </div>
                                <div class="col-auto d-flex flex-nowrap align-items-center me-2">
                                    <label class="form-label mb-0 me-2 text-nowrap" for="testTagsSelect">Test
                                        Tags:</label>
                                    <select class="form-select form-select-sm w-auto" id="testTagsSelect"></select>
                                </div>
                            </div>
                            <div class="col-auto ms-auto">
                                <a class="move-up-section information" id="testSectionMoveUp" hidden></a>
                                <a class="move-down-section information" id="testSectionMoveDown" hidden></a>
                                <a class="shown-section information" id="testSectionShown" hidden></a>
                                <a class="hidden-section information" id="testSectionHidden" hidden></a>
                            </div>
                        </div>
                    </div>
                </div>
                <!-- Placeholder DIV to keep the graphs, they will be moved based on the config to the card keywordData -->
                <div id="testDataHidden" hidden></div>
                <div class="card-body grid-stack" id="gridTest"></div>
            </div>

            <div class="card" id="keywordStatisticsSection">
                <div class="card-header">
                    <div class="row">
                        <div class="col-auto align-self-center">
                            <div class="btn btn-sm collapse-icon" id="collapsegridKeyword"></div>
                        </div>
                        <div class="col-3">
                            <h4 id="keywordTitle"></h4>
                        </div>
                        <div class="col d-flex align-items-center" id="keywordSectionFiltersContainer">
                            <div class="d-flex flex-wrap align-items-start col align-items-center"
                                id="keywordSectionFilters">
                                <div class="col-auto me-2">
                                    <div class="btn-group">
                                        <label class="form-label mt-2" for="keywordSelect">Keyword</label>
                                    </div>
                                    <div class="btn-group">
                                        <select class="form-select form-select-sm" id="keywordSelect"></select>
                                    </div>
                                </div>
                                <div class="col-auto d-flex me-2">
                                    <label class="form-check-label mb-0 me-2" for="switchUseLibraryNames">Use Library
                                        Names</label>
                                    <div class="form-check form-switch">
                                        <input class="form-check-input" type="checkbox" role="switch"
                                            id="switchUseLibraryNames" />
                                    </div>
                                </div>
                            </div>
                        </div>
                        <div class="col-auto ms-auto">
                            <a class="move-up-section information" id="keywordSectionMoveUp" hidden></a>
                            <a class="move-down-section information" id="keywordSectionMoveDown" hidden></a>
                            <a class="shown-section information" id="keywordSectionShown" hidden></a>
                            <a class="hidden-section information" id="keywordSectionHidden" hidden></a>
                        </div>
                    </div>
                </div>
                <!-- Placeholder DIV to keep the graphs, they will be moved based on the config to the card keywordData -->
                <div id="keywordDataHidden" hidden></div>
                <div class="card-body grid-stack" id="gridKeyword"></div>
            </div>
        </div>

        <div id="compare" hidden>
            <div class="card" id="compareStatisticsSection">
                <div class="card-header">
                    <div class="row">
                        <div class="col-auto align-self-center">
                            <div class="btn btn-sm collapse-icon" id="collapsegridCompare"></div>
                        </div>
                        <div class="col-3">
                            <h4 id="compareTitle"></h4>
                        </div>
                        <div class="col d-flex align-items-center" id="compareSectionFiltersContainer">
                            <div class="d-flex flex-wrap align-items-start col align-items-center"
                                id="compareSectionFilters">
                                <div class="col-auto">
                                    <div class="btn-group">
                                        <label class="form-label ms-1 mt-2" for="compareRun1">Run 1</label>
                                    </div>
                                    <div class="btn-group">
                                        <select class="form-select form-select-sm" id="compareRun1"></select>
                                    </div>
                                </div>
                                <div class="col-auto">
                                    <div class="btn-group">
                                        <label class="form-label ms-1 mt-2" for="compareRun2">Run 2</label>
                                    </div>
                                    <div class="btn-group">
                                        <select class="form-select form-select-sm" id="compareRun2"></select>
                                    </div>
                                </div>
                                <div class="col-auto">
                                    <div class="btn-group">
                                        <label class="form-label ms-1 mt-2" for="compareRun3">Run 3</label>
                                    </div>
                                    <div class="btn-group">
                                        <select class="form-select form-select-sm" id="compareRun3"></select>
                                    </div>
                                </div>
                                <div class="col-auto me-2">
                                    <div class="btn-group">
                                        <label class="form-label ms-1 mt-2" for="compareRun4">Run 4</label>
                                    </div>
                                    <div class="btn-group">
                                        <select class="form-select form-select-sm" id="compareRun4"></select>
                                    </div>
                                </div>
                                <div class="col-auto d-flex me-2">
                                    <label class="form-check-label mb-0 me-2" for="switchSuitePathsCompareSection">Use
                                        Suite
                                        Paths</label>
                                    <div class="form-check form-switch">
                                        <input class="form-check-input" type="checkbox" role="switch"
                                            id="switchSuitePathsCompareSection" />
                                    </div>
                                </div>
                            </div>
                        </div>
                    </div>
                </div>
                <!-- Placeholder DIV to keep the graphs, they will be moved based on the config to the card compareData -->
                <div id="compareDataHidden" hidden></div>
                <div class="card-body grid-stack" id="gridCompare"></div>
            </div>
        </div>

        <div id="tables" hidden>
            <div class="card" id="tablesStatisticsSection">
                <div class="card-header">
                    <div class="row">
                        <div class="col-auto align-self-center">
                            <div class="btn btn-sm collapse-icon" id="collapsegridTable"></div>
                        </div>
                        <div class="col-3">
                            <h4 id="tablesTitle"></h4>
                        </div>
                    </div>
                </div>
                <!-- Placeholder DIV to keep the graphs, they will be moved based on the config to the card tablesData -->
                <div id="tableDataHidden" hidden></div>
                <div class="card-body" id="gridTable"></div>
            </div>
        </div>
    </div>

    <div id="modals">
        <!-- Modal for the filter -->
        <div class="modal fade" id="filtersModal" tabindex="-1" aria-labelledby="filtersModalLabel">
            <div class="modal-dialog modal-lg">
                <div class="modal-content">
                    <div class="modal-header">
                        <h1 class="modal-title" id="filtersModalLabel">Filters</h1>
                        <div>
                            <button type="button" class="btn btn-outline-light btn-sm mt-auto ms-3"
                                id="resetFilters">Reset Filters</button>
                            <button type="button" class="btn btn-outline-light btn-sm mt-auto ms-3"
                                data-bs-dismiss="modal" id="closeFilters">Close</button>
                        </div>
                    </div>
                    <div class="modal-body">
                        <div class="col-auto mt-1 ps-2 pe-2">
                            <label class="form-label form-label-sm mb-0" for="runs" id="runsLabel">Runs</label>
                            <select class="form-select form-select-sm" id="runs"></select>
                        </div>
                        <div class="col-auto mt-1 ps-2 pe-2" id="runTagFilter">
                            <div class="selectBox" id="selectRunTags">
                                <label class="form-label form-label-sm mb-0" for="runTag" id="runTagLabel">
                                    <span id="filterRunTagSelectedIndicator" class="version-selected-dot" style="display: none;"></span>
                                    Run Tags
                                </label>
                                <select class="form-select form-select-sm">
                                    <option>Select Tags</option>
                                </select>
                                <div class="overSelect"></div>
                            </div>
                            <div id="runTagCheckBoxes" class="filterCheckBoxes" style="max-height: 50vh; overflow-y: auto;">
                                <input id="runTagCheckBoxesFilter" class="form-control form-control-sm" type="text" placeholder="Filter...">
                                <ul class="list-group" id="runTag"></ul>
                            </div>
                        </div>
                        <div class="col-auto mt-1 ps-2 pe-2" id="projectVersionFilter">
                            <div class="selectBox" id="selectProjectVersion">
                                <label class="form-label form-label-sm mb-0" for="projectVersionList" id="projectVersionListLabel">
                                    <span id="filterVersionSelectedIndicator" class="version-selected-dot" style="display: none;"></span>
                                    Versions
                                </label>
                                <select class="form-select form-select-sm">
                                    <option>Select Versions</option>
                                </select>
                                <div class="overSelect"></div>
                            </div>
                            <div id="projectVersionCheckBoxes" class="filterCheckBoxes" style="max-height: 50vh; overflow-y: auto;">
                                <input id="projectVersionCheckBoxesFilter" class="form-control form-control-sm" type="text" placeholder="Filter...">
                                <ul class="list-group" id="projectVersionList">
                                </ul>
                            </div>
                        </div>
                        <div class="col-auto mt-1 ps-2 pe-2">
                            <label class="form-label form-label-sm mb-0" for="fromDate" id="fromDateLabel">From
                                Date</label>
                            <input class="form-control form-control-sm" id="fromDate" type="date" />
                        </div>
                        <div class="col-auto mt-1 ps-2 pe-2">
                            <label class="form-label form-label-sm mb-0" for="fromTime" id="fromTimeLabel">From
                                Time</label>
                            <input class="form-control form-control-sm" id="fromTime" type="time" />
                        </div>
                        <div class="col-auto mt-1 ps-2 pe-2">
                            <label class="form-label form-label-sm mb-0" for="toDate" id="toDateLabel">To
                                Date</label>
                            <input class="form-control form-control-sm" id="toDate" type="date" />
                        </div>
                        <div class="col-auto mt-1 ps-2 pe-2">
                            <label class="form-label form-label-sm mb-0" for="toTime" id="toTimeLabel">To
                                Time</label>
                            <input class="form-control form-control-sm" id="toTime" type="time" />
                        </div>
                        <div class="col-auto mt-1 ps-2 pe-2">
                            <label class="form-label form-label-sm mb-0 information" for="amount" id="amountLabel">
                                Amount
                            </label>
                            <div class="d-flex align-items-center mt-1">
                                <input class="form-control form-control-sm flex-grow-1 information" type="number"
                                    min="0" id="amount" value="10">
                                <button type="button" class="btn btn-outline-light btn-sm ms-2 text-nowrap"
                                    id="allRuns">All Runs</button>
                            </div>
                        </div>
                        <div class="col-auto mt-1 ps-2 pe-2" id="metadataFilter" hidden>
                            <label class="form-label form-label-sm mb-0" for="metadata"
                                id="metadataLabel">Metadata</label>
                            <select class="form-select form-select-sm" id="metadata"></select>
                        </div>
                    </div>
                </div>
            </div>
        </div>

        <!-- Database Details Modal -->
        <div class="modal fade" id="databaseModal" tabindex="-1" aria-labelledby="databaseModalLabel">
            <div class="modal-dialog">
                <div class="modal-content">
                    <div class="modal-header">
                        <h1 class="modal-title" id="databaseModalLabel">Database Summary</h1>
                        <div>
                            <button type="button" class="btn btn-outline-light btn-sm mt-auto ms-5"
                                data-bs-dismiss="modal" id="closeDatabaseSummary">Close</button>
                        </div>
                    </div>
                    <div class="modal-body">
                        <span id="stats"></span>
                    </div>
                </div>
            </div>
        </div>

        <!-- Settings Modal -->
        <div class="modal fade" id="settingsModal" tabindex="-1" aria-labelledby="settingsModalLabel"
            aria-hidden="true">
            <div class="modal-dialog modal-xl">
                <div class="modal-content">
                    <div class="modal-header">
                        <h1 class="modal-title" id="settingsModalLabel">Settings</h1>
                        <button type="button" class="btn btn-outline-light btn-sm mt-auto ms-5" data-bs-dismiss="modal"
                            id="closeSettings">Close</button>
                    </div>
                    <div class="modal-body">
                        <ul class="nav nav-tabs" id="settingsTab" role="tablist">
                            <li class="nav-item" role="presentation">
                                <button class="nav-link active" id="general-tab" data-bs-toggle="tab"
                                    data-bs-target="#general" type="button" role="tab" aria-controls="general"
                                    aria-selected="true">Graphs</button>
                            </li>
                            <li class="nav-item" role="presentation">
                                <button class="nav-link" id="keywords-tab" data-bs-toggle="tab"
                                    data-bs-target="#keywords" type="button" role="tab" aria-controls="keywords"
                                    aria-selected="false">Keywords</button>
                            </li>
                            <li class="nav-item" role="presentation">
                                <button class="nav-link" id="json-tab" data-bs-toggle="tab" data-bs-target="#json"
                                    type="button" role="tab" aria-controls="json" aria-selected="false">JSON</button>
                            </li>
                        </ul>

                        <div class="tab-content pt-3" id="settingsTabContent">
                            <div class="tab-pane fade show active" id="general" role="tabpanel"
                                aria-labelledby="general-tab">
                                <p><i>Press "Close" or click next to the modal to save the graph settings</i></p>
                                <div class="row">
                                    <div class="col-8 btn-group ms-1">
                                        <label class="form-check-label mt-1" for="toggleLegends">Display
                                            Legends</label>
                                    </div>
                                    <div class="col btn-group form-switch ms-2">
                                        <input class="form-check-input mt-2" type="checkbox" role="switch"
                                            id="toggleLegends" />
                                    </div>
                                </div>
                                <div class="row">
                                    <div class="col-8 btn-group ms-1">
                                        <label class="form-check-label mt-1" for="toggleAxisTitles">Display Axis
                                            Titles</label>
                                    </div>
                                    <div class="col btn-group form-switch ms-2">
                                        <input class="form-check-input mt-2" type="checkbox" role="switch"
                                            id="toggleAxisTitles" />
                                    </div>
                                </div>
                                <div class="row">
                                    <div class="col-8 btn-group ms-1">
                                        <label class="form-check-label mt-1" for="toggleLabels">Display Run
                                            Start/Alias Labels On Axes</label>
                                    </div>
                                    <div class="col btn-group form-switch ms-2">
                                        <input class="form-check-input mt-2" type="checkbox" role="switch"
                                            id="toggleLabels" />
                                    </div>
                                </div>
                                <div class="row">
                                    <div class="col-8 btn-group ms-1">
                                        <label class="form-check-label mt-1" for="toggleAliases">Display Alias
                                            Labels (Defaults to Run Start Labels)</label>
                                    </div>
                                    <div class="col btn-group form-switch ms-2">
                                        <input class="form-check-input mt-2" type="checkbox" role="switch"
                                            id="toggleAliases" />
                                    </div>
                                </div>
                                <div class="row">
                                    <div class="col-8 btn-group ms-1">
                                        <label class="form-check-label mt-1" for="toggleMilliseconds">Display
                                            Milliseconds Run Start Labels</label>
                                    </div>
                                    <div class="col btn-group form-switch ms-2">
                                        <input class="form-check-input mt-2" type="checkbox" role="switch"
                                            id="toggleMilliseconds" />
                                    </div>
                                </div>
                                <div class="row">
                                    <div class="col-8 btn-group ms-1">
                                        <label class="form-check-label mt-1" for="toggleAnimations">Display Drawing
                                            Animations</label>
                                    </div>
                                    <div class="col btn-group form-switch ms-2">
                                        <input class="form-check-input mt-2" type="checkbox" role="switch"
                                            id="toggleAnimations" />
                                    </div>
                                </div>
                                <div class="row">
                                    <div class="col-8 btn-group ms-1">
                                        <label class="form-check-label mt-1" for="toggleAnimationDuration">Animation
                                            Duration (Milliseconds)</label>
                                    </div>
                                    <div class="col-2 ps-0 mt-1">
                                        <input class="form-control form-control-sm" type="number"
                                            id="toggleAnimationDuration" />
                                    </div>
                                </div>
                                <div class="row mb-3">
                                    <div class="col-8 btn-group ms-1">
                                        <label class="form-check-label mt-1" for="toggleBarRounding">Bar Graph Edge
                                            Rounding (Pixels)</label>
                                    </div>
                                    <div class="col-2 ps-0 mt-1">
                                        <select class="form-select form-select-sm" id="toggleBarRounding">
                                            <option value="0">0</option>
                                            <option value="2">2</option>
                                            <option value="4">4</option>
                                            <option value="6">6</option>
                                            <option value="8">8</option>
                                        </select>
                                    </div>
                                </div>
                            </div>

                            <div class="tab-pane fade" id="json" role="tabpanel" aria-labelledby="json-tab">
                                <p><i>Press "Apply Settings JSON" or "Reset Settings JSON" to change your Settings JSON,
                                        "Close" will not apply changes!</i></p>
                                <div class="row mb-3">
                                    <div class="col-auto">
                                        <button class="btn btn-outline-light btn-sm mt-auto" id="copySettings">Copy
                                            Settings JSON</button>
                                    </div>
                                    <div class="col-auto">
                                        <button class="btn btn-outline-light btn-sm mt-auto" id="resetSettings">Reset
                                            Settings JSON</button>
                                    </div>
                                    <div class="col-auto">
                                        <button class="btn btn-outline-light btn-sm mt-auto" id="applySettings">Apply
                                            Settings JSON</button>
                                    </div>
                                </div>
                                <div class="row mb-2">
                                    <div class="col">
                                        <label for="settingsTextArea" class="form-label">Current Settings JSON</label>
                                        <textarea id="settingsTextArea" class="form-control" rows="20"></textarea>
                                    </div>
                                </div>
                            </div>

                            <div class="tab-pane fade" id="keywords" role="tabpanel" aria-labelledby="keywords-tab">
                                <p><i>Enable or disable libraries used for the keyword graphs.</i></p>
                                <div id="keywordLibraryList" class="list-group"></div>
                            </div>
                        </div>
                    </div>
                </div>
            </div>
        </div>

        <!-- Confirmation Modal -->
        <div class="modal fade" id="confirmModal" tabindex="-1" aria-labelledby="confirmModalLabel">
            <div class="modal-dialog">
                <div class="modal-content mt-5">
                    <div class="modal-header">
                        <h5 class="modal-title" id="confirmModalLabel">Please Confirm</h5>
                        <div>
                            <button type="button" class="btn btn-outline-light btn-sm mt-auto ms-5"
                                data-bs-dismiss="modal" id="closeConfirm">Close</button>
                        </div>
                    </div>
                    <div class="modal-body" id="confirmModalMessage">
                        Are you sure you want to proceed?
                    </div>
                    <div class="modal-footer">
                        <button type="button" class="btn btn-outline-light btn-sm" id="confirmCancel">Cancel</button>
                        <button type="button" class="btn btn-outline-light btn-sm" id="confirmOk">Confirm</button>
                    </div>
                </div>
            </div>
        </div>
    </div>

<<<<<<< HEAD
    <!-- placeholder_javascript -->
=======
    <script>
        /////////////////////////////
        // GLOBAL VARIABLE SECTION //
        /////////////////////////////

        // svgs
        const arrowRight = '<svg xmlns="http://www.w3.org/2000/svg" width="16px" height="16px" viewBox="0 0 52 52"><g><path fill="currentColor" d="M17.9,4.4l20.7,20.5c0.6,0.6,0.6,1.6,0,2.2L17.9,47.6c-0.6,0.6-1.6,0.6-2.2,0l-2.2-2.2c-0.6-0.6-0.6-1.6,0-2.2l16.3-16.1c0.6-0.6,0.6-1.6,0-2.2L13.6,8.8c-0.6-0.6-0.6-1.6,0-2.2l2.2-2.2C16.4,3.9,17.3,3.9,17.9,4.4z"></path></g></svg>';
        const arrowDown = '<svg xmlns="http://www.w3.org/2000/svg" width="16px" height="16px" viewBox="0 0 52 52"><path fill="currentColor" d="M47.6,17.8L27.1,38.5c-0.6,0.6-1.6,0.6-2.2,0L4.4,17.8c-0.6-0.6-0.6-1.6,0-2.2l2.2-2.2c0.6-0.6,1.6-0.6,2.2,0l16.1,16.3c0.6,0.6,1.6,0.6,2.2,0l16.1-16.2c0.6-0.6,1.6-0.6,2.2,0l2.2,2.2C48.1,16.3,48.1,17.2,47.6,17.8z"/></svg>';
        const githubDarkSVG = '<svg xmlns="http://www.w3.org/2000/svg" viewBox="0 0 24 24" width="24" height="24"><path fill="white" d="M12 1C5.923 1 1 5.923 1 12c0 4.867 3.149 8.979 7.521 10.436.55.096.756-.233.756-.522 0-.262-.013-1.128-.013-2.049-2.764.509-3.479-.674-3.699-1.292-.124-.317-.66-1.293-1.127-1.554-.385-.207-.936-.715-.014-.729.866-.014 1.485.797 1.691 1.128.99 1.663 2.571 1.196 3.204.907.096-.715.385-1.196.701-1.471-2.448-.275-5.005-1.224-5.005-5.432 0-1.196.426-2.186 1.128-2.956-.111-.275-.496-1.402.11-2.915 0 0 .921-.288 3.024 1.128a10.193 10.193 0 0 1 2.75-.371c.936 0 1.871.123 2.75.371 2.104-1.43 3.025-1.128 3.025-1.128.605 1.513.221 2.64.111 2.915.701.77 1.127 1.747 1.127 2.956 0 4.222-2.571 5.157-5.019 5.432.399.344.743 1.004.743 2.035 0 1.471-.014 2.654-.014 3.025 0 .289.206.632.756.522C19.851 20.979 23 16.854 23 12c0-6.077-4.922-11-11-11Z"></path></svg>';
        const githubLightSVG = '<svg xmlns="http://www.w3.org/2000/svg" viewBox="0 0 24 24" width="24" height="24"><path d="M12 1C5.923 1 1 5.923 1 12c0 4.867 3.149 8.979 7.521 10.436.55.096.756-.233.756-.522 0-.262-.013-1.128-.013-2.049-2.764.509-3.479-.674-3.699-1.292-.124-.317-.66-1.293-1.127-1.554-.385-.207-.936-.715-.014-.729.866-.014 1.485.797 1.691 1.128.99 1.663 2.571 1.196 3.204.907.096-.715.385-1.196.701-1.471-2.448-.275-5.005-1.224-5.005-5.432 0-1.196.426-2.186 1.128-2.956-.111-.275-.496-1.402.11-2.915 0 0 .921-.288 3.024 1.128a10.193 10.193 0 0 1 2.75-.371c.936 0 1.871.123 2.75.371 2.104-1.43 3.025-1.128 3.025-1.128.605 1.513.221 2.64.111 2.915.701.77 1.127 1.747 1.127 2.956 0 4.222-2.571 5.157-5.019 5.432.399.344.743 1.004.743 2.035 0 1.471-.014 2.654-.014 3.025 0 .289.206.632.756.522C19.851 20.979 23 16.854 23 12c0-6.077-4.922-11-11-11Z"></path></svg>';
        const settingsDarkSVG = '<svg xmlns="http://www.w3.org/2000/svg" viewBox="0 0 24 24" width="24" height="24"><path fill="white" d="M16 12a4 4 0 1 1-8 0 4 4 0 0 1 8 0Zm-1.5 0a2.5 2.5 0 1 0-5 0 2.5 2.5 0 0 0 5 0Z"></path><path fill="white" d="M12 1c.266 0 .532.009.797.028.763.055 1.345.617 1.512 1.304l.352 1.45c.019.078.09.171.225.221.247.089.49.19.728.302.13.061.246.044.315.002l1.275-.776c.603-.368 1.411-.353 1.99.147.402.349.78.726 1.128 1.129.501.578.515 1.386.147 1.99l-.776 1.274c-.042.069-.058.185.002.315.112.238.213.481.303.728.048.135.142.205.22.225l1.45.352c.687.167 1.249.749 1.303 1.512.038.531.038 1.063 0 1.594-.054.763-.616 1.345-1.303 1.512l-1.45.352c-.078.019-.171.09-.221.225-.089.248-.19.491-.302.728-.061.13-.044.246-.002.315l.776 1.275c.368.603.353 1.411-.147 1.99-.349.402-.726.78-1.129 1.128-.578.501-1.386.515-1.99.147l-1.274-.776c-.069-.042-.185-.058-.314.002a8.606 8.606 0 0 1-.729.303c-.135.048-.205.142-.225.22l-.352 1.45c-.167.687-.749 1.249-1.512 1.303-.531.038-1.063.038-1.594 0-.763-.054-1.345-.616-1.512-1.303l-.352-1.45c-.019-.078-.09-.171-.225-.221a8.138 8.138 0 0 1-.728-.302c-.13-.061-.246-.044-.315-.002l-1.275.776c-.603.368-1.411.353-1.99-.147-.402-.349-.78-.726-1.128-1.129-.501-.578-.515-1.386-.147-1.99l.776-1.274c.042-.069.058-.185-.002-.314a8.606 8.606 0 0 1-.303-.729c-.048-.135-.142-.205-.22-.225l-1.45-.352c-.687-.167-1.249-.749-1.304-1.512a11.158 11.158 0 0 1 0-1.594c.055-.763.617-1.345 1.304-1.512l1.45-.352c.078-.019.171-.09.221-.225.089-.248.19-.491.302-.728.061-.13.044-.246.002-.315l-.776-1.275c-.368-.603-.353-1.411.147-1.99.349-.402.726-.78 1.129-1.128.578-.501 1.386-.515 1.99-.147l1.274.776c.069.042.185.058.315-.002.238-.112.481-.213.728-.303.135-.048.205-.142.225-.22l.352-1.45c.167-.687.749-1.249 1.512-1.304C11.466 1.01 11.732 1 12 1Zm-.69 1.525c-.055.004-.135.05-.161.161l-.353 1.45a1.832 1.832 0 0 1-1.172 1.277 7.147 7.147 0 0 0-.6.249 1.833 1.833 0 0 1-1.734-.074l-1.274-.776c-.098-.06-.186-.036-.228 0a9.774 9.774 0 0 0-.976.976c-.036.042-.06.131 0 .228l.776 1.274c.314.529.342 1.18.074 1.734a7.147 7.147 0 0 0-.249.6 1.831 1.831 0 0 1-1.278 1.173l-1.45.351c-.11.027-.156.107-.16.162a9.63 9.63 0 0 0 0 1.38c.004.055.05.135.161.161l1.45.353a1.832 1.832 0 0 1 1.277 1.172c.074.204.157.404.249.6.268.553.24 1.204-.074 1.733l-.776 1.275c-.06.098-.036.186 0 .228.301.348.628.675.976.976.042.036.131.06.228 0l1.274-.776a1.83 1.83 0 0 1 1.734-.075c.196.093.396.176.6.25a1.831 1.831 0 0 1 1.173 1.278l.351 1.45c.027.11.107.156.162.16a9.63 9.63 0 0 0 1.38 0c.055-.004.135-.05.161-.161l.353-1.45a1.834 1.834 0 0 1 1.172-1.278 6.82 6.82 0 0 0 .6-.248 1.831 1.831 0 0 1 1.733.074l1.275.776c.098.06.186.036.228 0 .348-.301.675-.628.976-.976.036-.042.06-.131 0-.228l-.776-1.275a1.834 1.834 0 0 1-.075-1.733c.093-.196.176-.396.25-.6a1.831 1.831 0 0 1 1.278-1.173l1.45-.351c.11-.027.156-.107.16-.162a9.63 9.63 0 0 0 0-1.38c-.004-.055-.05-.135-.161-.161l-1.45-.353c-.626-.152-1.08-.625-1.278-1.172a6.576 6.576 0 0 0-.248-.6 1.833 1.833 0 0 1 .074-1.734l.776-1.274c.06-.098.036-.186 0-.228a9.774 9.774 0 0 0-.976-.976c-.042-.036-.131-.06-.228 0l-1.275.776a1.831 1.831 0 0 1-1.733.074 6.88 6.88 0 0 0-.6-.249 1.835 1.835 0 0 1-1.173-1.278l-.351-1.45c-.027-.11-.107-.156-.162-.16a9.63 9.63 0 0 0-1.38 0Z"></path></svg>'
        const settingsLightSVG = '<svg xmlns="http://www.w3.org/2000/svg" viewBox="0 0 24 24" width="24" height="24"><path d="M16 12a4 4 0 1 1-8 0 4 4 0 0 1 8 0Zm-1.5 0a2.5 2.5 0 1 0-5 0 2.5 2.5 0 0 0 5 0Z"></path><path d="M12 1c.266 0 .532.009.797.028.763.055 1.345.617 1.512 1.304l.352 1.45c.019.078.09.171.225.221.247.089.49.19.728.302.13.061.246.044.315.002l1.275-.776c.603-.368 1.411-.353 1.99.147.402.349.78.726 1.128 1.129.501.578.515 1.386.147 1.99l-.776 1.274c-.042.069-.058.185.002.315.112.238.213.481.303.728.048.135.142.205.22.225l1.45.352c.687.167 1.249.749 1.303 1.512.038.531.038 1.063 0 1.594-.054.763-.616 1.345-1.303 1.512l-1.45.352c-.078.019-.171.09-.221.225-.089.248-.19.491-.302.728-.061.13-.044.246-.002.315l.776 1.275c.368.603.353 1.411-.147 1.99-.349.402-.726.78-1.129 1.128-.578.501-1.386.515-1.99.147l-1.274-.776c-.069-.042-.185-.058-.314.002a8.606 8.606 0 0 1-.729.303c-.135.048-.205.142-.225.22l-.352 1.45c-.167.687-.749 1.249-1.512 1.303-.531.038-1.063.038-1.594 0-.763-.054-1.345-.616-1.512-1.303l-.352-1.45c-.019-.078-.09-.171-.225-.221a8.138 8.138 0 0 1-.728-.302c-.13-.061-.246-.044-.315-.002l-1.275.776c-.603.368-1.411.353-1.99-.147-.402-.349-.78-.726-1.128-1.129-.501-.578-.515-1.386-.147-1.99l.776-1.274c.042-.069.058-.185-.002-.314a8.606 8.606 0 0 1-.303-.729c-.048-.135-.142-.205-.22-.225l-1.45-.352c-.687-.167-1.249-.749-1.304-1.512a11.158 11.158 0 0 1 0-1.594c.055-.763.617-1.345 1.304-1.512l1.45-.352c.078-.019.171-.09.221-.225.089-.248.19-.491.302-.728.061-.13.044-.246.002-.315l-.776-1.275c-.368-.603-.353-1.411.147-1.99.349-.402.726-.78 1.129-1.128.578-.501 1.386-.515 1.99-.147l1.274.776c.069.042.185.058.315-.002.238-.112.481-.213.728-.303.135-.048.205-.142.225-.22l.352-1.45c.167-.687.749-1.249 1.512-1.304C11.466 1.01 11.732 1 12 1Zm-.69 1.525c-.055.004-.135.05-.161.161l-.353 1.45a1.832 1.832 0 0 1-1.172 1.277 7.147 7.147 0 0 0-.6.249 1.833 1.833 0 0 1-1.734-.074l-1.274-.776c-.098-.06-.186-.036-.228 0a9.774 9.774 0 0 0-.976.976c-.036.042-.06.131 0 .228l.776 1.274c.314.529.342 1.18.074 1.734a7.147 7.147 0 0 0-.249.6 1.831 1.831 0 0 1-1.278 1.173l-1.45.351c-.11.027-.156.107-.16.162a9.63 9.63 0 0 0 0 1.38c.004.055.05.135.161.161l1.45.353a1.832 1.832 0 0 1 1.277 1.172c.074.204.157.404.249.6.268.553.24 1.204-.074 1.733l-.776 1.275c-.06.098-.036.186 0 .228.301.348.628.675.976.976.042.036.131.06.228 0l1.274-.776a1.83 1.83 0 0 1 1.734-.075c.196.093.396.176.6.25a1.831 1.831 0 0 1 1.173 1.278l.351 1.45c.027.11.107.156.162.16a9.63 9.63 0 0 0 1.38 0c.055-.004.135-.05.161-.161l.353-1.45a1.834 1.834 0 0 1 1.172-1.278 6.82 6.82 0 0 0 .6-.248 1.831 1.831 0 0 1 1.733.074l1.275.776c.098.06.186.036.228 0 .348-.301.675-.628.976-.976.036-.042.06-.131 0-.228l-.776-1.275a1.834 1.834 0 0 1-.075-1.733c.093-.196.176-.396.25-.6a1.831 1.831 0 0 1 1.278-1.173l1.45-.351c.11-.027.156-.107.16-.162a9.63 9.63 0 0 0 0-1.38c-.004-.055-.05-.135-.161-.161l-1.45-.353c-.626-.152-1.08-.625-1.278-1.172a6.576 6.576 0 0 0-.248-.6 1.833 1.833 0 0 1 .074-1.734l.776-1.274c.06-.098.036-.186 0-.228a9.774 9.774 0 0 0-.976-.976c-.042-.036-.131-.06-.228 0l-1.275.776a1.831 1.831 0 0 1-1.733.074 6.88 6.88 0 0 0-.6-.249 1.835 1.835 0 0 1-1.173-1.278l-.351-1.45c-.027-.11-.107-.156-.162-.16a9.63 9.63 0 0 0-1.38 0Z"></path></svg>'
        const databaseDarkSVG = '<svg xmlns="http://www.w3.org/2000/svg" viewBox="0 0 24 24" width="24" height="24"><path fill="white" d="M12 1.25c2.487 0 4.773.402 6.466 1.079.844.337 1.577.758 2.112 1.264.536.507.922 1.151.922 1.907v12.987l-.026.013h.026c0 .756-.386 1.4-.922 1.907-.535.506-1.268.927-2.112 1.264-1.693.677-3.979 1.079-6.466 1.079s-4.774-.402-6.466-1.079c-.844-.337-1.577-.758-2.112-1.264C2.886 19.9 2.5 19.256 2.5 18.5h.026l-.026-.013V5.5c0-.756.386-1.4.922-1.907.535-.506 1.268-.927 2.112-1.264C7.226 1.652 9.513 1.25 12 1.25ZM4 14.371v4.116l-.013.013H4c0 .211.103.487.453.817.351.332.898.666 1.638.962 1.475.589 3.564.971 5.909.971 2.345 0 4.434-.381 5.909-.971.739-.296 1.288-.63 1.638-.962.349-.33.453-.607.453-.817h.013L20 18.487v-4.116a7.85 7.85 0 0 1-1.534.8c-1.693.677-3.979 1.079-6.466 1.079s-4.774-.402-6.466-1.079a7.843 7.843 0 0 1-1.534-.8ZM20 12V7.871a7.85 7.85 0 0 1-1.534.8C16.773 9.348 14.487 9.75 12 9.75s-4.774-.402-6.466-1.079A7.85 7.85 0 0 1 4 7.871V12c0 .21.104.487.453.817.35.332.899.666 1.638.961 1.475.59 3.564.972 5.909.972 2.345 0 4.434-.382 5.909-.972.74-.295 1.287-.629 1.638-.96.35-.33.453-.607.453-.818ZM4 5.5c0 .211.103.487.453.817.351.332.898.666 1.638.962 1.475.589 3.564.971 5.909.971 2.345 0 4.434-.381 5.909-.971.739-.296 1.288-.63 1.638-.962.349-.33.453-.607.453-.817 0-.211-.103-.487-.453-.817-.351-.332-.898-.666-1.638-.962-1.475-.589-3.564-.971-5.909-.971-2.345 0-4.434.381-5.909.971-.739.296-1.288.63-1.638.962C4.104 5.013 4 5.29 4 5.5Z"></path></svg>'
        const databaseLightSVG = '<svg xmlns="http://www.w3.org/2000/svg" viewBox="0 0 24 24" width="24" height="24"><path d="M12 1.25c2.487 0 4.773.402 6.466 1.079.844.337 1.577.758 2.112 1.264.536.507.922 1.151.922 1.907v12.987l-.026.013h.026c0 .756-.386 1.4-.922 1.907-.535.506-1.268.927-2.112 1.264-1.693.677-3.979 1.079-6.466 1.079s-4.774-.402-6.466-1.079c-.844-.337-1.577-.758-2.112-1.264C2.886 19.9 2.5 19.256 2.5 18.5h.026l-.026-.013V5.5c0-.756.386-1.4.922-1.907.535-.506 1.268-.927 2.112-1.264C7.226 1.652 9.513 1.25 12 1.25ZM4 14.371v4.116l-.013.013H4c0 .211.103.487.453.817.351.332.898.666 1.638.962 1.475.589 3.564.971 5.909.971 2.345 0 4.434-.381 5.909-.971.739-.296 1.288-.63 1.638-.962.349-.33.453-.607.453-.817h.013L20 18.487v-4.116a7.85 7.85 0 0 1-1.534.8c-1.693.677-3.979 1.079-6.466 1.079s-4.774-.402-6.466-1.079a7.843 7.843 0 0 1-1.534-.8ZM20 12V7.871a7.85 7.85 0 0 1-1.534.8C16.773 9.348 14.487 9.75 12 9.75s-4.774-.402-6.466-1.079A7.85 7.85 0 0 1 4 7.871V12c0 .21.104.487.453.817.35.332.899.666 1.638.961 1.475.59 3.564.972 5.909.972 2.345 0 4.434-.382 5.909-.972.74-.295 1.287-.629 1.638-.96.35-.33.453-.607.453-.818ZM4 5.5c0 .211.103.487.453.817.351.332.898.666 1.638.962 1.475.589 3.564.971 5.909.971 2.345 0 4.434-.381 5.909-.971.739-.296 1.288-.63 1.638-.962.349-.33.453-.607.453-.817 0-.211-.103-.487-.453-.817-.351-.332-.898-.666-1.638-.962-1.475-.589-3.564-.971-5.909-.971-2.345 0-4.434.381-5.909.971-.739.296-1.288.63-1.638.962C4.104 5.013 4 5.29 4 5.5Z"></path></svg>'
        const filterDarkSVG = '<svg xmlns="http://www.w3.org/2000/svg" viewBox="0 0 24 24" width="24" height="24"><path fill="white" d="M11 18.25a.75.75 0 0 1 .75-.75h8.5a.75.75 0 0 1 0 1.5h-8.5a.75.75 0 0 1-.75-.75Zm-8-12a.75.75 0 0 1 .75-.75h7.5a.75.75 0 0 1 0 1.5h-7.5A.75.75 0 0 1 3 6.25Zm13 6a.75.75 0 0 1 .75-.75h3.5a.75.75 0 0 1 0 1.5h-3.5a.75.75 0 0 1-.75-.75ZM8.75 16a.75.75 0 0 1 .75.75v3a.75.75 0 0 1-1.5 0v-3a.75.75 0 0 1 .75-.75Z"></path><path fill="white" d="M3 18.25a.75.75 0 0 1 .75-.75h4.5a.75.75 0 0 1 0 1.5h-4.5a.75.75 0 0 1-.75-.75Zm0-6a.75.75 0 0 1 .75-.75h8.5a.75.75 0 0 1 0 1.5h-8.5a.75.75 0 0 1-.75-.75ZM16.75 10a.75.75 0 0 1 .75.75v3a.75.75 0 0 1-1.5 0v-3a.75.75 0 0 1 .75-.75ZM14 6.25a.75.75 0 0 1 .75-.75h5.5a.75.75 0 0 1 0 1.5h-5.5a.75.75 0 0 1-.75-.75ZM11.25 4a.75.75 0 0 1 .75.75v3a.75.75 0 0 1-1.5 0v-3a.75.75 0 0 1 .75-.75Z"></path></svg>'
        const filterLightSVG = '<svg xmlns="http://www.w3.org/2000/svg" viewBox="0 0 24 24" width="24" height="24"><path d="M11 18.25a.75.75 0 0 1 .75-.75h8.5a.75.75 0 0 1 0 1.5h-8.5a.75.75 0 0 1-.75-.75Zm-8-12a.75.75 0 0 1 .75-.75h7.5a.75.75 0 0 1 0 1.5h-7.5A.75.75 0 0 1 3 6.25Zm13 6a.75.75 0 0 1 .75-.75h3.5a.75.75 0 0 1 0 1.5h-3.5a.75.75 0 0 1-.75-.75ZM8.75 16a.75.75 0 0 1 .75.75v3a.75.75 0 0 1-1.5 0v-3a.75.75 0 0 1 .75-.75Z"></path><path d="M3 18.25a.75.75 0 0 1 .75-.75h4.5a.75.75 0 0 1 0 1.5h-4.5a.75.75 0 0 1-.75-.75Zm0-6a.75.75 0 0 1 .75-.75h8.5a.75.75 0 0 1 0 1.5h-8.5a.75.75 0 0 1-.75-.75ZM16.75 10a.75.75 0 0 1 .75.75v3a.75.75 0 0 1-1.5 0v-3a.75.75 0 0 1 .75-.75ZM14 6.25a.75.75 0 0 1 .75-.75h5.5a.75.75 0 0 1 0 1.5h-5.5a.75.75 0 0 1-.75-.75ZM11.25 4a.75.75 0 0 1 .75.75v3a.75.75 0 0 1-1.5 0v-3a.75.75 0 0 1 .75-.75Z"></path></svg>'
        const rflogoDarkSVG = '<svg xmlns="http://www.w3.org/2000/svg" viewBox="0 0 24 24" width="24" height="24" class="fill-white"><path fill="white" data-v-266d6681="" id="path" d="M5,10.2c0-1.9,1.5-3.4,3.4-3.4c1.9,0,3.4,1.5,3.4,3.4c0,0.7-0.6,1.2-1.2,1.2c-0.7,0-1.2-0.6-1.2-1.2 c0-0.5-0.4-0.9-0.9-0.9c-0.5,0-0.9,0.4-0.9,0.9c0,0.7-0.6,1.2-1.2,1.2S5,10.9,5,10.2 M19,15.9c0,0.7-0.6,1.2-1.2,1.2H6.4 c-0.7,0-1.2-0.6-1.2-1.2c0-0.7,0.6-1.2,1.2-1.2h11.5C18.5,14.7,19,15.3,19,15.9 M13.7,10.9c-0.4-0.6-0.2-1.3,0.3-1.7l2.9-1.9 c0.6-0.4,1.3-0.2,1.7,0.3c0.4,0.6,0.2,1.3-0.3,1.7l-2.9,1.9c-0.2,0.1-0.5,0.2-0.7,0.2C14.3,11.5,13.9,11.3,13.7,10.9 M21.5,18.5 c0,0.2-0.1,0.5-0.3,0.6l-2.1,2.1c-0.2,0.2-0.4,0.3-0.6,0.3h-13c-0.2,0-0.5-0.1-0.6-0.3l-2.1-2.1c-0.2-0.2-0.3-0.4-0.3-0.6v-13 c0-0.2,0.1-0.5,0.3-0.6l2.1-2.1C5,2.6,5.2,2.5,5.5,2.5h13c0.2,0,0.5,0.1,0.6,0.3l2.1,2.1c0.2,0.2,0.3,0.4,0.3,0.6V18.5z M23.3,3.4 l-2.8-2.8C20.1,0.2,19.6,0,19,0H5C4.4,0,3.9,0.2,3.4,0.7L0.7,3.4C0.2,3.9,0,4.4,0,5v14c0,0.6,0.2,1.2,0.7,1.6l2.8,2.8 C3.9,23.8,4.4,24,5,24h14c0.6,0,1.2-0.2,1.6-0.7l2.8-2.8c0.4-0.4,0.7-1,0.7-1.6V5C24,4.4,23.8,3.9,23.3,3.4"></path></svg>'
        const rflogoLightSVG = '<svg xmlns="http://www.w3.org/2000/svg" viewBox="0 0 24 24" width="24" height="24" class="fill-white"><path data-v-266d6681="" id="path" d="M5,10.2c0-1.9,1.5-3.4,3.4-3.4c1.9,0,3.4,1.5,3.4,3.4c0,0.7-0.6,1.2-1.2,1.2c-0.7,0-1.2-0.6-1.2-1.2 c0-0.5-0.4-0.9-0.9-0.9c-0.5,0-0.9,0.4-0.9,0.9c0,0.7-0.6,1.2-1.2,1.2S5,10.9,5,10.2 M19,15.9c0,0.7-0.6,1.2-1.2,1.2H6.4 c-0.7,0-1.2-0.6-1.2-1.2c0-0.7,0.6-1.2,1.2-1.2h11.5C18.5,14.7,19,15.3,19,15.9 M13.7,10.9c-0.4-0.6-0.2-1.3,0.3-1.7l2.9-1.9 c0.6-0.4,1.3-0.2,1.7,0.3c0.4,0.6,0.2,1.3-0.3,1.7l-2.9,1.9c-0.2,0.1-0.5,0.2-0.7,0.2C14.3,11.5,13.9,11.3,13.7,10.9 M21.5,18.5 c0,0.2-0.1,0.5-0.3,0.6l-2.1,2.1c-0.2,0.2-0.4,0.3-0.6,0.3h-13c-0.2,0-0.5-0.1-0.6-0.3l-2.1-2.1c-0.2-0.2-0.3-0.4-0.3-0.6v-13 c0-0.2,0.1-0.5,0.3-0.6l2.1-2.1C5,2.6,5.2,2.5,5.5,2.5h13c0.2,0,0.5,0.1,0.6,0.3l2.1,2.1c0.2,0.2,0.3,0.4,0.3,0.6V18.5z M23.3,3.4 l-2.8-2.8C20.1,0.2,19.6,0,19,0H5C4.4,0,3.9,0.2,3.4,0.7L0.7,3.4C0.2,3.9,0,4.4,0,5v14c0,0.6,0.2,1.2,0.7,1.6l2.8,2.8 C3.9,23.8,4.4,24,5,24h14c0.6,0,1.2-0.2,1.6-0.7l2.8-2.8c0.4-0.4,0.7-1,0.7-1.6V5C24,4.4,23.8,3.9,23.3,3.4"></path></svg>'
        const docsDarkSVG = '<svg xmlns="http://www.w3.org/2000/svg" viewBox="0 0 24 24" width="24" height="24"><path fill="white" d="M6 2h12c1.1 0 2 .9 2 2v16c0 1.1-.9 2-2 2H6c-1.1 0-2-.9-2-2V4c0-1.1.9-2 2-2zm0 2v16h12V4H6zm2 3h8v2H8V7zm0 4h8v2H8v-2zm0 4h5v2H8v-2z"/></svg>';
        const docsLightSVG = '<svg xmlns="http://www.w3.org/2000/svg" viewBox="0 0 24 24" width="24" height="24"><path fill="black" d="M6 2h12c1.1 0 2 .9 2 2v16c0 1.1-.9 2-2 2H6c-1.1 0-2-.9-2-2V4c0-1.1.9-2 2-2zm0 2v16h12V4H6zm2 3h8v2H8V7zm0 4h8v2H8v-2zm0 4h5v2H8v-2z"/></svg>';
        const clockDarkSVG = `<svg class="mb-1" xmlns="http://www.w3.org/2000/svg" viewBox="0 0 16 16" width="16" height="16"><path fill="white" d="M8 0a8 8 0 1 1 0 16A8 8 0 0 1 8 0ZM1.5 8a6.5 6.5 0 1 0 13 0 6.5 6.5 0 0 0-13 0Zm7-3.25v2.992l2.028.812a.75.75 0 0 1-.557 1.392l-2.5-1A.751.751 0 0 1 7 8.25v-3.5a.75.75 0 0 1 1.5 0Z"></path></svg>`
        const clockLightSVG = `<svg class="mb-1" xmlns="http://www.w3.org/2000/svg" viewBox="0 0 16 16" width="16" height="16"><path d="M8 0a8 8 0 1 1 0 16A8 8 0 0 1 8 0ZM1.5 8a6.5 6.5 0 1 0 13 0 6.5 6.5 0 0 0-13 0Zm7-3.25v2.992l2.028.812a.75.75 0 0 1-.557 1.392l-2.5-1A.751.751 0 0 1 7 8.25v-3.5a.75.75 0 0 1 1.5 0Z"></path></svg>`
        const sunSVG = `<svg xmlns="http://www.w3.org/2000/svg" viewBox="0 0 24 24" width="24" height="24"><path fill="white" d="M12 19a7 7 0 1 1 0-14 7 7 0 0 1 0 14Zm0-1.5a5.5 5.5 0 1 0 0-11 5.5 5.5 0 1 0 0 11Zm-5.657.157a.75.75 0 0 1 0 1.06l-1.768 1.768a.749.749 0 0 1-1.275-.326.749.749 0 0 1 .215-.734l1.767-1.768a.75.75 0 0 1 1.061 0ZM3.515 3.515a.75.75 0 0 1 1.06 0l1.768 1.768a.749.749 0 0 1-.326 1.275.749.749 0 0 1-.734-.215L3.515 4.575a.75.75 0 0 1 0-1.06ZM12 0a.75.75 0 0 1 .75.75v2.5a.75.75 0 0 1-1.5 0V.75A.75.75 0 0 1 12 0ZM4 12a.75.75 0 0 1-.75.75H.75a.75.75 0 0 1 0-1.5h2.5A.75.75 0 0 1 4 12Zm8 8a.75.75 0 0 1 .75.75v2.5a.75.75 0 0 1-1.5 0v-2.5A.75.75 0 0 1 12 20Zm12-8a.75.75 0 0 1-.75.75h-2.5a.75.75 0 0 1 0-1.5h2.5A.75.75 0 0 1 24 12Zm-6.343 5.657a.75.75 0 0 1 1.06 0l1.768 1.768a.751.751 0 0 1-.018 1.042.751.751 0 0 1-1.042.018l-1.768-1.767a.75.75 0 0 1 0-1.061Zm2.828-14.142a.75.75 0 0 1 0 1.06l-1.768 1.768a.751.751 0 0 1-1.042-.018.751.751 0 0 1-.018-1.042l1.767-1.768a.75.75 0 0 1 1.061 0Z"></path></svg>`
        const moonSVG = `<svg xmlns="http://www.w3.org/2000/svg" viewBox="0 0 24 24" width="24" height="24"><path d="M14.768 3.96v.001l-.002-.005a9.08 9.08 0 0 0-.218-.779c-.13-.394.21-.8.602-.67.29.096.575.205.855.328l.01.005A10.002 10.002 0 0 1 12 22a10.002 10.002 0 0 1-9.162-5.985l-.004-.01a9.722 9.722 0 0 1-.329-.855c-.13-.392.277-.732.67-.602.257.084.517.157.78.218l.004.002A9 9 0 0 0 14.999 6a9.09 9.09 0 0 0-.231-2.04ZM16.5 6c0 5.799-4.701 10.5-10.5 10.5-.426 0-.847-.026-1.26-.075A8.5 8.5 0 1 0 16.425 4.74c.05.413.075.833.075 1.259Z"></path></svg>`
        const customizeViewDarkSVG = `<svg xmlns="http://www.w3.org/2000/svg" width="24" height="24" viewBox="0 0 24 24" fill="none" stroke="white" stroke-width="1.5" stroke-linecap="round" stroke-linejoin="round" class="lucide lucide-layout-dashboard-icon lucide-layout-dashboard"><rect style="stroke: white;" width="7" height="9" x="3" y="3" rx="1"/><rect style="stroke: white;" width="7" height="5" x="14" y="3" rx="1"/><rect style="stroke: white;" width="7" height="9" x="14" y="12" rx="    1"/><rect style="stroke: white;" width="7" height="5" x="3" y="16" rx="1"/></svg>`
        const customizeViewLightSVG = `<svg xmlns="http://www.w3.org/2000/svg" width="24" height="24" viewBox="0 0 24 24" fill="none" stroke="black" stroke-width="1.5" stroke-linecap="round" stroke-linejoin="round" class="lucide lucide-layout-dashboard-icon lucide-layout-dashboard"><rect style="stroke: black;" width="7" height="9" x="3" y="3" rx="1"/><rect style="stroke: black;" width="7" height="5" x="14" y="3" rx="1"/><rect style="stroke: black;" width="7" height="9" x="14" y="12" rx="1"/><rect style="stroke: black;" width="7" height="5" x="3" y="16" rx="1"/></svg>`
        const saveDarkSVG = `<svg xmlns="http://www.w3.org/2000/svg" width="24" height="24" viewBox="0 0 24 24" fill="none" stroke="white" stroke-width="1.5" stroke-linecap="round" stroke-linejoin="round" class="lucide lucide-save-icon lucide-save"><path d="M15.2 3a2 2 0 0 1 1.4.6l3.8 3.8a2 2 0 0 1 .6 1.4V19a2 2 0 0 1-2 2H5a2 2 0 0 1-2-2V5a2 2 0 0 1 2-2z"/><path d="M17 21v-7a1 1 0 0 0-1-1H8a1 1 0 0 0-1 1v7"/><path d="M7 3v4a1 1 0 0 0 1 1h7"/></svg>`
        const saveLightSVG = `<svg xmlns="http://www.w3.org/2000/svg" width="24" height="24" viewBox="0 0 24 24" fill="none" stroke="black" stroke-width="1.5" stroke-linecap="round" stroke-linejoin="round" class="lucide lucide-save-icon lucide-save"><path d="M15.2 3a2 2 0 0 1 1.4.6l3.8 3.8a2 2 0 0 1 .6 1.4V19a2 2 0 0 1-2 2H5a2 2 0 0 1-2-2V5a2 2 0 0 1 2-2z"/><path d="M17 21v-7a1 1 0 0 0-1-1H8a1 1 0 0 0-1 1v7"/><path d="M7 3v4a1 1 0 0 0 1 1h7"/></svg>`
        const bugDarkSVG = `<svg xmlns="http://www.w3.org/2000/svg" viewBox="0 0 24 24" width="24" height="24"><path fill="white" d="M7.72.22a.75.75 0 0 1 1.06 0l1.204 1.203A4.98 4.98 0 0 1 12 1c.717 0 1.4.151 2.016.423L15.22.22a.751.751 0 0 1 1.042.018.751.751 0 0 1 .018 1.042l-.971.972A4.991 4.991 0 0 1 17 6v1.104a2.755 2.755 0 0 1 1.917 1.974l1.998-.999a.75.75 0 0 1 .67 1.342L19 10.714V13.5l3.25.003a.75.75 0 0 1 0 1.5L19 15.001V16c0 .568-.068 1.134-.204 1.686l.04.018 2.75 1.375a.75.75 0 1 1-.671 1.342l-2.638-1.319A6.998 6.998 0 0 1 12 23a6.998 6.998 0 0 1-6.197-3.742l-2.758 1.181a.752.752 0 0 1-1.064-.776.752.752 0 0 1 .474-.602l2.795-1.199A6.976 6.976 0 0 1 5 16v-.996H1.75a.75.75 0 0 1 0-1.5H5v-2.79L2.415 9.42a.75.75 0 0 1 .67-1.342l1.998.999A2.756 2.756 0 0 1 7 7.104V6a4.99 4.99 0 0 1 1.69-3.748l-.97-.972a.75.75 0 0 1 0-1.06ZM6.5 9.75V16a5.5 5.5 0 1 0 11 0V9.75c0-.69-.56-1.25-1.25-1.25h-8.5c-.69 0-1.25.56-1.25 1.25ZM8.5 7h7V6a3.5 3.5 0 1 0-7 0Z"></path></svg>`
        const bugLightSVG = `<svg xmlns="http://www.w3.org/2000/svg" viewBox="0 0 24 24" width="24" height="24"><path fill="black" d="M7.72.22a.75.75 0 0 1 1.06 0l1.204 1.203A4.98 4.98 0 0 1 12 1c.717 0 1.4.151 2.016.423L15.22.22a.751.751 0 0 1 1.042.018.751.751 0 0 1 .018 1.042l-.971.972A4.991 4.991 0 0 1 17 6v1.104a2.755 2.755 0 0 1 1.917 1.974l1.998-.999a.75.75 0 0 1 .67 1.342L19 10.714V13.5l3.25.003a.75.75 0 0 1 0 1.5L19 15.001V16c0 .568-.068 1.134-.204 1.686l.04.018 2.75 1.375a.75.75 0 1 1-.671 1.342l-2.638-1.319A6.998 6.998 0 0 1 12 23a6.998 6.998 0 0 1-6.197-3.742l-2.758 1.181a.752.752 0 0 1-1.064-.776.752.752 0 0 1 .474-.602l2.795-1.199A6.976 6.976 0 0 1 5 16v-.996H1.75a.75.75 0 0 1 0-1.5H5v-2.79L2.415 9.42a.75.75 0 0 1 .67-1.342l1.998.999A2.756 2.756 0 0 1 7 7.104V6a4.99 4.99 0 0 1 1.69-3.748l-.97-.972a.75.75 0 0 1 0-1.06ZM6.5 9.75V16a5.5 5.5 0 1 0 11 0V9.75c0-.69-.56-1.25-1.25-1.25h-8.5c-.69 0-1.25.56-1.25 1.25ZM8.5 7h7V6a3.5 3.5 0 1 0-7 0Z"></path></svg>`
        const informationDarkSVG = `<svg xmlns="http://www.w3.org/2000/svg" viewBox="0 0 24 24" width="24" height="24"><path fill="white" d="M13 7.5a1 1 0 1 1-2 0 1 1 0 0 1 2 0Zm-3 3.75a.75.75 0 0 1 .75-.75h1.5a.75.75 0 0 1 .75.75v4.25h.75a.75.75 0 0 1 0 1.5h-3a.75.75 0 0 1 0-1.5h.75V12h-.75a.75.75 0 0 1-.75-.75Z"></path><path fill="white" d="M12 1c6.075 0 11 4.925 11 11s-4.925 11-11 11S1 18.075 1 12 5.925 1 12 1ZM2.5 12a9.5 9.5 0 0 0 9.5 9.5 9.5 9.5 0 0 0 9.5-9.5A9.5 9.5 0 0 0 12 2.5 9.5 9.5 0 0 0 2.5 12Z"></path></svg>`
        const informationLightSVG = `<svg xmlns="http://www.w3.org/2000/svg" viewBox="0 0 24 24" width="24" height="24"><path d="M13 7.5a1 1 0 1 1-2 0 1 1 0 0 1 2 0Zm-3 3.75a.75.75 0 0 1 .75-.75h1.5a.75.75 0 0 1 .75.75v4.25h.75a.75.75 0 0 1 0 1.5h-3a.75.75 0 0 1 0-1.5h.75V12h-.75a.75.75 0 0 1-.75-.75Z"></path><path d="M12 1c6.075 0 11 4.925 11 11s-4.925 11-11 11S1 18.075 1 12 5.925 1 12 1ZM2.5 12a9.5 9.5 0 0 0 9.5 9.5 9.5 9.5 0 0 0 9.5-9.5A9.5 9.5 0 0 0 12 2.5 9.5 9.5 0 0 0 2.5 12Z"></path></svg>`
        const percentageDarkSVG = `<svg xmlns="http://www.w3.org/2000/svg" width="24" height="24" viewBox="0 0 24 24" fill="none" stroke="white" stroke-width="1.5" stroke-linecap="round" stroke-linejoin="round" class="lucide lucide-square-percent-icon lucide-square-percent"><rect width="18" height="18" x="3" y="3" rx="2" /><path d="m15 9-6 6" /><path d="M9 9h.01" /><path d="M15 15h.01" /></svg>`;
        const percentageLightSVG = `<svg xmlns="http://www.w3.org/2000/svg" width="24" height="24" viewBox="0 0 24 24" fill="none" stroke="black" stroke-width="1.5" stroke-linecap="round" stroke-linejoin="round" class="lucide lucide-square-percent-icon lucide-square-percent"><rect width="18" height="18" x="3" y="3" rx="2" /><path d="m15 9-6 6" /><path d="M9 9h.01" /><path d="M15 15h.01" /></svg>`;
        const barDarkSVG = `<svg xmlns="http://www.w3.org/2000/svg" width="24" height="24" viewBox="0 0 24 24" fill="none" stroke="white" stroke-width="1.5" stroke-linecap="round" stroke-linejoin="round" class="lucide lucide-chart-column-big-icon lucide-chart-column-big"><path d="M3 3v16a2 2 0 0 0 2 2h16" /><rect x="15" y="5" width="4" height="12" rx="1" /><rect x="7" y="8" width="4" height="9" rx="1" /></svg>`;
        const barLightSVG = `<svg xmlns="http://www.w3.org/2000/svg" width="24" height="24" viewBox="0 0 24 24" fill="none" stroke="black" stroke-width="1.5" stroke-linecap="round" stroke-linejoin="round" class="lucide lucide-chart-column-big-icon lucide-chart-column-big"><path d="M3 3v16a2 2 0 0 0 2 2h16" /><rect x="15" y="5" width="4" height="12" rx="1" /><rect x="7" y="8" width="4" height="9" rx="1" /></svg>`;
        const lineDarkSVG = `<svg xmlns="http://www.w3.org/2000/svg" width="24" height="24" viewBox="0 0 24 24" fill="none" stroke="white" stroke-width="1.5" stroke-linecap="round" stroke-linejoin="round" class="lucide lucide-chart-line-icon lucide-chart-line"><path d="M3 3v16a2 2 0 0 0 2 2h16" /><path d="m19 9-5 5-4-4-3 3" /></svg>`;
        const lineLightSVG = `<svg xmlns="http://www.w3.org/2000/svg" width="24" height="24" viewBox="0 0 24 24" fill="none" stroke="black" stroke-width="1.5" stroke-linecap="round" stroke-linejoin="round" class="lucide lucide-chart-line-icon lucide-chart-line"><path d="M3 3v16a2 2 0 0 0 2 2h16" /><path d="m19 9-5 5-4-4-3 3" /></svg>`;
        const pieDarkSVG = `<svg xmlns="http://www.w3.org/2000/svg" width="24" height="24" viewBox="0 0 24 24" fill="none" stroke="white" stroke-width="1.5" stroke-linecap="round" stroke-linejoin="round" class="lucide lucide-chart-pie-icon lucide-chart-pie"><path d="M21 12c.552 0 1.005-.449.95-.998a10 10 0 0 0-8.953-8.951c-.55-.055-.998.398-.998.95v8a1 1 0 0 0 1 1z" /><path d="M21.21 15.89A10 10 0 1 1 8 2.83" /></svg>`;
        const pieLightSVG = `<svg xmlns="http://www.w3.org/2000/svg" width="24" height="24" viewBox="0 0 24 24" fill="none" stroke="black" stroke-width="1.5" stroke-linecap="round" stroke-linejoin="round" class="lucide lucide-chart-pie-icon lucide-chart-pie"><path d="M21 12c.552 0 1.005-.449.95-.998a10 10 0 0 0-8.953-8.951c-.55-.055-.998.398-.998.95v8a1 1 0 0 0 1 1z" /><path d="M21.21 15.89A10 10 0 1 1 8 2.83" /></svg>`;
        const statsDarkSVG = `<svg xmlns="http://www.w3.org/2000/svg" width="24" height="24" viewBox="0 0 24 24" fill="none" stroke="white" stroke-width="1.5" stroke-linecap="round" stroke-linejoin="round" class="lucide lucide-list-ordered-icon lucide-list-ordered"><path d="M10 12h11" /><path d="M10 18h11" /><path d="M10 6h11" /><path d="M4 10h2" /><path d="M4 6h1v4" /><path d="M6 18H4c0-1 2-2 2-3s-1-1.5-2-1" /></svg>`;
        const statsLightSVG = `<svg xmlns="http://www.w3.org/2000/svg" width="24" height="24" viewBox="0 0 24 24" fill="none" stroke="black" stroke-width="1.5" stroke-linecap="round" stroke-linejoin="round" class="lucide lucide-list-ordered-icon lucide-list-ordered"><path d="M10 12h11" /><path d="M10 18h11" /><path d="M10 6h11" /><path d="M4 10h2" /><path d="M4 6h1v4" /><path d="M6 18H4c0-1 2-2 2-3s-1-1.5-2-1" /></svg>`;
        const boxplotDarkSVG = `<svg xmlns="http://www.w3.org/2000/svg" width="24" height="24" viewBox="0 0 24 24" fill="none" stroke="white" stroke-width="1.5" stroke-linecap="round" stroke-linejoin="round" class="lucide lucide-chart-candlestick-icon lucide-chart-candlestick"><path d="M9 5v4"/><rect width="4" height="6" x="7" y="9" rx="1"/><path d="M9 15v2"/><path d="M17 3v2"/><rect width="4" height="8" x="15" y="5" rx="1"/><path d="M17 13v3"/><path d="M3 3v16a2 2 0 0 0 2 2h16"/></svg>`;
        const boxplotLightSVG = `<svg xmlns="http://www.w3.org/2000/svg" width="24" height="24" viewBox="0 0 24 24" fill="none" stroke="black" stroke-width="1.5" stroke-linecap="round" stroke-linejoin="round" class="lucide lucide-chart-candlestick-icon lucide-chart-candlestick"><path d="M9 5v4"/><rect width="4" height="6" x="7" y="9" rx="1"/><path d="M9 15v2"/><path d="M17 3v2"/><rect width="4" height="8" x="15" y="5" rx="1"/><path d="M17 13v3"/><path d="M3 3v16a2 2 0 0 0 2 2h16"/></svg>`;
        const heatmapDarkSVG = `<svg xmlns="http://www.w3.org/2000/svg" width="24" height="24" viewBox="0 0 24 24" fill="none" stroke="white" stroke-width="1.5" stroke-linecap="round" stroke-linejoin="round" class="lucide lucide-chart-scatter-icon lucide-chart-scatter"><circle cx="7.5" cy="7.5" r=".5" fill="currentColor"/><circle cx="18.5" cy="5.5" r=".5" fill="currentColor"/><circle cx="11.5" cy="11.5" r=".5" fill="currentColor"/><circle cx="7.5" cy="16.5" r=".5" fill="currentColor"/><circle cx="17.5" cy="14.5" r=".5" fill="currentColor"/><path d="M3 3v16a2 2 0 0 0 2 2h16"/></svg>`;
        const heatmapLightSVG = `<svg xmlns="http://www.w3.org/2000/svg" width="24" height="24" viewBox="0 0 24 24" fill="none" stroke="black" stroke-width="1.5" stroke-linecap="round" stroke-linejoin="round" class="lucide lucide-chart-scatter-icon lucide-chart-scatter"><circle cx="7.5" cy="7.5" r=".5" fill="currentColor"/><circle cx="18.5" cy="5.5" r=".5" fill="currentColor"/><circle cx="11.5" cy="11.5" r=".5" fill="currentColor"/><circle cx="7.5" cy="16.5" r=".5" fill="currentColor"/><circle cx="17.5" cy="14.5" r=".5" fill="currentColor"/><path d="M3 3v16a2 2 0 0 0 2 2h16"/></svg>`;
        const timelineDarkSVG = `<svg xmlns="http://www.w3.org/2000/svg" width="24" height="24" viewBox="0 0 24 24" fill="none" stroke="white" stroke-width="1.5" stroke-linecap="round" stroke-linejoin="round" class="lucide lucide-chart-bar-stacked-icon lucide-chart-bar-stacked"><path d="M11 13v4"/><path d="M15 5v4"/><path d="M3 3v16a2 2 0 0 0 2 2h16"/><rect x="7" y="13" width="9" height="4" rx="1"/><rect x="7" y="5" width="12" height="4" rx="1"/></svg>`;
        const timelineLightSVG = `<svg xmlns="http://www.w3.org/2000/svg" width="24" height="24" viewBox="0 0 24 24" fill="none" stroke="black" stroke-width="1.5" stroke-linecap="round" stroke-linejoin="round" class="lucide lucide-chart-bar-stacked-icon lucide-chart-bar-stacked"><path d="M11 13v4"/><path d="M15 5v4"/><path d="M3 3v16a2 2 0 0 0 2 2h16"/><rect x="7" y="13" width="9" height="4" rx="1"/><rect x="7" y="5" width="12" height="4" rx="1"/></svg>`;
        const radarDarkSVG = `<svg xmlns="http://www.w3.org/2000/svg" class="lucide lucide-radar-icon" width="24" height="24" viewBox="0 0 24 24" fill="none" stroke="white" stroke-width="1.5" stroke-linecap="round" stroke-linejoin="round"><circle cx="12" cy="12" r="10"/><path d="M12 2v10l6 6"/></svg>`;
        const radarLightSVG = `<svg xmlns="http://www.w3.org/2000/svg" class="lucide lucide-radar-icon" width="24" height="24" viewBox="0 0 24 24" fill="none" stroke="black" stroke-width="1.5" stroke-linecap="round" stroke-linejoin="round"><circle cx="12" cy="12" r="10"/><path d="M12 2v10l6 6"/></svg>`;
        const fullscreenDarkSVG = `<svg xmlns="http://www.w3.org/2000/svg" width="24" height="24" viewBox="0 0 24 24" fill="none" stroke="white" stroke-width="1.5" stroke-linecap="round" stroke-linejoin="round" class="lucide lucide-maximize-icon lucide-maximize"><path d="M8 3H5a2 2 0 0 0-2 2v3" /><path d="M21 8V5a2 2 0 0 0-2-2h-3" /><path d="M3 16v3a2 2 0 0 0 2 2h3" /><path d="M16 21h3a2 2 0 0 0 2-2v-3" /></svg>`;
        const fullscreenLightSVG = `<svg xmlns="http://www.w3.org/2000/svg" width="24" height="24" viewBox="0 0 24 24" fill="none" stroke="black" stroke-width="1.5" stroke-linecap="round" stroke-linejoin="round" class="lucide lucide-maximize-icon lucide-maximize"><path d="M8 3H5a2 2 0 0 0-2 2v3" /><path d="M21 8V5a2 2 0 0 0-2-2h-3" /><path d="M3 16v3a2 2 0 0 0 2 2h3" /><path d="M16 21h3a2 2 0 0 0 2-2v-3" /></svg>`;
        const closeDarkSVG = `<svg xmlns="http://www.w3.org/2000/svg" width="24" height="24" viewBox="0 0 24 24" fill="none" stroke="white" stroke-width="1.5" stroke-linecap="round" stroke-linejoin="round" class="lucide lucide-minimize-icon lucide-minimize"><path d="M8 3v3a2 2 0 0 1-2 2H3"/><path d="M21 8h-3a2 2 0 0 1-2-2V3"/><path d="M3 16h3a2 2 0 0 1 2 2v3"/><path d="M16 21v-3a2 2 0 0 1 2-2h3"/></svg>`;
        const closeLightSVG = `<svg xmlns="http://www.w3.org/2000/svg" width="24" height="24" viewBox="0 0 24 24" fill="none" stroke="black" stroke-width="1.5" stroke-linecap="round" stroke-linejoin="round" class="lucide lucide-minimize-icon lucide-minimize"><path d="M8 3v3a2 2 0 0 1-2 2H3"/><path d="M21 8h-3a2 2 0 0 1-2-2V3"/><path d="M3 16h3a2 2 0 0 1 2 2v3"/><path d="M16 21v-3a2 2 0 0 1 2-2h3"/></svg>`;
        const eyeDarkSVG = `<svg xmlns="http://www.w3.org/2000/svg" width="24" height="24" viewBox="0 0 24 24" fill="none" stroke="white" stroke-width="1.5" stroke-linecap="round" stroke-linejoin="round" class="lucide lucide-eye-icon lucide-eye"><path d="M2.062 12.348a1 1 0 0 1 0-.696 10.75 10.75 0 0 1 19.876 0 1 1 0 0 1 0 .696 10.75 10.75 0 0 1-19.876 0"/><circle cx="12" cy="12" r="3"/></svg>`
        const eyeLightSVG = `<svg xmlns="http://www.w3.org/2000/svg" width="24" height="24" viewBox="0 0 24 24" fill="none" stroke="black" stroke-width="1.5" stroke-linecap="round" stroke-linejoin="round" class="lucide lucide-eye-icon lucide-eye"><path d="M2.062 12.348a1 1 0 0 1 0-.696 10.75 10.75 0 0 1 19.876 0 1 1 0 0 1 0 .696 10.75 10.75 0 0 1-19.876 0"/><circle cx="12" cy="12" r="3"/></svg>`
        const eyeOffDarkSVG = `<svg xmlns="http://www.w3.org/2000/svg" width="24" height="24" viewBox="0 0 24 24" fill="none" stroke="white" stroke-width="1.5" stroke-linecap="round" stroke-linejoin="round" class="lucide lucide-eye-off-icon lucide-eye-off"><path d="M10.733 5.076a10.744 10.744 0 0 1 11.205 6.575 1 1 0 0 1 0 .696 10.747 10.747 0 0 1-1.444 2.49"/><path d="M14.084 14.158a3 3 0 0 1-4.242-4.242"/><path d="M17.479 17.499a10.75 10.75 0 0 1-15.417-5.151 1 1 0 0 1 0-.696 10.75 10.75 0 0 1 4.446-5.143"/><path d="m2 2 20 20"/></svg>`
        const eyeOffLightSVG = `<svg xmlns="http://www.w3.org/2000/svg" width="24" height="24" viewBox="0 0 24 24" fill="none" stroke="black" stroke-width="1.5" stroke-linecap="round" stroke-linejoin="round" class="lucide lucide-eye-off-icon lucide-eye-off"><path d="M10.733 5.076a10.744 10.744 0 0 1 11.205 6.575 1 1 0 0 1 0 .696 10.747 10.747 0 0 1-1.444 2.49"/><path d="M14.084 14.158a3 3 0 0 1-4.242-4.242"/><path d="M17.479 17.499a10.75 10.75 0 0 1-15.417-5.151 1 1 0 0 1 0-.696 10.75 10.75 0 0 1 4.446-5.143"/><path d="m2 2 20 20"/></svg>`
        const moveDownDarkSVG = `<svg xmlns="http://www.w3.org/2000/svg" width="24" height="24" viewBox="0 0 24 24" fill="none" stroke="white" stroke-width="1.5" stroke-linecap="round" stroke-linejoin="round" class="lucide lucide-chevron-down-icon lucide-chevron-down"><path d="m6 9 6 6 6-6"/></svg>`
        const moveDownLightSVG = `<svg xmlns="http://www.w3.org/2000/svg" width="24" height="24" viewBox="0 0 24 24" fill="none" stroke="black" stroke-width="1.5" stroke-linecap="round" stroke-linejoin="round" class="lucide lucide-chevron-down-icon lucide-chevron-down"><path d="m6 9 6 6 6-6"/></svg>`
        const moveUpDarkSVG = `<svg xmlns="http://www.w3.org/2000/svg" width="24" height="24" viewBox="0 0 24 24" fill="none" stroke="white" stroke-width="1.5" stroke-linecap="round" stroke-linejoin="round" class="lucide lucide-chevron-up-icon lucide-chevron-up"><path d="m18 15-6-6-6 6"/></svg>`
        const moveUpLightSVG = `<svg xmlns="http://www.w3.org/2000/svg" width="24" height="24" viewBox="0 0 24 24" fill="none" stroke="black" stroke-width="1.5" stroke-linecap="round" stroke-linejoin="round" class="lucide lucide-chevron-up-icon lucide-chevron-up"><path d="m18 15-6-6-6 6"/></svg>`

        // colors
        const passedBackgroundBorderColor = "#97bd61";
        const passedBackgroundColor = "rgba(151, 189, 97, 0.7)";
        const skippedBackgroundBorderColor = "#fed84f";
        const skippedBackgroundColor = "rgba(254, 216, 79, 0.7)";
        const failedBackgroundBorderColor = "#ce3e01";
        const failedBackgroundColor = "rgba(206, 62, 1, 0.7)";
        const greyBackgroundBorderColor = "#0f172a";
        const greyBackgroundColor = "rgba(33, 37, 41, 0.7)";
        const blueBackgroundBorderColor = "rgba(54, 162, 235)";
        const blueBackgroundColor = "rgba(54, 162, 235, 0.5)";
        const graphFontSize = 12;

        // UI defaults
        const CARDS_PER_ROW = 3;
        const DEFAULT_DURATION_PERCENTAGE = 20;

        // base bar config
        const barConfig = {
            borderSkipped: false,
            borderRadius: () => {
                return {
                    topLeft: settings.show.rounding,
                    topRight: settings.show.rounding,
                    bottomLeft: settings.show.rounding,
                    bottomRight: settings.show.rounding
                };
            }
        };
        const passedConfig = {
            backgroundColor: passedBackgroundColor,
            borderColor: passedBackgroundBorderColor,
            ...barConfig,
        }
        const failedConfig = {
            backgroundColor: failedBackgroundColor,
            borderColor: failedBackgroundBorderColor,
            ...barConfig,
        }
        const skippedConfig = {
            backgroundColor: skippedBackgroundColor,
            borderColor: skippedBackgroundBorderColor,
            ...barConfig,
        }
        const blueConfig = {
            backgroundColor: blueBackgroundColor,
            borderColor: blueBackgroundBorderColor,
            ...barConfig,
        }
        // base line config
        const lineConfig = {
            tension: 0.1,
            pointRadius: 4,
            pointHoverRadius: 6
        }
        // data label background rectangle config
        const dataLabelConfig = {
            color: "#eee",
            backgroundColor: function (context) {
                return "rgba(0, 0, 0, 0.6)";
            },
            borderRadius: 4,
            padding: 3,
            align: "center",
            anchor: "center",
            font: {
                size: graphFontSize,
            },
        }

        // prepare input data
        const runs = decode_and_decompress("placeholder_runs").sort((a, b) => new Date(a.run_start).getTime() - new Date(b.run_start).getTime());
        const suites = decode_and_decompress("placeholder_suites").sort((a, b) => new Date(a.run_start).getTime() - new Date(b.run_start).getTime());
        const tests = decode_and_decompress("placeholder_tests").sort((a, b) => new Date(a.run_start).getTime() - new Date(b.run_start).getTime());
        const keywords = decode_and_decompress("placeholder_keywords").sort((a, b) => new Date(a.run_start).getTime() - new Date(b.run_start).getTime());

        // populated by prepare_overview()
        const projects_by_tag = {};
        const projects_by_name = {};
        const latestRunByProjectTag = {};
        const latestRunByProjectName = {};
        let areGroupedProjectsPrepared = false;
        const versionsByProject = {};

        function decode_and_decompress(base64Str) {
            const compressedData = Uint8Array.from(atob(base64Str), c => c.charCodeAt(0));
            const decompressedData = pako.inflate(compressedData, { to: 'string' });
            return JSON.parse(decompressedData);
        }

        var message_config = '"placeholder_message_config"'
        var json_config = "placeholder_json_config"
        var admin_json_config = "placeholder_admin_json_config"
        var filteredAmount = "placeholder_amount"
        var filteredAmountDefault = 0
        const use_logs = "placeholder_use_logs"
        const server = "placeholder_server"
        if (!message_config.includes("placeholder_message_config")) { message_config = JSON.parse(message_config) }

        // filtered data vars
        var filteredRuns;
        var filteredSuites;
        var filteredTests;
        var filteredKeywords;

        // vars to keep track of grids
        var gridRun
        var gridSuite
        var gridTest
        var gridKeyword
        var gridCompare
        var gridEditMode = false; // used to check how the graphs should be shown when rendered

        // global vars for switching between overview and dashboard
        var selectedRunSetting = '';
        var selectedTagSetting = '';

        // some global vars for various functionalities
        var showingRunTags = false; // used to keep track if the runtags popup is showing and determine if it should be closed when clicked outside
        let showingProjectVersionDialogue = false; // used to keep track if the projectVersion popup is showing and determine if it should be closed when clicked outside
        var inFullscreen = false; // used to keep track if fullscreen view is being shown
        var inFullscreenGraph = ""; // used to keep track of the graph being shown in fullscreen
        var heatMapHourAll = true; // used to keep track of the heatmap setting, is it set to an hour or all
        var previousFolder = ""; // used to update the suite folder donut to the previous folder with the button
        var lastScrollY = 0; // used to scroll back to where you were previously
        var ignoreSkips = false; // test most flaky graph
        var ignoreSkipsRecent = false; // test recent most flaky graph
        var onlyFailedFolders = false; // suite folder donut

        // add datalabels plugin
        Chart.register(ChartDataLabels);

        const graphMetadata = [
            {
                key: "runStatistics",
                label: "Run Statistics",
                defaultType: "percentages",
                viewOptions: ["Percentages", "Line", "Amount"],
                hasFullscreenButton: true,
                html: `<div class="graph-header">
                    <h6>Statistics</h6>
                    <div class="graph-controls">
                        <a class="percentage-graph information" id="runStatisticsGraphPercentages"></a>
                        <a class="bar-graph information" id="runStatisticsGraphAmount"></a>
                        <a class="line-graph information" id="runStatisticsGraphLine"></a>
                        <a class="fullscreen-graph information" id="runStatisticsFullscreen"></a>
                        <a class="close-graph information" id="runStatisticsClose" hidden></a>
                        <a class="shown-graph information" id="runStatisticsShown" showGraphHidden></a>
                        <a class="hidden-graph information" id="runStatisticsHidden" hideGraphHidden></a>
                    </div>
                </div>
                <div class="graph-body">
                    <canvas id="runStatisticsGraph"></canvas>
                </div>`,
            },
            {
                key: "runDonut",
                label: "Run Donut",
                defaultType: "donut",
                viewOptions: ["Donut"],
                hasFullscreenButton: true,
                html: `<div class="graph-header">
                    <h6>Donut</h6>
                    <div class="graph-controls">
                        <a class="pie-graph information" id="runDonutGraphDonut"></a>
                        <a class="fullscreen-graph information" id="runDonutFullscreen"></a>
                        <a class="close-graph information" id="runDonutClose" hidden></a>
                        <a class="shown-graph information" id="runDonutShown" showGraphHidden></a>
                        <a class="hidden-graph information" id="runDonutHidden" hideGraphHidden></a>
                    </div>
                </div>
                <div class="graph-body" style="height:90%;">
                    <div class="row w-100 h-100">
                        <div class="col-md-6 w-50 h-100">
                            <canvas id="runDonutGraph"></canvas>
                        </div>
                        <div class="col-md-6 w-50 h-100">
                            <canvas id="runDonutTotalGraph"></canvas>
                        </div>
                    </div>
                </div>`,
            },
            {
                key: "runDonutTotal",
                label: "Run Donut Total",
                defaultType: "donut",
                viewOptions: ["Donut"],
                hasFullscreenButton: false,
                information: null,
            },
            {
                key: "runStats",
                label: "Run Stats",
                defaultType: "stats",
                viewOptions: ["Stats"],
                hasFullscreenButton: true,
                html: `<div class="graph-header">
                    <h6>Stats</h6>
                    <div class="graph-controls">
                        <a class="stats-graph information" id="runStatsGraphStats"></a>
                        <a class="fullscreen-graph information" id="runStatsFullscreen"></a>
                        <a class="close-graph information" id="runStatsClose" hidden></a>
                        <a class="shown-graph information" id="runStatsShown" showGraphHidden></a>
                        <a class="hidden-graph information" id="runStatsHidden" hideGraphHidden></a>
                    </div>
                </div>
                <div class="graph-body">
                    <div class="w-100 h-100">
                        <div class="d-flex flex-column justify-content-between h-100">
                            <div class="row text-center mb-4">
                                <div class="col">
                                    <div class="stat-label">Executed Runs</div>
                                    <div class="stat-value blue-text" id="totalRuns"></div>
                                </div>
                                <div class="col">
                                    <div class="stat-label">Executed Suites</div>
                                    <div class="stat-value blue-text" id="totalSuites"></div>
                                </div>
                                <div class="col">
                                    <div class="stat-label">Executed Tests</div>
                                    <div class="stat-value blue-text" id="totalTests"></div>
                                </div>
                                <div class="col">
                                    <div class="stat-label">Executed Keywords</div>
                                    <div class="stat-value blue-text" id="totalKeywords"></div>
                                </div>
                            </div>
                            <div class="row text-center mb-4">
                                <div class="col">
                                    <div class="stat-label">Unique Tests</div>
                                    <div class="stat-value white-text" id="totalUniqueTests"></div>
                                </div>
                                <div class="col">
                                    <div class="stat-label">Passed</div>
                                    <div class="stat-value green-text" id="totalPassed"></div>
                                </div>
                                <div class="col">
                                    <div class="stat-label">Failed</div>
                                    <div class="stat-value red-text" id="totalFailed"></div>
                                </div>
                                <div class="col">
                                    <div class="stat-label">Skipped</div>
                                    <div class="stat-value yellow-text" id="totalSkipped"></div>
                                </div>
                            </div>
                            <div class="row text-center">
                                <div class="col">
                                    <div class="stat-label">Total Run Time</div>
                                    <div class="stat-value white-text" id="totalRunTime"></div>
                                </div>
                                <div class="col">
                                    <div class="stat-label">Avg Run Time</div>
                                    <div class="stat-value white-text" id="averageRunTime"></div>
                                </div>
                                <div class="col">
                                    <div class="stat-label">Avg Test Time</div>
                                    <div class="stat-value white-text" id="averageTestTime"></div>
                                </div>
                                <div class="col">
                                    <div class="stat-label">Avg Run Pass Rate</div>
                                    <div class="stat-value green-text" id="averagePassRate"></div>
                                </div>
                            </div>
                        </div>
                    </div>
                </div>`,
            },
            {
                key: "runDuration",
                label: "Run Duration",
                defaultType: "line",
                viewOptions: ["Bar", "Line"],
                hasFullscreenButton: true,
                html: ` <div class="graph-header">
                    <h6>Duration</h6>
                    <div class="graph-controls">
                        <a class="bar-graph information" id="runDurationGraphBar"></a>
                        <a class="line-graph information" id="runDurationGraphLine"></a>
                        <a class="fullscreen-graph information" id="runDurationFullscreen"></a>
                        <a class="close-graph information" id="runDurationClose" hidden></a>
                        <a class="shown-graph information" id="runDurationShown" showGraphHidden></a>
                        <a class="hidden-graph information" id="runDurationHidden" hideGraphHidden></a>
                    </div>
                </div>
                <div class="graph-body">
                    <canvas id="runDurationGraph"></canvas>
                </div>`,
            },
            {
                key: "runHeatmap",
                label: "Run Heatmap",
                defaultType: "heatmap",
                viewOptions: ["Heatmap"],
                hasFullscreenButton: true,
                html: `<div class="graph-header">
                    <h6>Heatmap</h6>
                    <div class="graph-controls">
                        <div class="btn-group">
                            <label class="form-check-label" for="heatMapTestType">Status</label>
                        </div>
                        <div class="btn-group">
                            <select class="form-select form-select-sm" id="heatMapTestType">
                                <option value="All">All</option>
                                <option value="Passed">Passed</option>
                                <option value="Failed">Failed</option>
                                <option value="Skipped">Skipped</option>
                            </select>
                        </div>
                        <div class="btn-group">
                            <label class="form-check-label" for="heatMapHour">Hour</label>
                        </div>
                        <div class="btn-group">
                            <select class="form-select form-select-sm" id="heatMapHour">
                                <option value="All">All</option>
                                <option value="0">00:00</option>
                                <option value="1">01:00</option>
                                <option value="2">02:00</option>
                                <option value="3">03:00</option>
                                <option value="4">04:00</option>
                                <option value="5">05:00</option>
                                <option value="6">06:00</option>
                                <option value="7">07:00</option>
                                <option value="8">08:00</option>
                                <option value="9">09:00</option>
                                <option value="10">10:00</option>
                                <option value="11">11:00</option>
                                <option value="12">12:00</option>
                                <option value="13">13:00</option>
                                <option value="14">14:00</option>
                                <option value="15">15:00</option>
                                <option value="16">16:00</option>
                                <option value="17">17:00</option>
                                <option value="18">18:00</option>
                                <option value="19">19:00</option>
                                <option value="20">20:00</option>
                                <option value="21">21:00</option>
                                <option value="22">22:00</option>
                                <option value="23">23:00</option>
                            </select>
                        </div>
                        <a class="heatmap-graph information" id="runHeatmapGraphHeatmap"></a>
                        <a class="fullscreen-graph information" id="runHeatmapFullscreen"></a>
                        <a class="close-graph information" id="runHeatmapClose" hidden></a>
                        <a class="shown-graph information" id="runHeatmapShown" showGraphHidden></a>
                        <a class="hidden-graph information" id="runHeatmapHidden" hideGraphHidden></a>
                    </div>
                </div>
                <div class="graph-body">
                    <canvas id="runHeatmapGraph"></canvas>
                </div>`,
            },
            {
                key: "suiteFolderDonut",
                label: "Suite Folder Donut",
                defaultType: "donut",
                viewOptions: ["Donut"],
                hasFullscreenButton: true,
                html: `<div class="graph-header">
                    <h6>Folders</h6>
                    <div class="graph-controls">
                        <div class="btn-group">
                            <label class="form-check-label" for="onlyFailedFolders">Only Failed</label>
                        </div>
                        <div class="btn-group form-switch">
                            <input class="form-check-input" type="checkbox" role="switch" id="onlyFailedFolders">
                        </div>
                        <button class="btn btn-outline-light btn-sm" id="suiteFolderDonutGoUp">Go Up</button>
                        <a class="pie-graph information" id="suiteFolderDonutGraphDonut"></a>
                        <a class="fullscreen-graph information" id="suiteFolderDonutFullscreen"></a>
                        <a class="close-graph information" id="suiteFolderDonutClose" hidden></a>
                        <a class="shown-graph information" id="suiteFolderDonutShown" showGraphHidden></a>
                        <a class="hidden-graph information" id="suiteFolderDonutHidden" hideGraphHidden></a>
                    </div>
                </div>
                <div class="graph-body">
                    <div class="row w-100 h-100">
                        <div class="col-md-6 w-50 h-100">
                            <canvas id="suiteFolderDonutGraph" class="w-100 h-100"></canvas>
                        </div>
                        <div class="col-md-6 w-50 h-100">
                            <canvas id="suiteFolderFailDonutGraph" class="w-100 h-100"></canvas>
                        </div>
                    </div>
                </div>`,
            },
            {
                key: "suiteFolderFailDonut",
                label: "Suite Folder Fail Donut",
                defaultType: "donut",
                viewOptions: ["Donut"],
                hasFullscreenButton: false,
                information: null,
            },
            {
                key: "suiteStatistics",
                label: "Suite Statistics",
                defaultType: "percentages",
                viewOptions: ["Percentages", "Line", "Amount"],
                hasFullscreenButton: true,
                html: `<div class="graph-header">
                    <h6>Statistics</h6>
                    <div class="graph-controls">
                        <a class="percentage-graph information" id="suiteStatisticsGraphPercentages"></a>
                        <a class="bar-graph information" id="suiteStatisticsGraphAmount"></a>
                        <a class="line-graph information" id="suiteStatisticsGraphLine"></a>
                        <a class="fullscreen-graph information" id="suiteStatisticsFullscreen"></a>
                        <a class="close-graph information" id="suiteStatisticsClose" hidden></a>
                        <a class="shown-graph information" id="suiteStatisticsShown" showGraphHidden></a>
                        <a class="hidden-graph information" id="suiteStatisticsHidden" hideGraphHidden></a>
                    </div>
                </div>
                <div class="graph-body">
                    <canvas id="suiteStatisticsGraph"></canvas>
                </div>`,
            },
            {
                key: "suiteDuration",
                label: "Suite Duration",
                defaultType: "line",
                viewOptions: ["Bar", "Line"],
                hasFullscreenButton: true,
                html: `<div class="graph-header">
                    <h6>Duration</h6>
                    <div class="graph-controls">
                        <a class="bar-graph information" id="suiteDurationGraphBar"></a>
                        <a class="line-graph information" id="suiteDurationGraphLine"></a>
                        <a class="fullscreen-graph information" id="suiteDurationFullscreen"></a>
                        <a class="close-graph information" id="suiteDurationClose" hidden></a>
                        <a class="shown-graph information" id="suiteDurationShown" showGraphHidden></a>
                        <a class="hidden-graph information" id="suiteDurationHidden" hideGraphHidden></a>
                    </div>
                </div>
                <div class="graph-body">
                    <canvas id="suiteDurationGraph"></canvas>
                </div>`,
            },
            {
                key: "suiteMostFailed",
                label: "Suite Most Failed",
                defaultType: "bar",
                viewOptions: ["Bar", "Timeline"],
                hasFullscreenButton: true,
                html: `<div class="graph-header">
                    <h6>Most Failed</h6>
                    <div class="graph-controls">
                        <a class="bar-graph information" id="suiteMostFailedGraphBar"></a>
                        <a class="timeline-graph information" id="suiteMostFailedGraphTimeline"></a>
                        <a class="fullscreen-graph information" id="suiteMostFailedFullscreen"></a>
                        <a class="close-graph information" id="suiteMostFailedClose" hidden></a>
                        <a class="shown-graph information" id="suiteMostFailedShown" showGraphHidden></a>
                        <a class="hidden-graph information" id="suiteMostFailedHidden" hideGraphHidden></a>
                    </div>
                </div>
                <div class="graph-body">
                    <div id="suiteMostFailedVertical" class="w-100 vertical">
                        <canvas id="suiteMostFailedGraph"></canvas>
                    </div>
                </div>`,
            },
            {
                key: "suiteMostTimeConsuming",
                label: "Suite Most Time Consuming",
                defaultType: "timeline",
                viewOptions: ["Bar", "Timeline"],
                hasFullscreenButton: true,
                html: `<div class="graph-header">
                    <h6>Most Time Consuming</h6>
                    <div class="graph-controls">
                        <div class="btn-group">
                            <label class="form-check-label" for="onlyLastRunSuite">Only Last Run</label>
                        </div>
                        <div class="btn-group form-switch">
                            <input class="form-check-input" type="checkbox" role="switch" id="onlyLastRunSuite">
                        </div>
                        <a class="bar-graph information" id="suiteMostTimeConsumingGraphBar"></a>
                        <a class="timeline-graph information" id="suiteMostTimeConsumingGraphTimeline"></a>
                        <a class="fullscreen-graph information" id="suiteMostTimeConsumingFullscreen"></a>
                        <a class="close-graph information" id="suiteMostTimeConsumingClose" hidden></a>
                        <a class="shown-graph information" id="suiteMostTimeConsumingShown" showGraphHidden></a>
                        <a class="hidden-graph information" id="suiteMostTimeConsumingHidden" hideGraphHidden></a>
                    </div>
                </div>
                <div class="graph-body">
                    <div id="suiteMostTimeConsumingVertical" class="w-100 vertical">
                        <canvas id="suiteMostTimeConsumingGraph"></canvas>
                    </div
                </div>`,
            },
            {
                key: "testStatistics",
                label: "Test Statistics",
                defaultType: "timeline",
                viewOptions: ["Timeline"],
                hasFullscreenButton: true,
                html: `<div class="graph-header">
                    <h6>Statistics</h6>
                    <div class="graph-controls">
                        <div class="btn-group">
                            <label class="form-check-label" for="testOnlyChanges">Only Changes</label>
                        </div>
                        <div class="btn-group form-switch">
                            <input class="form-check-input" type="checkbox" role="switch" id="testOnlyChanges">
                        </div>
                        <a class="timeline-graph information" id="testStatisticsGraphTimeline"></a>
                        <a class="fullscreen-graph information" id="testStatisticsFullscreen"></a>
                        <a class="close-graph information" id="testStatisticsClose" hidden></a>
                        <a class="shown-graph information" id="testStatisticsShown" showGraphHidden></a>
                        <a class="hidden-graph information" id="testStatisticsHidden" hideGraphHidden></a>
                    </div>
                </div>
                <div class="graph-body">
                    <div id="testStatisticsVertical" class="w-100 vertical">
                        <canvas id="testStatisticsGraph"></canvas>
                    </div>
                </div>`,
            },
            {
                key: "testDuration",
                label: "Test Duration",
                defaultType: "line",
                viewOptions: ["Bar", "Line"],
                hasFullscreenButton: true,
                html: `<div class="graph-header">
                    <h6>Duration</h6>
                    <div class="graph-controls">
                        <a class="bar-graph information" id="testDurationGraphBar"></a>
                        <a class="line-graph information" id="testDurationGraphLine"></a>
                        <a class="fullscreen-graph information" id="testDurationFullscreen"></a>
                        <a class="close-graph information" id="testDurationClose" hidden></a>
                        <a class="shown-graph information" id="testDurationShown" showGraphHidden></a>
                        <a class="hidden-graph information" id="testDurationHidden" hideGraphHidden></a>
                    </div>
                </div>
                <div class="graph-body">
                    <canvas id="testDurationGraph"></canvas>
                </div>`,
            },
            {
                key: "testDurationDeviation",
                label: "Test Duration Deviation",
                defaultType: "bar",
                viewOptions: ["Bar"],
                hasFullscreenButton: true,
                html: `<div class="graph-header">
                    <h6>Duration Deviation</h6>
                    <div class="graph-controls">
                        <a class="boxplot-graph information" id="testDurationDeviationGraphBar"></a>
                        <a class="fullscreen-graph information" id="testDurationDeviationFullscreen"></a>
                        <a class="close-graph information" id="testDurationDeviationClose" hidden></a>
                        <a class="shown-graph information" id="testDurationDeviationShown" showGraphHidden></a>
                        <a class="hidden-graph information" id="testDurationDeviationHidden" hideGraphHidden></a>
                    </div>
                </div>
                <div class="graph-body">
                    <canvas id="testDurationDeviationGraph"></canvas>
                </div>`,
            },
            {
                key: "testMessages",
                label: "Test Messages",
                defaultType: "timeline",
                viewOptions: ["Bar", "Timeline"],
                hasFullscreenButton: true,
                html: `<div class="graph-header">
                    <h6>Messages</h6>
                    <div class="graph-controls">
                        <a class="bar-graph information" id="testMessagesGraphBar"></a>
                        <a class="timeline-graph information" id="testMessagesGraphTimeline"></a>
                        <a class="fullscreen-graph information" id="testMessagesFullscreen"></a>
                        <a class="close-graph information" id="testMessagesClose" hidden></a>
                        <a class="shown-graph information" id="testMessagesShown" showGraphHidden></a>
                        <a class="hidden-graph information" id="testMessagesHidden" hideGraphHidden></a>
                    </div>
                </div>
                <div class="graph-body">
                    <div id="testMessagesVertical" class="w-100 vertical">
                        <canvas id="testMessagesGraph"></canvas>
                    </div>
                </div>`,
            },
            {
                key: "testMostFlaky",
                label: "Test Most Flaky",
                defaultType: "timeline",
                viewOptions: ["Bar", "Timeline"],
                hasFullscreenButton: true,
                html: `<div class="graph-header">
                    <h6>Most Flaky</h6>
                    <div class="graph-controls">
                        <div class="btn-group">
                            <label class="form-check-label" for="ignoreSkips">Ignore Skips</label>
                        </div>
                        <div class="btn-group form-switch">
                            <input class="form-check-input" type="checkbox" role="switch" id="ignoreSkips">
                        </div>
                        <a class="bar-graph information" id="testMostFlakyGraphBar"></a>
                        <a class="timeline-graph information" id="testMostFlakyGraphTimeline"></a>
                        <a class="fullscreen-graph information" id="testMostFlakyFullscreen"></a>
                        <a class="close-graph information" id="testMostFlakyClose" hidden></a>
                        <a class="shown-graph information" id="testMostFlakyShown" showGraphHidden></a>
                        <a class="hidden-graph information" id="testMostFlakyHidden" hideGraphHidden></a>
                    </div>
                </div>
                <div class="graph-body">
                    <div id="testMostFlakyVertical" class="w-100 vertical">
                        <canvas id="testMostFlakyGraph"></canvas>
                    </div>
                </div>`,
            },
            {
                key: "testRecentMostFlaky",
                label: "Test Recent Most Flaky",
                defaultType: "timeline",
                viewOptions: ["Bar", "Timeline"],
                hasFullscreenButton: true,
                html: `<div class="graph-header">
                    <h6>Recent Most Flaky</h6>
                    <div class="graph-controls">
                        <div class="btn-group">
                            <label class="form-check-label" for="ignoreSkipsRecent">Ignore Skips</label>
                        </div>
                        <div class="btn-group form-switch">
                            <input class="form-check-input" type="checkbox" role="switch" id="ignoreSkipsRecent">
                        </div>
                        <a class="bar-graph information" id="testRecentMostFlakyGraphBar"></a>
                        <a class="timeline-graph information" id="testRecentMostFlakyGraphTimeline"></a>
                        <a class="fullscreen-graph information" id="testRecentMostFlakyFullscreen"></a>
                        <a class="close-graph information" id="testRecentMostFlakyClose" hidden></a>
                        <a class="shown-graph information" id="testRecentMostFlakyShown" showGraphHidden></a>
                        <a class="hidden-graph information" id="testRecentMostFlakyHidden" hideGraphHidden></a>
                    </div>
                </div>
                <div class="graph-body">
                    <div id="testRecentMostFlakyVertical" class="w-100 vertical">
                        <canvas id="testRecentMostFlakyGraph"></canvas>
                    </div>
                </div>`,
            },
            {
                key: "testMostFailed",
                label: "Test Most Failed",
                defaultType: "timeline",
                viewOptions: ["Bar", "Timeline"],
                hasFullscreenButton: true,
                html: `<div class="graph-header">
                    <h6>Most Failed</h6>
                    <div class="graph-controls">
                        <a class="bar-graph information" id="testMostFailedGraphBar"></a>
                        <a class="timeline-graph information" id="testMostFailedGraphTimeline"></a>
                        <a class="fullscreen-graph information" id="testMostFailedFullscreen"></a>
                        <a class="close-graph information" id="testMostFailedClose" hidden></a>
                        <a class="shown-graph information" id="testMostFailedShown" showGraphHidden></a>
                        <a class="hidden-graph information" id="testMostFailedHidden" hideGraphHidden></a>
                    </div>
                </div>
                <div class="graph-body">
                    <div id="testMostFailedVertical" class="w-100 vertical">
                        <canvas id="testMostFailedGraph"></canvas>
                    </div>
                </div>`,
            },
            {
                key: "testRecentMostFailed",
                label: "Test Recent Most Failed",
                defaultType: "timeline",
                viewOptions: ["Bar", "Timeline"],
                hasFullscreenButton: true,
                html: `<div class="graph-header">
                    <h6>Recent Most Failed</h6>
                    <div class="graph-controls">
                        <a class="bar-graph information" id="testRecentMostFailedGraphBar"></a>
                        <a class="timeline-graph information" id="testRecentMostFailedGraphTimeline"></a>
                        <a class="fullscreen-graph information" id="testRecentMostFailedFullscreen"></a>
                        <a class="close-graph information" id="testRecentMostFailedClose" hidden></a>
                        <a class="shown-graph information" id="testRecentMostFailedShown" showGraphHidden></a>
                        <a class="hidden-graph information" id="testRecentMostFailedHidden" hideGraphHidden></a>
                    </div>
                </div>
                <div class="graph-body">
                    <div id="testRecentMostFailedVertical" class="w-100 vertical">
                        <canvas id="testRecentMostFailedGraph"></canvas>
                    </div>
                </div>`,
            },
            {
                key: "testMostTimeConsuming",
                label: "Test Most Time Consuming",
                defaultType: "timeline",
                viewOptions: ["Bar", "Timeline"],
                hasFullscreenButton: true,
                html: `<div class="graph-header">
                    <h6>Most Time Consuming</h6>
                    <div class="graph-controls">
                        <div class="btn-group">
                            <label class="form-check-label" for="onlyLastRunTest">Only Last Run</label>
                        </div>
                        <div class="btn-group form-switch">
                            <input class="form-check-input" type="checkbox" role="switch" id="onlyLastRunTest">
                        </div>
                        <a class="bar-graph information" id="testMostTimeConsumingGraphBar"></a>
                        <a class="timeline-graph information" id="testMostTimeConsumingGraphTimeline"></a>
                        <a class="fullscreen-graph information" id="testMostTimeConsumingFullscreen"></a>
                        <a class="close-graph information" id="testMostTimeConsumingClose" hidden></a>
                        <a class="shown-graph information" id="testMostTimeConsumingShown" showGraphHidden></a>
                        <a class="hidden-graph information" id="testMostTimeConsumingHidden" hideGraphHidden></a>
                    </div>
                </div>
                <div class="graph-body">
                    <div id="testMostTimeConsumingVertical" class="w-100 vertical">
                        <canvas id="testMostTimeConsumingGraph"></canvas>
                    </div
                </div>`,
            },
            {
                key: "keywordStatistics",
                label: "Keyword Statistics",
                defaultType: "percentages",
                viewOptions: ["Percentages", "Line", "Amount"],
                hasFullscreenButton: true,
                html: `<div class="graph-header">
                    <h6>Statistics</h6>
                    <div class="graph-controls">
                        <a class="percentage-graph information" id="keywordStatisticsGraphPercentages"></a>
                        <a class="bar-graph information" id="keywordStatisticsGraphAmount"></a>
                        <a class="line-graph information" id="keywordStatisticsGraphLine"></a>
                        <a class="fullscreen-graph information" id="keywordStatisticsFullscreen"></a>
                        <a class="close-graph information" id="keywordStatisticsClose" hidden></a>
                        <a class="shown-graph information" id="keywordStatisticsShown" showGraphHidden></a>
                        <a class="hidden-graph information" id="keywordStatisticsHidden" hideGraphHidden></a>
                    </div>
                </div>
                <div class="graph-body">
                    <canvas id="keywordStatisticsGraph"></canvas>
                </div>`,
            },
            {
                key: "keywordTimesRun",
                label: "Keyword Times Run",
                defaultType: "line",
                viewOptions: ["Bar", "Line"],
                hasFullscreenButton: true,
                html: `<div class="graph-header">
                    <h6>Times Run</h6>
                    <div class="graph-controls">
                        <a class="bar-graph information" id="keywordTimesRunGraphBar"></a>
                        <a class="line-graph information" id="keywordTimesRunGraphLine"></a>
                        <a class="fullscreen-graph information" id="keywordTimesRunFullscreen"></a>
                        <a class="close-graph information" id="keywordTimesRunClose" hidden></a>
                        <a class="shown-graph information" id="keywordTimesRunShown" showGraphHidden></a>
                        <a class="hidden-graph information" id="keywordTimesRunHidden" hideGraphHidden></a>
                    </div>
                </div>
                <div class="graph-body">
                    <canvas id="keywordTimesRunGraph"></canvas>
                </div>`,
            },
            {
                key: "keywordTotalDuration",
                label: "Keyword Total Duration",
                defaultType: "line",
                viewOptions: ["Bar", "Line"],
                hasFullscreenButton: true,
                html: `<div class="graph-header">
                    <h6>Total Duration</h6>
                    <div class="graph-controls">
                        <a class="bar-graph information" id="keywordTotalDurationGraphBar"></a>
                        <a class="line-graph information" id="keywordTotalDurationGraphLine"></a>
                        <a class="fullscreen-graph information" id="keywordTotalDurationFullscreen"></a>
                        <a class="close-graph information" id="keywordTotalDurationClose" hidden></a>
                        <a class="shown-graph information" id="keywordTotalDurationShown" showGraphHidden></a>
                        <a class="hidden-graph information" id="keywordTotalDurationHidden" hideGraphHidden></a>
                    </div>
                </div>
                <div class="graph-body">
                    <canvas id="keywordTotalDurationGraph"></canvas>
                </div>`,
            },
            {
                key: "keywordAverageDuration",
                label: "Keyword Average Duration",
                defaultType: "line",
                viewOptions: ["Bar", "Line"],
                hasFullscreenButton: true,
                html: `<div class="graph-header">
                    <h6>Average Duration</h6>
                    <div class="graph-controls">
                        <a class="bar-graph information" id="keywordAverageDurationGraphBar"></a>
                        <a class="line-graph information" id="keywordAverageDurationGraphLine"></a>
                        <a class="fullscreen-graph information" id="keywordAverageDurationFullscreen"></a>
                        <a class="close-graph information" id="keywordAverageDurationClose" hidden></a>
                        <a class="shown-graph information" id="keywordAverageDurationShown" showGraphHidden></a>
                        <a class="hidden-graph information" id="keywordAverageDurationHidden" hideGraphHidden></a>
                    </div>
                </div>
                <div class="graph-body">
                    <canvas id="keywordAverageDurationGraph"></canvas>
                </div>`,
            },
            {
                key: "keywordMinDuration",
                label: "Keyword Min Duration",
                defaultType: "line",
                viewOptions: ["Bar", "Line"],
                hasFullscreenButton: true,
                html: `<div class="graph-header">
                    <h6>Min Duration</h6>
                    <div class="graph-controls">
                        <a class="bar-graph information" id="keywordMinDurationGraphBar"></a>
                        <a class="line-graph information" id="keywordMinDurationGraphLine"></a>
                        <a class="fullscreen-graph information" id="keywordMinDurationFullscreen"></a>
                        <a class="close-graph information" id="keywordMinDurationClose" hidden></a>
                        <a class="shown-graph information" id="keywordMinDurationShown" showGraphHidden></a>
                        <a class="hidden-graph information" id="keywordMinDurationHidden" hideGraphHidden></a>
                    </div>
                </div>
                <div class="graph-body">
                    <canvas id="keywordMinDurationGraph"></canvas>
                </div>`,
            },
            {
                key: "keywordMaxDuration",
                label: "Keyword Max Duration",
                defaultType: "line",
                viewOptions: ["Bar", "Line"],
                hasFullscreenButton: true,
                html: `<div class="graph-header">
                    <h6>Max Duration</h6>
                    <div class="graph-controls">
                        <a class="bar-graph information" id="keywordMaxDurationGraphBar"></a>
                        <a class="line-graph information" id="keywordMaxDurationGraphLine"></a>
                        <a class="fullscreen-graph information" id="keywordMaxDurationFullscreen"></a>
                        <a class="close-graph information" id="keywordMaxDurationClose" hidden></a>
                        <a class="shown-graph information" id="keywordMaxDurationShown" showGraphHidden></a>
                        <a class="hidden-graph information" id="keywordMaxDurationHidden" hideGraphHidden></a>
                    </div>
                </div>
                <div class="graph-body">
                    <canvas id="keywordMaxDurationGraph"></canvas>
                </div>>`,
            },
            {
                key: "keywordMostFailed",
                label: "Keyword Most Failed",
                defaultType: "timeline",
                viewOptions: ["Bar", "Timeline"],
                hasFullscreenButton: true,
                html: `<div class="graph-header">
                    <h6>Most Failed</h6>
                    <div class="graph-controls">
                        <a class="bar-graph information" id="keywordMostFailedGraphBar"></a>
                        <a class="timeline-graph information" id="keywordMostFailedGraphTimeline"></a>
                        <a class="fullscreen-graph information" id="keywordMostFailedFullscreen"></a>
                        <a class="close-graph information" id="keywordMostFailedClose" hidden></a>
                        <a class="shown-graph information" id="keywordMostFailedShown" showGraphHidden></a>
                        <a class="hidden-graph information" id="keywordMostFailedHidden" hideGraphHidden></a>
                    </div>
                </div>
                <div class="graph-body">
                    <div id="keywordMostFailedVertical" class="w-100 vertical">
                        <canvas id="keywordMostFailedGraph"></canvas>
                    </div
                </div>`,
            },
            {
                key: "keywordMostTimeConsuming",
                label: "Keyword Most Time Consuming",
                defaultType: "timeline",
                viewOptions: ["Bar", "Timeline"],
                hasFullscreenButton: true,
                html: `<div class="graph-header">
                    <h6>Most Time Consuming</h6>
                    <div class="graph-controls">
                        <div class="btn-group">
                            <label class="form-check-label" for="onlyLastRunKeyword">Only Last Run</label>
                        </div>
                        <div class="btn-group form-switch">
                            <input class="form-check-input" type="checkbox" role="switch" id="onlyLastRunKeyword">
                        </div>
                        <a class="bar-graph information" id="keywordMostTimeConsumingGraphBar"></a>
                        <a class="timeline-graph information" id="keywordMostTimeConsumingGraphTimeline"></a>
                        <a class="fullscreen-graph information" id="keywordMostTimeConsumingFullscreen"></a>
                        <a class="close-graph information" id="keywordMostTimeConsumingClose" hidden></a>
                        <a class="shown-graph information" id="keywordMostTimeConsumingShown" showGraphHidden></a>
                        <a class="hidden-graph information" id="keywordMostTimeConsumingHidden" hideGraphHidden></a>
                    </div>
                </div>
                <div class="graph-body">
                    <div id="keywordMostTimeConsumingVertical" class="w-100 vertical">
                        <canvas id="keywordMostTimeConsumingGraph"></canvas>
                    </div
                </div>`,
            },
            {
                key: "keywordMostUsed",
                label: "Keyword Most Used",
                defaultType: "timeline",
                viewOptions: ["Bar", "Timeline"],
                hasFullscreenButton: true,
                html: `<div class="graph-header">
                    <h6>Most Used</h6>
                    <div class="graph-controls">
                        <div class="btn-group">
                            <label class="form-check-label" for="onlyLastRunKeywordMostUsed">Only Last Run</label>
                        </div>
                        <div class="btn-group form-switch">
                            <input class="form-check-input" type="checkbox" role="switch" id="onlyLastRunKeywordMostUsed">
                        </div>
                        <a class="bar-graph information" id="keywordMostUsedGraphBar"></a>
                        <a class="timeline-graph information" id="keywordMostUsedGraphTimeline"></a>
                        <a class="fullscreen-graph information" id="keywordMostUsedFullscreen"></a>
                        <a class="close-graph information" id="keywordMostUsedClose" hidden></a>
                        <a class="shown-graph information" id="keywordMostUsedShown" showGraphHidden></a>
                        <a class="hidden-graph information" id="keywordMostUsedHidden" hideGraphHidden></a>
                    </div>
                </div>
                <div class="graph-body">
                    <div id="keywordMostUsedVertical" class="w-100 vertical">
                        <canvas id="keywordMostUsedGraph"></canvas>
                    </div
                </div>`,
            },
            {
                key: "compareStatistics",
                label: "Compare Statistics",
                defaultType: "bar",
                viewOptions: ["Bar"],
                hasFullscreenButton: true,
                html: `<div class="graph-header">
                    <h6>Statistics</h6>
                    <div class="graph-controls">
                        <a class="bar-graph information" id="compareStatisticsGraphBar"></a>
                        <a class="fullscreen-graph information" id="compareStatisticsFullscreen"></a>
                        <a class="close-graph information" id="compareStatisticsClose" hidden></a>
                        <a class="shown-graph information" id="compareStatisticsShown" showGraphHidden></a>
                        <a class="hidden-graph information" id="compareStatisticsHidden" hideGraphHidden></a>
                    </div>
                </div>
                <div class="graph-body">
                    <canvas id="compareStatisticsGraph"></canvas>
                </div>`,
            },
            {
                key: "compareSuiteDuration",
                label: "Compare Suite Duration",
                defaultType: "radar",
                viewOptions: ["Radar"],
                hasFullscreenButton: true,
                html: `<div class="graph-header">
                    <h6>Suite Duration</h6>
                    <div class="graph-controls">
                        <a class="radar-graph information" id="compareSuiteDurationGraphRadar"></a>
                        <a class="fullscreen-graph information" id="compareSuiteDurationFullscreen"></a>
                        <a class="close-graph information" id="compareSuiteDurationClose" hidden></a>
                        <a class="shown-graph information" id="compareSuiteDurationShown" showGraphHidden></a>
                        <a class="hidden-graph information" id="compareSuiteDurationHidden" hideGraphHidden></a>
                    </div>
                </div>
                <div class="graph-body">
                    <canvas id="compareSuiteDurationGraph"></canvas>
                </div>`,
            },
            {
                key: "compareTests",
                label: "Compare Tests",
                defaultType: "timeline",
                viewOptions: ["Timeline"],
                hasFullscreenButton: true,
                html: `<div class="graph-header">
                    <h6>Tests</h6>
                    <div class="graph-controls">
                        <div class="btn-group">
                            <label class="form-check-label" for="compareOnlyChanges">Only Changes</label>
                        </div>
                        <div class="btn-group form-switch">
                            <input class="form-check-input" type="checkbox" role="switch" id="compareOnlyChanges">
                        </div>
                        <a class="timeline-graph information" id="compareTestsGraphTimeline"></a>
                        <a class="fullscreen-graph information" id="compareTestsFullscreen"></a>
                        <a class="close-graph information" id="compareTestsClose" hidden></a>
                        <a class="shown-graph information" id="compareTestsShown" showGraphHidden></a>
                        <a class="hidden-graph information" id="compareTestsHidden" hideGraphHidden></a>
                    </div>
                </div>
                <div class="graph-body">
                    <div id="compareTestsVertical" class="w-100 vertical">
                        <canvas id="compareTestsGraph"></canvas>
                    </div>
                </div>`,
            },
            {
                key: "runTable",
                label: "Table Run",
                defaultType: "table",
                viewOptions: ["Table"],
                hasFullscreenButton: false,
                information: null,
                html: `<div class="col table-section" id="runTableCanvas">
                    <div class="d-flex justify-content-between align-items-center mb-2">
                        <h6 class="mb-0">Run Table</h6>
                        <div>
                            <a class="move-up-table information" id="runTableMoveUp" moveUpHidden></a>
                            <a class="move-down-table information" id="runTableMoveDown" moveDownHidden></a>
                            <a class="shown-graph information" id="runTableShown" showGraphHidden></a>
                            <a class="hidden-graph information" id="runTableHidden" hideGraphHidden></a>
                        </div>
                    </div>
                    <table class="table table-striped" id="runTable"></table>
                </div>`,
            },
            {
                key: "suiteTable",
                label: "Table Suite",
                defaultType: "table",
                viewOptions: ["Table"],
                hasFullscreenButton: false,
                information: null,
                html: `<div class="col table-section" id="suiteTableCanvas">
                    <div class="d-flex justify-content-between align-items-center mb-2">
                        <h6 class="mb-0">Suite Table</h6>
                        <div>
                            <a class="move-up-table information" id="suiteTableMoveUp" moveUpHidden></a>
                            <a class="move-down-table information" id="suiteTableMoveDown" moveDownHidden></a>
                            <a class="shown-graph information" id="suiteTableShown" showGraphHidden></a>
                            <a class="hidden-graph information" id="suiteTableHidden" hideGraphHidden></a>
                        </div>
                    </div>
                    <table class="table table-striped" id="suiteTable"></table>
                </div>`,
            },
            {
                key: "testTable",
                label: "Table Test",
                defaultType: "table",
                viewOptions: ["Table"],
                hasFullscreenButton: false,
                information: null,
                html: `<div class="col table-section" id="testTableCanvas">
                    <div class="d-flex justify-content-between align-items-center mb-2">
                        <h6 class="mb-0">Test Table</h6>
                        <div>
                            <a class="move-up-table information" id="testTableMoveUp" moveUpHidden></a>
                            <a class="move-down-table information" id="testTableMoveDown" moveDownHidden></a>
                            <a class="shown-graph information" id="testTableShown" showGraphHidden></a>
                            <a class="hidden-graph information" id="testTableHidden" hideGraphHidden></a>
                        </div>
                    </div>
                    <table class="table table-striped" id="testTable"></table>
                </div>`,
            },
            {
                key: "keywordTable",
                label: "Table Keyword",
                defaultType: "table",
                viewOptions: ["Table"],
                hasFullscreenButton: false,
                information: null,
                html: `<div class="col table-section" id="keywordTableCanvas">
                    <div class="d-flex justify-content-between align-items-center mb-2">
                        <h6 class="mb-0">Keyword Table</h6>
                        <div>
                            <a class="move-up-table information" id="keywordTableMoveUp" moveUpHidden></a>
                            <a class="move-down-table information" id="keywordTableMoveDown" moveDownHidden></a>
                            <a class="shown-graph information" id="keywordTableShown" showGraphHidden></a>
                            <a class="hidden-graph information" id="keywordTableHidden" hideGraphHidden></a>
                        </div>
                    </div>
                    <table class="table table-striped" id="keywordTable"></table>
                </div>`,
            },
        ];

        const informationMap = {
            "rflogo": "Robot Framework",
            "filters": "Filters",
            "customizeLayout": "Customize Layout",
            "saveLayout": "Save Layout",
            "settings": "Settings",
            "themeLight": "Theme",
            "themeDark": "Theme",
            "database": "Database Summary",
            "versionInformation": '"placeholder_version"',
            "bug": "Report a bug or request a feature",
            "github": "Github",
            "docs": "Docs",
            "amount": "Amount of runs that are shown. Only the most recent x runs are shown after applying the other filters.",
            "amountLabel": "Amount of runs that are shown. Only the most recent x runs are shown after applying the other filters.",
            "overviewStatisticsInformation": `This section shows the projects and their associated runs:
- Overview Statistics show the latest result for each project
- The additional project bars contain all runs for that project
- You can define your own projects or groupings by appending '-o path/to/output.xml:project_yourprojectname' when generating results.
- If runs don't include custom 'project_' tags, they will be grouped by their run name by default.
- Choose which project types to show by toggling their respective "Display by" switch.
- Duration color indicates performance relative to the average: green if more than x% faster, red if more than x% slower. You can adjust this threshold using the Percentage toggle.
- Passed runs represent the percentage of runs with zero failures.
- Clicking on the run card applies a filter for that project and switches to dashboard
- Clicking on the version element within the run card additionally applies a filter for that version`,
            "runStatisticsGraphPercentages": "Percentages: Displays the distribution of passed, failed, skipped tests per run, where 100% equals all tests combined",
            "runStatisticsGraphAmount": "Amount: Displays the actual number of passed, failed, skipped tests per run",
            "runStatisticsGraphLine": "Line: Displays the same data but over a time axis, useful for spotting failure patterns on specific dates or times",
            "runStatisticsFullscreen": "Fullscreen",
            "runStatisticsClose": "Close",
            "runStatisticsShown": "Hide Graph",
            "runStatisticsHidden": "Show Graph",
            "runDonutGraphDonut": `This graph contains two donut charts:
- The first donut displays the percentage of passed, failed, and skipped tests for the most recent run..
- The second donut displays the total percentage of passed, failed, and skipped tests across all runs`,
            "runDonutFullscreen": "Fullscreen",
            "runDonutClose": "Close",
            "runDonutShown": "Hide Graph",
            "runDonutHidden": "Show Graph",
            "runStatsGraphStats": `This section provides key statistics:
- Executed: Total counts of Runs, Suites, Tests, and Keywords that have been executed.
- Unique Tests: Displays the number of distinct test cases across all runs.
- Outcomes: Total Passed, Failed, and Skipped tests, including their percentages relative to the full test set.
- Duration: Displays the cumulative runtime of all runs, the average runtime per run, and the average duration of individual tests.
- Pass Rate: Displays the average run-level pass rate, helping evaluate overall reliability over time.`,
            "runStatsFullscreen": "Fullscreen",
            "runStatsClose": "Close",
            "runStatsShown": "Hide Graph",
            "runStatsHidden": "Show Graph",
            "runDurationGraphBar": "Bar: Displays total run durations represented as vertical bars",
            "runDurationGraphLine": "Displays the same data but over a time axis for clearer trend analysis",
            "runDurationFullscreen": "Fullscreen",
            "runDurationClose": "Close",
            "runDurationShown": "Hide Graph",
            "runDurationHidden": "Show Graph",
            "runHeatmapGraphHeatmap": `This graph visualizes a heatmap of when tests are executed the most:
- All: Displays how many tests ran during the hours or minutes of the week days.
- Status: Displays only tests of the selected status.
- Hour: Displays only that hour so you get insights per minute.`,
            "runHeatmapFullscreen": "Fullscreen",
            "runHeatmapClose": "Close",
            "runHeatmapShown": "Hide Graph",
            "runHeatmapHidden": "Show Graph",
            "suiteFolderDonutGraphDonut": `This graph contains two donut charts:
- The first donut displays the top-level folders of the suites and the amount of tests each folder contains.
- The second donut displays the same folder structure but only for the most recent run and only includes failed tests.
- Clicking on a folder updates the chart with the subfolders/suites it contains.
- Navigating folders also updates Suite Statistics and Suite Duration.
- Go Up: navigates to the parent folder level.
- Only Failed: filters to show only folders with failing tests.`,
            "suiteFolderDonutFullscreen": "Fullscreen",
            "suiteFolderDonutClose": "Close",
            "suiteFolderDonutShown": "Hide Graph",
            "suiteFolderDonutHidden": "Show Graph",
            "suiteStatisticsGraphPercentages": "Percentages: Displays the passed, failed, skipped rate of test suites per run",
            "suiteStatisticsGraphAmount": "Amount: Displays the actual number of passed, failed, skipped suites per run",
            "suiteStatisticsGraphLine": "Line: Displays the same data but over a time axis, useful for spotting failure patterns on specific dates or times",
            "suiteStatisticsFullscreen": "Fullscreen",
            "suiteStatisticsClose": "Close",
            "suiteStatisticsShown": "Hide Graph",
            "suiteStatisticsHidden": "Show Graph",
            "suiteDurationGraphBar": "Bar: Displays total suite durations represented as vertical bars",
            "suiteDurationGraphLine": "Line: Displays the same data but over a time axis for clearer trend analysis",
            "suiteDurationFullscreen": "Fullscreen",
            "suiteDurationClose": "Close",
            "suiteDurationShown": "Hide Graph",
            "suiteDurationHidden": "Show Graph",
            "suiteMostFailedGraphBar": "Bar: Displays suites ranked by number of failures represented as vertical bars. The default view shows the Top 10 most failed suites; fullscreen expands this to the Top 50.",
            "suiteMostFailedGraphTimeline": "Timeline: Displays when failures occurred to identify clustering over time. The default view shows the Top 10 most failed suites; fullscreen expands this to the Top 50",
            "suiteMostFailedFullscreen": "Fullscreen",
            "suiteMostFailedClose": "Close",
            "suiteMostFailedShown": "Hide Graph",
            "suiteMostFailedHidden": "Show Graph",
            "suiteMostTimeConsumingGraphBar": "Bar: Displays suites ranked by how often they were the slowest (most time-consuming) suite in a run. Each bar represents how many times a suite was the single slowest one across all runs. The regular view shows the Top 10; fullscreen mode expands the list to the Top 50. When 'Only Last Run' is enabled, this graph instead shows the Top 10 (or Top 50 in fullscreen) most time-consuming suites *within the latest run only*, ranked by duration.",
            "suiteMostTimeConsumingGraphTimeline": "Timeline: Displays the slowest suite for each run on a timeline. For every run, only the single most time-consuming suite is shown. The regular view shows the Top 10 most frequently slowest suites; fullscreen mode expands the list to the Top 50. When 'Only Last Run' is enabled, the timeline shows only the latest run, highlighting its Top 10 (or Top 50 in fullscreen) most time-consuming suites by duration.",
            "suiteMostTimeConsumingFullscreen": "Fullscreen",
            "suiteMostTimeConsumingClose": "Close",
            "suiteMostTimeConsumingShown": "Hide Graph",
            "suiteMostTimeConsumingHidden": "Show Graph",
            "testStatisticsGraphTimeline": `This graph displays the statistics of the tests in a timeline format
Only Changes: Displays only tests that have changed statuses at some point in time`,
            "testStatisticsFullscreen": "Fullscreen",
            "testStatisticsClose": "Close",
            "testStatisticsShown": "Hide Graph",
            "testStatisticsHidden": "Show Graph",
            "testDurationGraphBar": "Bar: Displays test durations represented as vertical bars",
            "testDurationGraphLine": "Line: Displays the same data but over a time axis for clearer trend analysis",
            "testDurationFullscreen": "Fullscreen",
            "testDurationClose": "Close",
            "testDurationShown": "Hide Graph",
            "testDurationHidden": "Show Graph",
            "testDurationDeviationGraphBar": `This boxplot chart displays how much test durations deviate from the average, represented as vertical bars.
It helps identify tests with inconsistent execution times, which might be flaky or worth investigating`,
            "testDurationDeviationFullscreen": "Fullscreen",
            "testDurationDeviationClose": "Close",
            "testDurationDeviationShown": "Hide Graph",
            "testDurationDeviationHidden": "Show Graph",
            "testMessagesGraphBar": `Bar: Displays messages ranked by number of occurrences represented as vertical bars
- The regular view shows the Top 10 most frequent messages; fullscreen mode expands this to the Top 50.
- To generalize messages (e.g., group similar messages), use the -m/--messageconfig option in the CLI (--help or README).`,
            "testMessagesGraphTimeline": `Timeline: Displays when those messages occurred to reveal problem spikes
- The regular view shows the Top 10 most frequent messages; fullscreen mode expands this to the Top 50.
- To generalize messages (e.g., group similar messages), use the -m/--messageconfig option in the CLI (--help or README).`,
            "testMessagesFullscreen": "Fullscreen",
            "testMessagesClose": "Close",
            "testMessagesShown": "Hide Graph",
            "testMessagesHidden": "Show Graph",
            "testMostFlakyGraphBar": `Bar: Displays tests ranked by frequency of status changes represented as vertical bars
- The regular view shows the Top 10 flaky tests; fullscreen mode expands the list to the Top 50.
- Ignore Skips: filters to only count passed/failed as status flips and not skips.`,
            "testMostFlakyGraphTimeline": `Timeline: Displays when the status changes occurred across runs
- The regular view shows the Top 10 flaky tests; fullscreen mode expands the list to the Top 50.
- Ignore Skips: filters to only count passed/failed as status flips and not skips.`,
            "testMostFlakyFullscreen": "Fullscreen",
            "testMostFlakyClose": "Close",
            "testMostFlakyShown": "Hide Graph",
            "testMostFlakyHidden": "Show Graph",
            "testRecentMostFlakyGraphBar": `Bar: Displays tests ranked by frequency of recent status changes represented as vertical bars
- The regular view shows the Top 10 flaky tests; fullscreen mode expands the list to the Top 50.
- Ignore Skips: filters to only count passed/failed as status flips and not skips.`,
            "testRecentMostFlakyGraphTimeline": `Timeline: Displays when the status changes occurred across runs
- The regular view shows the Top 10 flaky tests; fullscreen mode expands the list to the Top 50.
- Ignore Skips: filters to only count passed/failed as status flips and not skips.`,
            "testRecentMostFlakyFullscreen": "Fullscreen",
            "testRecentMostFlakyClose": "Close",
            "testRecentMostFlakyShown": "Hide Graph",
            "testRecentMostFlakyHidden": "Show Graph",
            "testMostFailedGraphBar": `Bar: Displays tests ranked by total number of failures represented as vertical bars. The regular view shows the Top 10 most failed tests; fullscreen mode expands the list to the Top 50.`,
            "testMostFailedGraphTimeline": `Displays when failures occurred across runs. The regular view shows the Top 10 most failed tests; fullscreen mode expands the list to the Top 50.`,
            "testMostFailedFullscreen": "Fullscreen",
            "testMostFailedClose": "Close",
            "testMostFailedShown": "Hide Graph",
            "testMostFailedHidden": "Show Graph",
            "testRecentMostFailedGraphBar": `Bar: Displays recent tests ranked by total number of failures represented as vertical bars. The regular view shows the Top 10 most failed tests; fullscreen mode expands the list to the Top 50.`,
            "testRecentMostFailedGraphTimeline": `Displays when most recent failures occurred across runs. The regular view shows the Top 10 most failed tests; fullscreen mode expands the list to the Top 50.`,
            "testRecentMostFailedFullscreen": "Fullscreen",
            "testRecentMostFailedClose": "Close",
            "testRecentMostFailedShown": "Hide Graph",
            "testRecentMostFailedHidden": "Show Graph",
            "testMostTimeConsumingGraphBar": "Bar: Displays tests ranked by how often they were the slowest (most time-consuming) test in a run. Each bar represents how many times a test was the single slowest one across all runs. The regular view shows the Top 10; fullscreen mode expands the list to the Top 50. When 'Only Last Run' is enabled, this graph instead shows the Top 10 (or Top 50 in fullscreen) most time-consuming tests *within the latest run only*, ranked by duration.",
            "testMostTimeConsumingGraphTimeline": "Timeline: Displays the slowest test for each run on a timeline. For every run, only the single most time-consuming test is shown. The regular view shows the Top 10 most frequently slowest tests; fullscreen mode expands the list to the Top 50. When 'Only Last Run' is enabled, the timeline shows only the latest run, highlighting its Top 10 (or Top 50 in fullscreen) most time-consuming tests by duration.",
            "testMostTimeConsumingFullscreen": "Fullscreen",
            "testMostTimeConsumingClose": "Close",
            "testMostTimeConsumingShown": "Hide Graph",
            "testMostTimeConsumingHidden": "Show Graph",
            "keywordStatisticsGraphPercentages": "Percentages: Displays the distribution of passed, failed, skipped statuses for each keyword per run",
            "keywordStatisticsGraphAmount": "Amount: Displays raw counts of each status per run",
            "keywordStatisticsGraphLine": "Line: Displays the same data but over a time axis",
            "keywordStatisticsFullscreen": "Fullscreen",
            "keywordStatisticsClose": "Close",
            "keywordStatisticsShown": "Hide Graph",
            "keywordStatisticsHidden": "Show Graph",
            "keywordTimesRunGraphBar": "Bar: Displays times run per keyword represented as vertical bars",
            "keywordTimesRunGraphLine": "Line: Displays the same data but over a time axis",
            "keywordTimesRunFullscreen": "Fullscreen",
            "keywordTimesRunClose": "Close",
            "keywordTimesRunShown": "Hide Graph",
            "keywordTimesRunHidden": "Show Graph",
            "keywordTotalDurationGraphBar": "Bar: Displays the cumulative time each keyword ran during each run represented as vertical bars",
            "keywordTotalDurationGraphLine": "Line: Displays the same data but over a time axis",
            "keywordTotalDurationFullscreen": "Fullscreen",
            "keywordTotalDurationClose": "Close",
            "keywordTotalDurationShown": "Hide Graph",
            "keywordTotalDurationHidden": "Show Graph",
            "keywordAverageDurationGraphBar": "Bar: Displays the average duration for each keyword represented as vertical bars",
            "keywordAverageDurationGraphLine": "Line: Displays the same data but over a time axis",
            "keywordAverageDurationFullscreen": "Fullscreen",
            "keywordAverageDurationClose": "Close",
            "keywordAverageDurationShown": "Hide Graph",
            "keywordAverageDurationHidden": "Show Graph",
            "keywordMinDurationGraphBar": "Bar: Displays minimum durations represented as vertical bars",
            "keywordMinDurationGraphLine": "Line: Displays the same data but over a time axis",
            "keywordMinDurationFullscreen": "Fullscreen",
            "keywordMinDurationClose": "Close",
            "keywordMinDurationShown": "Hide Graph",
            "keywordMinDurationHidden": "Show Graph",
            "keywordMaxDurationGraphBar": "Bar: Displays maximum durations represented as vertical bars",
            "keywordMaxDurationGraphLine": "Line: Displays the same data but over a time axis",
            "keywordMaxDurationFullscreen": "Fullscreen",
            "keywordMaxDurationClose": "Close",
            "keywordMaxDurationShown": "Hide Graph",
            "keywordMaxDurationHidden": "Show Graph",
            "keywordMostFailedGraphBar": "Bar: Displays keywords ranked by total number of failures represented as vertical bars. The regular view shows the Top 10 most failed keywords; fullscreen mode expands the list to the Top 50.",
            "keywordMostFailedGraphTimeline": "Timeline: Displays when failures occurred across runs. The regular view shows the Top 10 most failed keywords; fullscreen mode expands the list to the Top 50.",
            "keywordMostFailedFullscreen": "Fullscreen",
            "keywordMostFailedClose": "Close",
            "keywordMostFailedShown": "Hide Graph",
            "keywordMostFailedHidden": "Show Graph",
            "keywordMostTimeConsumingGraphBar": "Bar: Displays keywords ranked by how often they were the slowest (most time-consuming) keyword in a run. Each bar represents how many times a keyword was the single slowest one across all runs. The regular view shows the Top 10; fullscreen mode expands the list to the Top 50. When 'Only Last Run' is enabled, this graph instead shows the Top 10 (or Top 50 in fullscreen) most time-consuming keywords *within the latest run only*, ranked by duration.",
            "keywordMostTimeConsumingGraphTimeline": "Timeline: Displays the slowest keyword for each run on a timeline. For every run, only the single most time-consuming keyword is shown. The regular view shows the Top 10 most frequently slowest keywords; fullscreen mode expands the list to the Top 50. When 'Only Last Run' is enabled, the timeline shows only the latest run, highlighting its Top 10 (or Top 50 in fullscreen) most time-consuming keywords by duration.",
            "keywordMostTimeConsumingFullscreen": "Fullscreen",
            "keywordMostTimeConsumingClose": "Close",
            "keywordMostTimeConsumingShown": "Hide Graph",
            "keywordMostTimeConsumingHidden": "Show Graph",
            "keywordMostUsedGraphBar": "Bar: Displays keywords ranked by how frequently they were used across all runs. Each bar represents how many times a keyword appeared in total. The regular view shows the Top 10 most used keywords; fullscreen mode expands the list to the Top 50. When 'Only Last Run' is enabled, this graph instead shows the Top 10 (or Top 50 in fullscreen) most used keywords *within the latest run only*, ranked by occurrence count.",
            "keywordMostUsedGraphTimeline": "Timeline: Displays keyword usage trends over time. For each run, the most frequently used keyword (or keywords) is shown, illustrating how keyword usage changes across runs. The regular view highlights the Top 10 most frequently used keywords overall; fullscreen mode expands the list to the Top 50. When 'Only Last Run' is enabled, the timeline shows only the latest run, highlighting its Top 10 (or Top 50 in fullscreen) most used keywords by frequency.",
            "keywordMostUsedFullscreen": "Fullscreen",
            "keywordMostUsedClose": "Close",
            "keywordMostUsedShown": "Hide Graph",
            "keywordMostUsedHidden": "Show Graph",
            "compareStatisticsGraphBar": "This graph displays the overall statistics of the selected runs",
            "compareStatisticsFullscreen": "Fullscreen",
            "compareStatisticsClose": "Close",
            "compareStatisticsShown": "Hide Graph",
            "compareStatisticsHidden": "Show Graph",
            "compareSuiteDurationGraphRadar": "This graph displays the duration per suite in a radar format",
            "compareSuiteDurationFullscreen": "Fullscreen",
            "compareSuiteDurationClose": "Close",
            "compareSuiteDurationShown": "Hide Graph",
            "compareSuiteDurationHidden": "Show Graph",
            "compareTestsGraphTimeline": `This graph displays the statistics of the tests in a timeline format
Only Changes: Displays only tests that have changed statuses at some point in time`,
            "compareTestsFullscreen": "Fullscreen",
            "compareTestsClose": "Close",
            "compareTestsShown": "Hide Graph",
            "compareTestsHidden": "Show Graph",
            "runTableMoveUp": "Move Up",
            "runTableMoveDown": "Move Down",
            "runTableShown": "Hide Table",
            "runTableHidden": "Show Table",
            "suiteTableMoveUp": "Move Up",
            "suiteTableMoveDown": "Move Down",
            "suiteTableShown": "Hide Table",
            "suiteTableHidden": "Show Table",
            "testTableMoveUp": "Move Up",
            "testTableMoveDown": "Move Down",
            "testTableShown": "Hide Table",
            "testTableHidden": "Show Table",
            "keywordTableMoveUp": "Move Up",
            "keywordTableMoveDown": "Move Down",
            "keywordTableShown": "Hide Table",
            "keywordTableHidden": "Show Table",
            "runSectionMoveUp": "Move Up",
            "runSectionMoveDown": "Move Down",
            "runSectionShown": "Hide Section",
            "runSectionHidden": "Show Section",
            "suiteSectionMoveUp": "Move Up",
            "suiteSectionMoveDown": "Move Down",
            "suiteSectionShown": "Hide Section",
            "suiteSectionHidden": "Show Section",
            "testSectionMoveUp": "Move Up",
            "testSectionMoveDown": "Move Down",
            "testSectionShown": "Hide Section",
            "testSectionHidden": "Show Section",
            "keywordSectionMoveUp": "Move Up",
            "keywordSectionMoveDown": "Move Down",
            "keywordSectionShown": "Hide Section",
            "keywordSectionHidden": "Show Section",
        }

        const tables = graphMetadata.filter(graph => graph.label.includes('Table'))
        // hideGraphs (contains all graphs that can be hidden or shown)
        const hideGraphs = graphMetadata
            .map(graph => graph.label)
            .filter(label => label !== "Run Donut Total" && label !== "Suite Folder Fail Donut");
        // fullscreenButtons (contains all graphs that have a fullscreen/close button)
        const fullscreenButtons = graphMetadata
            .filter(graph => graph.hasFullscreenButton)
            .map(graph => graph.key);
        // defaultGraphTypes (stored in localstorge like percentage, bar etc.)
        const defaultGraphTypes = {};
        graphMetadata.forEach(graph => {
            defaultGraphTypes[`${graph.key}GraphType`] = graph.defaultType;
        });
        // graphChangeButtons (adds the eventlisteners to the buttons ike percentage, bar, etc.)
        const excludeKeys = ["runDonutTotal", "suiteFolderFailDonut"];
        const graphChangeButtons = {};
        graphMetadata.forEach(graph => {
            if (!excludeKeys.includes(graph.key) && graph.type !== "Table") {
                const snakeKey = camelcase_to_underscore(graph.key);
                graphChangeButtons[snakeKey] = graph.viewOptions.join(',');
            }
        });
        // graphVars
        const graphVars = graphMetadata.map(g => g.defaultType === "table" ? g.key : `${g.key}Graph`);
        graphVars.forEach(name => {
            window[name] = undefined;
        });

        // Run compare filter Id's
        const compareRunIds = ['compareRun1', 'compareRun2', 'compareRun3', 'compareRun4']

        // customize view lists
        const overviewSections = ["Overview"]
        const dashboardSections = ["Run Statistics", "Suite Statistics", "Test Statistics", "Keyword Statistics",]
        const compareSections = ["Compare Statistics"]
        const tableSections = ["Table Statistics"]
        const dashboardGraphs = graphMetadata
            .filter(graph => !graph.label.startsWith("Compare")
                && !graph.label.startsWith("Table")
                && graph.label !== "Run Donut Total"
                && graph.label !== "Suite Folder Fail Donut")
            .map(graph => graph.label);
        const compareGraphs = graphMetadata
            .filter(graph => graph.label.startsWith("Compare"))
            .map(graph => graph.label)
        const tableGraphs = graphMetadata
            .filter(graph => graph.label.startsWith("Table"))
            .map(graph => graph.label)

        // settings var
        var settings = {
            switch: {
                runTags: false,
                runName: true,
                suitePathsSuiteSection: false,
                suitePathsTestSection: false,
                suitePathsCompareSection: false,
                useLibraryNames: false,
            },
            show: {
                dateLabels: true,
                legends: true,
                aliases: false,
                milliseconds: false,
                axisTitles: true,
                animation: true,
                duration: 1500,
                rounding: 6,
            },
            menu: {
                overview: false,
                dashboard: true,
                compare: false,
                tables: false,
            },
            graphTypes: defaultGraphTypes,
            view: {
                overview: {
                    sections: {
                        show: overviewSections,
                        hide: [],
                    },
                    graphs: {
                        show: [],
                        hide: [],
                    }
                },
                dashboard: {
                    sections: {
                        show: dashboardSections,
                        hide: [],
                    },
                    graphs: {
                        show: dashboardGraphs,
                        hide: [],
                    },
                },
                compare: {
                    sections: {
                        show: compareSections,
                        hide: [],
                    },
                    graphs: {
                        show: compareGraphs,
                        hide: [],
                    },
                },
                tables: {
                    sections: {
                        show: tableSections,
                        hide: [],
                    },
                    graphs: {
                        show: tableGraphs,
                        hide: [],
                    },
                },
            }
        };

        /////////////////////////////
        // GENERIC SETUP FUNCTIONS //
        /////////////////////////////

        // function to update the theme when the button is clicked
        function toggle_theme() {
            if (document.documentElement.classList.contains("dark-mode")) {
                set_local_storage_item("theme", "light");
            } else {
                set_local_storage_item("theme", "dark");
            }
            setup_theme()
            setup_dashboard_graphs()
        }

        // theme function based on browser/machine color scheme
        function setup_theme() {
            Chart.defaults.font.size = graphFontSize;
            const html = document.documentElement;

            function swap_button_classes(from1, to1, from2, to2) {
                // bootstrap buttons theme swap (outline and regular)
                document.querySelectorAll(from1).forEach(btn => {
                    btn.classList.remove(from1.replace(".", ""));
                    btn.classList.add(to1);
                });
                document.querySelectorAll(from2).forEach(btn => {
                    btn.classList.remove(from2.replace(".", ""));
                    btn.classList.add(to2);
                });
            }

            function set_light_mode() {
                // menu theme
                document.getElementById("navigation").classList.remove("navbar-dark")
                document.getElementById("navigation").classList.add("navbar-light")
                document.getElementById("themeLight").hidden = false;
                document.getElementById("themeDark").hidden = true;
                // bootstrap related settings
                document.getElementsByTagName("html")[0].setAttribute("data-bs-theme", "light");
                html.style.setProperty("--bs-body-bg", "#fff");
                swap_button_classes(".btn-outline-light", "btn-outline-dark", ".btn-light", "btn-dark");
                // chartjs default graph settings
                Chart.defaults.color = "#666";
                Chart.defaults.borderColor = "rgba(0,0,0,0.1)";
                Chart.defaults.backgroundColor = "rgba(0,0,0,0.1)";
                Chart.defaults.elements.line.borderColor = "rgba(0,0,0,0.1)";
                // svgs
                const svgMap = {
                    ids: {
                        "github": githubLightSVG,
                        "docs": docsLightSVG,
                        "settings": settingsLightSVG,
                        "database": databaseLightSVG,
                        "filters": filterLightSVG,
                        "rflogo": rflogoLightSVG,
                        "themeLight": moonSVG,
                        "bug": bugLightSVG,
                        "customizeLayout": customizeViewLightSVG,
                        "saveLayout": saveLightSVG,
                    },
                    classes: {
                        ".percentage-graph": percentageLightSVG,
                        ".bar-graph": barLightSVG,
                        ".line-graph": lineLightSVG,
                        ".pie-graph": pieLightSVG,
                        ".boxplot-graph": boxplotLightSVG,
                        ".heatmap-graph": heatmapLightSVG,
                        ".stats-graph": statsLightSVG,
                        ".timeline-graph": timelineLightSVG,
                        ".radar-graph": radarLightSVG,
                        ".fullscreen-graph": fullscreenLightSVG,
                        ".close-graph": closeLightSVG,
                        ".information-icon": informationLightSVG,
                        ".shown-graph": eyeLightSVG,
                        ".hidden-graph": eyeOffLightSVG,
                        ".shown-section": eyeLightSVG,
                        ".hidden-section": eyeOffLightSVG,
                        ".move-up-table": moveUpLightSVG,
                        ".move-down-table": moveDownLightSVG,
                        ".move-up-section": moveUpLightSVG,
                        ".move-down-section": moveDownLightSVG,
                        ".clock-icon": clockLightSVG,
                    }
                };
                for (const [id, svg] of Object.entries(svgMap.ids)) {
                    const el = document.getElementById(id);
                    if (el) el.innerHTML = svg;
                }
                for (const [selector, svg] of Object.entries(svgMap.classes)) {
                    document.querySelectorAll(selector).forEach(el => {
                        el.innerHTML = svg;
                    });
                }
            }

            function set_dark_mode() {
                // menu theme
                document.getElementById("themeLight").hidden = true;
                document.getElementById("themeDark").hidden = false;
                document.getElementById("navigation").classList.remove("navbar-light")
                document.getElementById("navigation").classList.add("navbar-dark")
                // bootstrap related settings
                document.getElementsByTagName("html")[0].setAttribute("data-bs-theme", "dark");
                html.style.setProperty("--bs-body-bg", "rgba(30, 41, 59, 0.9)");
                swap_button_classes(".btn-outline-dark", "btn-outline-light", ".btn-dark", "btn-light");
                // chartjs default graph settings
                Chart.defaults.color = "#eee";
                Chart.defaults.borderColor = "rgba(255,255,255,0.1)";
                Chart.defaults.backgroundColor = "rgba(255,255,0,0.1)";
                Chart.defaults.elements.line.borderColor = "rgba(255,255,0,0.4)";
                // svgs
                const svgMap = {
                    ids: {
                        "github": githubDarkSVG,
                        "docs": docsDarkSVG,
                        "settings": settingsDarkSVG,
                        "database": databaseDarkSVG,
                        "filters": filterDarkSVG,
                        "rflogo": rflogoDarkSVG,
                        "themeDark": sunSVG,
                        "bug": bugDarkSVG,
                        "customizeLayout": customizeViewDarkSVG,
                        "saveLayout": saveDarkSVG,
                    },
                    classes: {
                        ".percentage-graph": percentageDarkSVG,
                        ".bar-graph": barDarkSVG,
                        ".line-graph": lineDarkSVG,
                        ".pie-graph": pieDarkSVG,
                        ".boxplot-graph": boxplotDarkSVG,
                        ".heatmap-graph": heatmapDarkSVG,
                        ".stats-graph": statsDarkSVG,
                        ".timeline-graph": timelineDarkSVG,
                        ".radar-graph": radarDarkSVG,
                        ".fullscreen-graph": fullscreenDarkSVG,
                        ".close-graph": closeDarkSVG,
                        ".information-icon": informationDarkSVG,
                        ".shown-graph": eyeDarkSVG,
                        ".hidden-graph": eyeOffDarkSVG,
                        ".shown-section": eyeDarkSVG,
                        ".hidden-section": eyeOffDarkSVG,
                        ".move-up-table": moveUpDarkSVG,
                        ".move-down-table": moveDownDarkSVG,
                        ".move-up-section": moveUpDarkSVG,
                        ".move-down-section": moveDownDarkSVG,
                        ".clock-icon": clockDarkSVG,
                    }
                };
                for (const [id, svg] of Object.entries(svgMap.ids)) {
                    const el = document.getElementById(id);
                    if (el) el.innerHTML = svg;
                }
                for (const [selector, svg] of Object.entries(svgMap.classes)) {
                    document.querySelectorAll(selector).forEach(el => {
                        el.innerHTML = svg;
                    });
                }
            }

            // detect theme preference
            const isDark = html.classList.contains("dark-mode");

            if (settings.theme === "light") {
                if (isDark) html.classList.remove("dark-mode");
                set_light_mode();
            } else if (settings.theme === "dark") {
                if (!isDark) html.classList.add("dark-mode");
                set_dark_mode();
            } else {
                // No theme in localStorage, fall back to system preference
                if (window.matchMedia("(prefers-color-scheme: dark)").matches) {
                    html.classList.add("dark-mode");
                    set_dark_mode();
                } else {
                    html.classList.remove("dark-mode");
                    set_light_mode();
                }
            }
        }

        // set default values
        function setup_database_stats() {
            document.getElementById("stats").innerHTML = `<table class='table table-striped'>
                <tr><td>Runs</td><td>${runs.length}</td></tr>
                <tr><td>Suites</td><td>${suites.length}</td></tr>
                <tr><td>Tests</td><td>${tests.length}</td></tr>
                <tr><td>Keywords</td><td>${keywords.length}</td></tr>
            </table>`

            window.onbeforeprint = () => {
                return new Promise(res => setTimeout(res, settings.show.duration + 500)); // allow rendering time
            };
        }

        function customize_layout() {
            document.getElementById("customizeLayout").hidden = true;
            document.getElementById("saveLayout").hidden = false;
            add_alert("You can now change your layout. Don't forget to save!", "info")
        }

        function save_layout() {
            document.getElementById("customizeLayout").hidden = false;
            document.getElementById("saveLayout").hidden = true;
            const shownDashboardItems = [];
            const hiddenDashboardItems = [];
            const shownCompareItems = [];
            const hiddenCompareItems = [];
            // save dashboard/compare graph layout
            const grids = document.querySelectorAll(".grid-stack");
            grids.forEach(grid => {
                const layout = window[`${grid.id}`].engine.nodes.map(w => {
                    const id = w.el?.getAttribute('data-gs-id');
                    return {
                        x: w.x,
                        y: w.y,
                        w: w.w,
                        h: w.h,
                        id
                    };
                }).filter(w => w.id);
                if (layout.length > 0) {
                    set_local_storage_item(`layouts.${grid.id}`, JSON.stringify(layout));
                }
                const shown = document.querySelectorAll(`#${grid.id} .shown-graph:not([hidden])`);
                const hidden = document.querySelectorAll(`#${grid.id} .hidden-graph:not([hidden])`);
                shown.forEach(btn => {
                    if (grid.id.includes("Compare")) {
                        shownCompareItems.push(graphMetadata.find(graph => graph.key == btn.id.replace("Shown", "")).label)
                    } else {
                        shownDashboardItems.push(graphMetadata.find(graph => graph.key == btn.id.replace("Shown", "")).label)
                    }
                })
                hidden.forEach(btn => {
                    if (grid.id.includes("Compare")) {
                        hiddenCompareItems.push(graphMetadata.find(graph => graph.key == btn.id.replace("Hidden", "")).label)
                    } else {
                        hiddenDashboardItems.push(graphMetadata.find(graph => graph.key == btn.id.replace("Hidden", "")).label)
                    }
                })
                if (shownDashboardItems.length + hiddenDashboardItems.length > 0) {
                    set_local_storage_item("view.dashboard.graphs.show", shownDashboardItems)
                    set_local_storage_item("view.dashboard.graphs.hide", hiddenDashboardItems)
                }
                if (shownCompareItems.length + hiddenCompareItems.length > 0) {
                    set_local_storage_item("view.compare.graphs.show", shownCompareItems)
                    set_local_storage_item("view.compare.graphs.hide", hiddenCompareItems)
                }
            });
            // save table section layout
            const shownTables = [...document.querySelectorAll("#gridTable .shown-graph:not([hidden])")]
                .map(el => {
                    const key = el.id.replace("Shown", "");
                    return graphMetadata.find(graph => graph.key === key)?.label;
                });

            const hiddenTables = [...document.querySelectorAll("#gridTable .hidden-graph:not([hidden])")]
                .map(el => {
                    const key = el.id.replace("Hidden", "");
                    return graphMetadata.find(graph => graph.key === key)?.label;
                });
            if (shownTables.length + hiddenTables.length > 0) {
                set_local_storage_item("view.tables.graphs.show", shownTables)
                set_local_storage_item("view.tables.graphs.hide", hiddenTables)
            }
            // save dashboard section layout
            const shownDashboardSections = [...document.querySelectorAll(".shown-section:not([hidden])")]
                .map(el => {
                    var key = el.id.replace("SectionShown", "");
                    key = String(key).charAt(0).toUpperCase() + String(key).slice(1);
                    return `${key} Statistics`
                });
            const hiddenDashboardSections = [...document.querySelectorAll(".hidden-section:not([hidden])")]
                .map(el => {
                    var key = el.id.replace("SectionHidden", "");
                    key = String(key).charAt(0).toUpperCase() + String(key).slice(1);
                    return `${key} Statistics`
                });
            if (shownDashboardSections.length + hiddenDashboardSections.length > 0) {
                set_local_storage_item("view.dashboard.sections.show", shownDashboardSections)
                set_local_storage_item("view.dashboard.sections.hide", hiddenDashboardSections)
            }

            add_alert("Layout has been updated and saved to settings in local storage!", "success")
        }

        function setup_edit_mode_icons(hidden) {
            document.querySelectorAll(".bar-graph").forEach(btn => btn.hidden = hidden)
            document.querySelectorAll(".line-graph").forEach(btn => btn.hidden = hidden)
            document.querySelectorAll(".timeline-graph").forEach(btn => btn.hidden = hidden)
            document.querySelectorAll(".radar-graph").forEach(btn => btn.hidden = hidden)
            document.querySelectorAll(".pie-graph").forEach(btn => btn.hidden = hidden)
            document.querySelectorAll(".percentage-graph").forEach(btn => btn.hidden = hidden)
            document.querySelectorAll(".stats-graph").forEach(btn => btn.hidden = hidden)
            document.querySelectorAll(".boxplot-graph").forEach(btn => btn.hidden = hidden)
            document.querySelectorAll(".fullscreen-graph").forEach(btn => btn.hidden = hidden)
            if (hidden) {
                document.querySelector('.navbar-nav').classList.add('navbar-disabled');
                document.querySelectorAll('.navbar-disabled').forEach(el => {
                    el.classList.add("information")
                    el.setAttribute("data-title", "Save your layout changes first! (Save Icon)");
                });
            } else {
                document.querySelectorAll('.navbar-disabled').forEach(el => {
                    el.classList.remove("information")
                    el.removeAttribute("data-title")
                });
                document.querySelector('.navbar-nav').classList.remove('navbar-disabled');
            }
        }

        // function to add the layout eventlisteners
        function setup_layout() {
            document.getElementById("customizeLayout").addEventListener("click", (e) => {
                gridEditMode = !gridEditMode;
                customize_layout();
                setup_data_and_graphs();
                requestAnimationFrame(() => {
                    setup_edit_mode_icons(true);
                })
            });
            document.getElementById("saveLayout").addEventListener("click", (e) => {
                gridEditMode = !gridEditMode;
                save_layout()
                setup_data_and_graphs();
                requestAnimationFrame(() => {
                    setup_edit_mode_icons(false);
                })
            });
            // disable or enable sections
            document.querySelectorAll(".shown-section").forEach(btn => {
                btn.addEventListener("click", () => {
                    btn.hidden = true;
                    document.getElementById(`${btn.id.replace("Shown", "Hidden")}`).hidden = false;
                })
            });
            document.querySelectorAll(".hidden-section").forEach(btn => {
                btn.addEventListener("click", () => {
                    btn.hidden = true;
                    document.getElementById(`${btn.id.replace("Hidden", "Shown")}`).hidden = false;
                })
            });
            // move sections up or down
            document.querySelectorAll(".move-up-section").forEach(btn => {
                btn.addEventListener("click", () => {
                    const card = btn.closest(".card");
                    const previousCard = card.previousElementSibling;
                    if (previousCard && !previousCard.hidden && previousCard.classList.contains("card")) {
                        card.parentNode.insertBefore(card, previousCard);
                    }
                });
            });
            document.querySelectorAll(".move-down-section").forEach(btn => {
                btn.addEventListener("click", () => {
                    const card = btn.closest(".card");
                    const nextCard = card.nextElementSibling;
                    if (nextCard && !nextCard.hidden && nextCard.classList.contains("card")) {
                        card.parentNode.insertBefore(nextCard, card);
                    }
                });
            });
        }

        // function to add an alert to the page
        function add_alert(message, category, timeout = 5000) {
            const alertHTML = `<div class="row alert alert-${category} alert-dismissible" role="alert">
                <div class="col">${message}</div>
                <div class="col-auto">
                    <span onclick="close_alert()" type="button" class="close" data-dismiss="alert" aria-label="Close">
                        <span aria-hidden="true">&times;</span>
                    </span>
                </div>
            </div>`
            document.getElementById("alertContainer").innerHTML = alertHTML

            setTimeout(() => {
                close_alert()
            }, timeout);
        }

        // function to close the alerts
        function close_alert() {
            document.getElementById("alertContainer").innerHTML = ""
        }

        // function to setup collapse buttons and icons
        function setup_collapsables(elementToSearch = document) {
            elementToSearch.querySelectorAll(".collapse-icon").forEach(icon => {
                const sectionId = icon.id.replace("collapse", "");
                const update_icon = () => {
                    const section = document.getElementById(sectionId);
                    icon.innerHTML = section.hidden ? arrowRight : arrowDown;
                };
                icon.addEventListener("click", () => {
                    const section = document.getElementById(sectionId);
                    section.hidden = !section.hidden;
                    update_icon();
                });
                update_icon();
            });
        }

        // function to update the section (menu) buttons with the correct eventlisteners
        // also sets up the automatic highlighting of the section that is most visible in the top
        // 20-50% percent of the screen
        function setup_section_menu_buttons() {
            const sectionButtons = [
                document.getElementById("runStatisticsSectionNav"),
                document.getElementById("suiteStatisticsSectionNav"),
                document.getElementById("testStatisticsSectionNav"),
                document.getElementById("keywordStatisticsSectionNav"),
            ];
            const sectionMap = {
                runStatisticsSection: sectionButtons[0],
                suiteStatisticsSection: sectionButtons[1],
                testStatisticsSection: sectionButtons[2],
                keywordStatisticsSection: sectionButtons[3],
            };

            if (settings.menu.dashboard) {
                sectionButtons.forEach(btn => btn.hidden = false);
                sectionButtons.forEach(btn => btn.classList.remove('active'));
                settings.view.dashboard.sections.hide.forEach(hiddenSection => sectionMap[`${space_to_camelcase(hiddenSection)}Section`].hidden = true) // hide section menu buttons that should be hidden
            } else {
                sectionButtons.forEach(btn => btn.hidden = true);
            }

            const sections = Object.keys(sectionMap).map(id => document.getElementById(id));
            function update_active_section() {
                const viewportHeight = window.innerHeight;
                const viewportTop = viewportHeight * 0.2;
                const viewportBottom = viewportHeight * 0.5;
                let bestMatch = null;
                let bestMatchAmount = 0;
                sections.forEach(section => {
                    const rect = section.getBoundingClientRect();
                    // Calculate overlap in the 20%-50% viewport vertical range
                    const top = Math.max(rect.top, viewportTop);
                    const bottom = Math.min(rect.bottom, viewportBottom);
                    const overlap = bottom - top;
                    if (overlap > bestMatchAmount) {
                        bestMatch = section;
                        bestMatchAmount = overlap;
                    }
                });

                // Highlight the matching button
                sectionButtons.forEach(btn => btn.classList.remove("active"));
                if (bestMatch && sectionMap[bestMatch.id]) {
                    sectionMap[bestMatch.id].classList.add("active");
                }
            }

            window.addEventListener("scroll", update_active_section);
            // Initial call to set active on load
            update_active_section();

            sectionButtons.forEach(btn => {
                btn.addEventListener("click", () => {
                    const target = document.getElementById(btn.id.slice(0, -3));
                    if (target) {
                        const stickyTop = document.getElementById("navigation");
                        const stickyHeight = stickyTop ? stickyTop.offsetHeight : 0;
                        const targetTop = target.getBoundingClientRect().top + window.pageYOffset;
                        const top = targetTop < 200 ? 0 : targetTop - stickyHeight - 8; // exception for the section at the top, scroll to 0
                        window.scrollTo({
                            top: top - 7,
                            behavior: "auto"
                        });
                    }
                });
            });
        }

        // function to fill the information icons with the correct data
        function setup_information_popups() {
            for (const id in informationMap) {
                const title = informationMap[id];
                const element = document.getElementById(id);
                if (!element) continue;  // safety check if element not found
                element.setAttribute("data-title", title);
            }

            let tooltipEl = null;
            let currentTarget = null;

            function createTooltip(el) {
                if (tooltipEl) removeTooltip();

                const text = el.getAttribute('data-title');
                if (!text) return;

                tooltipEl = document.createElement('div');
                tooltipEl.className = 'tooltip-popup';
                tooltipEl.textContent = text;
                document.body.appendChild(tooltipEl);

                const rect = el.getBoundingClientRect();
                const padding = 8;
                const maxWidth = 440;

                const baseCharWidth = 8;
                const dynamicWidth = Math.min(text.length * baseCharWidth + 26, maxWidth);

                tooltipEl.style.width = dynamicWidth + 'px';
                tooltipEl.style.maxWidth = maxWidth + 'px';

                let left = rect.left + rect.width / 2;
                let top = rect.bottom + 8;

                tooltipEl.style.left = `${left}px`;
                tooltipEl.style.top = `${top}px`;
                tooltipEl.style.transform = 'translateX(-50%)';

                const tooltipRect = tooltipEl.getBoundingClientRect();

                const overflowLeft = tooltipRect.left < padding;
                const overflowRight = tooltipRect.right > window.innerWidth - padding;

                if (overflowLeft) {
                    const shiftAmount = padding - tooltipRect.left;
                    tooltipEl.style.transform = `translateX(calc(-50% + ${shiftAmount}px))`;
                } else if (overflowRight) {
                    const shiftAmount = tooltipRect.right - (window.innerWidth - padding);
                    tooltipEl.style.transform = `translateX(calc(-50% - ${shiftAmount}px))`;
                }
            }

            function removeTooltip() {
                document.querySelectorAll('.tooltip-popup').forEach(el => el.remove());
                tooltipEl = null;
                currentTarget = null;
            }

            function isElementVisible(el) {
                const style = window.getComputedStyle(el);
                return !(style.display === 'none' || style.visibility === 'hidden' || el.offsetParent === null);
            }

            document.querySelectorAll('.information[data-title]').forEach(el => {
                el.onmouseenter = null;
                el.onmouseleave = null;
                el.onclick = null;

                el.addEventListener('mouseenter', () => {
                    if (currentTarget !== el) {
                        currentTarget = el;
                        createTooltip(el);
                    }
                });

                el.addEventListener('mouseleave', () => {
                    if (currentTarget === el) {
                        removeTooltip();
                    }
                });

                el.addEventListener('click', () => {
                    if (!isElementVisible(el) && currentTarget === el) {
                        removeTooltip();
                    }
                });
            });

            document.addEventListener('mouseover', e => {
                const target = e.target.closest('.information[data-title]');
                if (target !== currentTarget) {
                    removeTooltip();
                    if (target) {
                        currentTarget = target;
                        createTooltip(target);
                    }
                }
            });
        }


        // function to add a spinner for slow loads
        function setup_spinner(hide) {
            if (hide) {
                $("#loading").fadeOut(100)
                $("#overview").fadeIn()
                $("#projectOverview").fadeIn()
                $("#dashboard").fadeIn()
                $("#compare").fadeIn()
                $("#tables").fadeIn()
            } else {
                $("#overview").hide()
                $("#projectOverview").hide()
                $("#dashboard").hide()
                $("#compare").hide()
                $("#tables").hide()
                $("#loading").show();
            }
        }

        // function to convert to camelcase
        function space_to_camelcase(string) {
            return string.replace(/(?:^\w|[A-Z]|\b\w)/g, function (word, index) {
                return index === 0 ? word.toLowerCase() : word.toUpperCase();
            }).replace(/\s+/g, "");
        }

        // function to convert to camelcase from underscores
        function underscore_to_camelcase(str) {
            return str.replace(/_(.)/g, (match, group) => group.toUpperCase());
        }

        // function to convert camelcose to underscores
        function camelcase_to_underscore(str) {
            return str
                .replace(/([A-Z]+)/g, "_$1")     // Prefix all capital groups with _
                .replace(/^_/, "")               // Remove leading underscore if it appears
                .toLowerCase();                  // Convert everything to lowercase
        }

        // function to convert a date object to the desired string format
        function format_date_to_string(date) {
            const pad = (n) => n.toString().padStart(2, "0");
            const year = date.getFullYear();
            const month = pad(date.getMonth() + 1); // Months are 0-indexed
            const day = pad(date.getDate());
            const hours = pad(date.getHours());
            const minutes = pad(date.getMinutes());
            const seconds = pad(date.getSeconds());
            return `${year}-${month}-${day} ${hours}:${minutes}:${seconds}`;
        }

        // function to transform an output.xml path to a log.html path
        function transform_file_path(filePath) {
            const normalizedPath = filePath.replace(/\\/g, "/");
            const pathSegments = normalizedPath.split("/");
            const filename = pathSegments.pop();
            const updatedFilename = filename.replace(/output/g, "log").replace(/\.xml$/i, ".html");
            const updatedPath = [...pathSegments, updatedFilename].join("/");
            return filePath.includes("\\") ? updatedPath.replace(/\//g, "\\") : updatedPath;
        }

        // function used to combine paths to open the correct log file, used in combination with a file server
        function combine_paths(baseUrlStr, relativePath) {
            const baseUrl = new URL(baseUrlStr);
            const baseParts = baseUrl.pathname.split("/").filter(Boolean);
            const relParts = relativePath.replaceAll("\\", "/").split("/").filter(Boolean);
            // Find the first matching folder name from the relative path in the base path
            let match = null;
            for (let i = 0; i < relParts.length; i++) {
                const folder = relParts[i];
                const baseMatchIndex = baseParts.lastIndexOf(folder);
                if (baseMatchIndex !== -1) {
                    match = { baseIndex: baseMatchIndex, relIndex: i };
                    break;
                }
            }

            let combinedParts;
            if (match) {
                const baseSlice = baseParts.slice(0, match.baseIndex);
                const relSlice = relParts.slice(match.relIndex);
                combinedParts = [...baseSlice, ...relSlice];
            } else {
                combinedParts = relParts;
            }

            // Resolve "." and ".."
            const resolvedParts = [];
            for (const part of combinedParts) {
                if (part === ".") continue;
                if (part === "..") {
                    if (resolvedParts.length > 0) resolvedParts.pop();
                } else {
                    resolvedParts.push(part);
                }
            }

            return baseUrl.origin + "/" + resolvedParts.join("/");
        }

        // function to update the localstorage and graphs for the suitepath switches
        function update_switch_local_storage(key, state, firstLoad = false) {
            const id = key.split('.').map((part, index) => {
                if (index === 0) return part;
                return part.charAt(0).toUpperCase() + part.slice(1);
            }).join('');
            const currentState = key.split('.').reduce((o, i) => o[i], settings)
            if (firstLoad) {
                if (currentState !== undefined) {
                    set_local_storage_item(key, currentState); // Ensure internal settings var is updated
                    document.getElementById(id).checked = currentState;
                } else {
                    set_local_storage_item(key, state); // If no value exists yet, default to current 'state' and save it
                    document.getElementById(id).checked = state;
                }
            } else {
                set_local_storage_item(key, state);
            }
        }

        // function to get a higher folder path based on the full_path or partial full_path provided
        function get_next_folder_level(currentPath, fullPath) {
            const fullParts = fullPath.split(".");
            const currentParts = currentPath.split(".");
            if (
                currentParts.length < fullParts.length &&
                fullParts.slice(0, currentParts.length).join(".") === currentPath
            ) {
                return fullParts.slice(0, currentParts.length + 1).join(".");
            }
            return currentPath;
        }

        // helper to format seconds into d/h/m/s + 100ths of a second
        function format_duration(seconds) {
            if (seconds < 60) {
                // keep up to 2 decimals for sub-minute values
                const fixed = seconds.toFixed(2);
                return `${fixed.replace(/\.?0+$/, "")}s`; // strip trailing zeros
            }

            const days = Math.floor(seconds / 86400);
            const hours = Math.floor((seconds % 86400) / 3600);
            const minutes = Math.floor((seconds % 3600) / 60);
            const sec = Math.floor(seconds % 60);

            let parts = [];
            if (days > 0) parts.push(`${days}d`);
            if (hours > 0) parts.push(`${hours}h`);
            if (minutes > 0) parts.push(`${minutes}m`);
            if (sec > 0 && days === 0) parts.push(`${sec}s`); // only show seconds if <1d
            return parts.join(" ");
        }

        // returns run card duration class
        function compare_to_average(duration, average, percent) {
            const t = parseFloat(percent) / 100;
            return duration < average * (1 - t) ? 'text-passed' :
                duration > average * (1 + t) ? 'text-failed' : '';
        }

        // delay in milliseconds
        function debounce(func, delay) {
            let timeout;
            return function (...args) {
                clearTimeout(timeout);
                timeout = setTimeout(() => {
                    func.apply(this, args);
                }, delay);
            };
        }

        //////////////////////////////
        // CUSTOMIZE VIEW FUNCTIONS //
        //////////////////////////////

        // function to update the localstorage of the graphtypes
        function update_graph_type(graph, type) {
            settings.graphTypes[graph] = type;
            set_local_storage_item('graphTypes', settings.graphTypes);
        }

        /////////////////////////////
        // EVENTLISTENER FUNCTIONS //
        /////////////////////////////

        function setup_filter_modal() {
            // eventlistener to catch the closing of the filter modal
            $("#filtersModal").on("hidden.bs.modal", function () {
                setup_data_and_graphs();
            });
            // eventlistener to reset the filters
            document.getElementById("resetFilters").addEventListener("click", function () {
                clear_all_filters();
                add_alert("Filters have been set to default values!", "success")
            });
            // eventlistener for all runs button
            document.getElementById("allRuns").addEventListener("click", function () {
                document.getElementById("amount").value = Object.keys(runs).length;
            });
            // eventlistener for the runTags
            function show_checkboxes() {
                const checkboxes = document.getElementById("runTagCheckBoxes");
                showingRunTags = !showingRunTags;
                checkboxes.style.display = showingRunTags ? "block" : "none";
            }
            const checkboxesElement = document.getElementById("runTagCheckBoxes");
            const runTagsSelectElement = document.getElementById("selectRunTags");
            // eventlistener for click events on body to hide the run checkboxes when clicking outside of the select/checkboxes elements
            document.getElementById("selectRunTags").addEventListener("click", show_checkboxes);
            document.body.addEventListener("click", function (event) {
                if (showingRunTags == true && !checkboxesElement.contains(event.target) && !runTagsSelectElement.contains(event.target)) {
                    show_checkboxes()
                }
            });
            // eventlistener for the project version filter popup
            const projectVersionCheckboxes = document.getElementById("projectVersionCheckBoxes");
            const projectVersionSelectElement = document.getElementById("selectProjectVersion");
            function toggle_project_version_filter_dialogue() {
                showingProjectVersionDialogue = !showingProjectVersionDialogue;
                projectVersionCheckboxes.style.display = showingProjectVersionDialogue ? "block" : "none";
            }
            projectVersionSelectElement.addEventListener("pointerdown", toggle_project_version_filter_dialogue);
            document.body.addEventListener("pointerdown", function (event) {
                if (showingProjectVersionDialogue && !projectVersionCheckboxes.contains(event.target) && !projectVersionSelectElement.contains(event.target)) {
                    toggle_project_version_filter_dialogue();
                }
            });
            // amount filter setup
            filteredAmountDefault = filteredAmount
            document.getElementById("amount").value = filteredAmount
            if (server) {
                document.getElementById("openDashboard").hidden = false
            }
            // fill the filters with default values
            setup_run_amount_filter();
            setup_lowest_highest_dates();
            setup_metadata_filter();
            setup_runs_in_select_filter_buttons();
            setup_runtags_in_select_filter_buttons();
            setup_project_versions_in_select_filter_buttons();
        }

        // function to create customized view eventlisteners
        function setup_settings_modal() {
            // function to catch the closing of the settings modal
            $("#settingsModal").on("hidden.bs.modal", function () {
                setup_data_and_graphs();
            });
            // function to catch the closing of the settings modal
            $("#settingsModal").on("shown.bs.modal", function () {
                const libraries = [...new Set(
                    keywords
                        .map(item => item.owner)
                        .filter(owner => owner) // remove null, undefined, or empty string
                )];
                const keywordPrefs = settings.libraries ?? {};
                function render_keyword_libraries() {
                    const container = document.getElementById("keywordLibraryList");
                    container.innerHTML = "";
                    libraries.forEach(lib => {
                        const isChecked = keywordPrefs[lib] ?? true;
                        const item = document.createElement("div");
                        item.className = "list-group-item d-flex justify-content-between align-items-center";
                        item.innerHTML = `
                            <span>${lib}</span>
                            <div class="form-check form-switch mb-0">
                                <input class="form-check-input" type="checkbox" id="keyword-${lib}"
                                    ${isChecked ? "checked" : ""}>
                            </div>
                        `;
                        container.appendChild(item);
                        document.getElementById(`keyword-${lib}`).addEventListener("change", e => {
                            keywordPrefs[lib] = e.target.checked;
                            set_local_storage_item("libraries", keywordPrefs)
                        });
                    });
                }
                render_keyword_libraries();
            });
            // function to create setting toggle handlers
            function create_toggle_handler({ key, elementId, isNumber = false }) {
                return function (load = false) {
                    const element = document.getElementById(elementId);
                    if (load) {
                        const storedValue = key.split(".").reduce((acc, k) => acc?.[k], settings);
                        if (isNumber) {
                            if (typeof storedValue === "number") {
                                element.value = storedValue;
                            }
                        } else {
                            if (typeof storedValue === "boolean") {
                                element.checked = storedValue;
                            }
                        }
                    } else {
                        let newValue;
                        if (isNumber) {
                            newValue = parseInt(element.value);
                        } else {
                            const currentValue = key.split(".").reduce((acc, k) => acc?.[k], settings);
                            newValue = !currentValue;
                            element.checked = newValue;
                        }
                        set_local_storage_item(key, newValue);
                    }
                };
            }

            const toggle_labels = create_toggle_handler({
                key: "show.dateLabels",
                elementId: "toggleLabels"
            });

            const toggle_legends = create_toggle_handler({
                key: "show.legends",
                elementId: "toggleLegends"
            });

            const toggle_aliases = create_toggle_handler({
                key: "show.aliases",
                elementId: "toggleAliases"
            });

            const toggle_milliseconds = create_toggle_handler({
                key: "show.milliseconds",
                elementId: "toggleMilliseconds"
            });

            const toggle_axis_titles = create_toggle_handler({
                key: "show.axisTitles",
                elementId: "toggleAxisTitles"
            });

            const toggle_animations = create_toggle_handler({
                key: "show.animation",
                elementId: "toggleAnimations"
            });

            const toggle_animation_duration = create_toggle_handler({
                key: "show.duration",
                elementId: "toggleAnimationDuration",
                isNumber: true
            });

            const toggle_bar_rounding = create_toggle_handler({
                key: "show.rounding",
                elementId: "toggleBarRounding",
                isNumber: true
            });

            // Initial load
            toggle_labels(true);
            toggle_legends(true);
            toggle_aliases(true);
            toggle_milliseconds(true);
            toggle_axis_titles(true);
            toggle_animations(true);
            toggle_animation_duration(true);
            toggle_bar_rounding(true);

            // Add event listeners
            document.getElementById("toggleLabels").addEventListener("click", () => toggle_labels());
            document.getElementById("toggleLegends").addEventListener("click", () => toggle_legends());
            document.getElementById("toggleAliases").addEventListener("click", () => toggle_aliases());
            document.getElementById("toggleMilliseconds").addEventListener("click", () => toggle_milliseconds());
            document.getElementById("toggleAxisTitles").addEventListener("click", () => toggle_axis_titles());
            document.getElementById("toggleAnimations").addEventListener("click", () => toggle_animations());
            document.getElementById("toggleAnimationDuration").addEventListener("change", () => toggle_animation_duration());
            document.getElementById("toggleBarRounding").addEventListener("change", () => toggle_bar_rounding());
            document.getElementById("themeLight").addEventListener("click", () => toggle_theme());
            document.getElementById("themeDark").addEventListener("click", () => toggle_theme());

            function show_settings_in_textarea() {
                const textArea = document.getElementById("settingsTextArea");
                textArea.value = JSON.stringify(settings, null, 2);
            }

            function copy_settings_to_clipboard() {
                const textArea = document.getElementById("settingsTextArea");
                textArea.select();
                textArea.setSelectionRange(0, 99999);
                navigator.clipboard.writeText(textArea.value);
                add_alert("Copied settings to clipboard!", "success")
            }

            async function reset_settings_to_default() {
                const confirmed = await confirm_action(`Are you sure you want to resset all settings?<br><br>
                    This may override:<br>
                    - Graph settings<br>
                    - Custom layouts (e.g., moved or resized graphs)<br>
                    - Hidden graphs
                    If you only want to update a few small settings it is recommended to update the settings json and re-apply it.
                `);
                if (confirmed) {
                    localStorage.removeItem("settings");
                    location.reload();
                }
            }

            async function apply_settings_from_textarea() {
                const confirmed = await confirm_action(`Are you sure you want to apply the new settings?<br><br>
                    This may override:<br>
                    - Graph settings<br>
                    - Custom layouts (e.g., moved or resized graphs)<br>
                    - Hidden graphs
                `);
                if (confirmed) {
                    try {
                        const input = document.getElementById("settingsTextArea").value;
                        const newSettings = JSON.parse(input);
                        settings = newSettings
                        localStorage.setItem("settings", JSON.stringify(newSettings));
                        location.reload();
                    } catch (e) {
                        add_alert("Failed to update admin json config: " + e, "danger")
                    }
                }
            }
            document.getElementById("copySettings").addEventListener("click", copy_settings_to_clipboard);
            document.getElementById("resetSettings").addEventListener("click", reset_settings_to_default);
            document.getElementById("applySettings").addEventListener("click", apply_settings_from_textarea);
            document.getElementById("settingsModal").addEventListener("shown.bs.modal", show_settings_in_textarea);
        }

        function confirm_action(message = "Are you sure?") {
            return new Promise((resolve) => {
                const settingsModal = document.getElementById("settingsModal");
                const modalEl = document.getElementById("confirmModal");
                const modalBody = document.getElementById("confirmModalMessage");
                const cancelBtn = document.getElementById("confirmCancel");
                const okBtn = document.getElementById("confirmOk");

                settingsModal.classList.add("dimmed");
                modalBody.innerHTML = message;

                const modal = new bootstrap.Modal(modalEl);
                const onCancel = () => {
                    resolve(false);
                    modal.hide();
                };
                const onConfirm = () => {
                    resolve(true);
                    modal.hide();
                };
                const onHidden = () => {
                    cleanup();
                };
                const cleanup = () => {
                    cancelBtn.removeEventListener("click", onCancel);
                    okBtn.removeEventListener("click", onConfirm);
                    modalEl.removeEventListener("hidden.bs.modal", onHidden);
                    settingsModal.classList.remove("dimmed");
                };

                cancelBtn.addEventListener("click", onCancel);
                okBtn.addEventListener("click", onConfirm);
                modalEl.addEventListener("hidden.bs.modal", onHidden);
                modal.show();
            });
        }

        // function to setup eventlisteners for filter buttons
        function setup_sections_filters() {
            update_switch_local_storage("switch.runTags", settings.switch.runTags, true);
            update_switch_local_storage("switch.runName", settings.switch.runName, true);
            document.getElementById("switchRunTags").addEventListener("click", function () {
                settings.switch.runTags = !settings.switch.runTags
                update_switch_local_storage("switch.runTags", settings.switch.runTags);
                create_overview_statistics_graphs();
                update_overview_statistics_heading();
                update_overview_version_select_list();
                update_projectbar_visibility();
            });
            document.getElementById("switchRunName").addEventListener("click", function () {
                settings.switch.runName = !settings.switch.runName
                update_switch_local_storage("switch.runName", settings.switch.runName);
                create_overview_statistics_graphs();
                update_overview_statistics_heading();
                update_overview_version_select_list();
                update_projectbar_visibility();
            });
            document.getElementById("overviewDurationPercentage").addEventListener("change", function () {
                create_overview_statistics_graphs();
            });
            document.getElementById("suiteSelectSuites").addEventListener("change", () => {
                create_suite_duration_graph();
                create_suite_statistics_graph();
            });
            update_switch_local_storage("switch.suitePathsSuiteSection", settings.switch.suitePathsSuiteSection, true);
            document.getElementById("switchSuitePathsSuiteSection").addEventListener("change", (e) => {
                settings.switch.suitePathsSuiteSection = !settings.switch.suitePathsSuiteSection;
                update_switch_local_storage("switch.suitePathsSuiteSection", settings.switch.suitePathsSuiteSection);
                setup_suites_in_suite_select();
                create_suite_statistics_graph();
                create_suite_duration_graph();
                create_suite_most_failed_graph();
                create_suite_most_time_consuming_graph();
            });
            document.getElementById("resetSuiteFolder").addEventListener("click", () => {
                create_suite_folder_donut_graph("");
            });
            document.getElementById("suiteSelectTests").addEventListener("change", () => {
                setup_testtags_in_select();
                setup_tests_in_select();
                create_test_statistics_graph();
                create_test_duration_graph();
                create_test_duration_deviation_graph();
            });
            update_switch_local_storage("switch.suitePathsTestSection", settings.switch.suitePathsTestSection, true);
            document.getElementById("switchSuitePathsTestSection").addEventListener("change", () => {
                settings.switch.suitePathsTestSection = !settings.switch.suitePathsTestSection;
                update_switch_local_storage("switch.suitePathsTestSection", settings.switch.suitePathsTestSection);
                setup_suites_in_test_select();
                create_test_statistics_graph();
                create_test_duration_graph();
                create_test_duration_deviation_graph();
                create_test_messages_graph();
                create_test_most_flaky_graph();
                create_test_recent_most_flaky_graph();
                create_test_most_failed_graph();
                create_test_recent_most_failed_graph();
                create_test_most_time_consuming_graph();
            });
            document.getElementById("testTagsSelect").addEventListener("change", () => {
                setup_tests_in_select();
                create_test_statistics_graph();
                create_test_duration_graph();
                create_test_duration_deviation_graph();
            });
            document.getElementById("testSelect").addEventListener("change", () => {
                create_test_statistics_graph();
                create_test_duration_graph();
                create_test_duration_deviation_graph();
            });
            document.getElementById("keywordSelect").addEventListener("change", () => {
                create_keyword_statistics_graph();
                create_keyword_times_run_graph();
                create_keyword_total_duration_graph();
                create_keyword_average_duration_graph();
                create_keyword_min_duration_graph();
                create_keyword_max_duration_graph();
            });
            update_switch_local_storage("switch.useLibraryNames", settings.switch.useLibraryNames, true);
            document.getElementById("switchUseLibraryNames").addEventListener("change", () => {
                settings.switch.useLibraryNames = !settings.switch.useLibraryNames;
                update_switch_local_storage("switch.useLibraryNames", settings.switch.useLibraryNames);
                setup_keywords_in_select();
                create_keyword_statistics_graph();
                create_keyword_times_run_graph();
                create_keyword_total_duration_graph();
                create_keyword_average_duration_graph();
                create_keyword_min_duration_graph();
                create_keyword_max_duration_graph();
                create_keyword_most_failed_graph();
                create_keyword_most_time_consuming_graph();
                create_keyword_most_used_graph();
            });
            // compare filters
            compareRunIds.forEach(id => {
                const element = document.getElementById(id);
                if (element) {
                    element.addEventListener('change', () => {
                        create_compare_statistics_graph();
                        create_compare_suite_duration_graph();
                        create_compare_tests_graph();
                    });
                }
            });
            update_switch_local_storage("switch.suitePathsCompareSection", settings.switch.suitePathsCompareSection, true);
            document.getElementById("switchSuitePathsCompareSection").addEventListener("change", (e) => {
                settings.switch.suitePathsCompareSection = !settings.switch.suitePathsCompareSection;
                update_switch_local_storage("switch.suitePathsCompareSection", settings.switch.suitePathsCompareSection);
                create_compare_statistics_graph();
                create_compare_suite_duration_graph();
                create_compare_tests_graph();
            });
        }

        // function to setup eventlisteners for changing the graph view buttons
        function setup_graph_view_buttons() {
            // eventlisteners for fullscreen buttons
            for (let fullscreenButton of fullscreenButtons) {
                const fullscreenId = `${fullscreenButton}Fullscreen`;
                const closeId = `${fullscreenButton}Close`;
                const graphFunctionName = `create_${camelcase_to_underscore(fullscreenButton)}_graph`;

                const toggleFullscreen = (entering) => {
                    const fullscreen = document.getElementById(fullscreenId);
                    const close = document.getElementById(closeId);
                    const content = fullscreen.closest(".grid-stack-item-content");

                    inFullscreen = entering;
                    fullscreen.hidden = entering;
                    close.hidden = !entering;
                    content.classList.toggle("fullscreen", entering);
                    document.body.classList.toggle("lock-scroll", entering);
                    document.documentElement.classList.toggle("html-scroll", !entering)

                    if (typeof window[graphFunctionName] === "function") {
                        window[graphFunctionName]();
                    }

                    if (fullscreenButton === "runDonut") {
                        create_run_donut_total_graph();
                    } else if (fullscreenButton === "suiteFolderDonut") {
                        create_suite_folder_fail_donut_graph();
                    }

                    let section = null;
                    if (fullscreenButton.includes("suite")) {
                        section = "suite";
                    } else if (fullscreenButton.includes("test")) {
                        section = "test";
                    } else if (fullscreenButton.includes("keyword")) {
                        section = "keyword";
                    } else if (fullscreenButton.includes("compare")) {
                        section = "compare";
                    }
                    if (section) {
                        const filters = document.getElementById(`${section}SectionFilters`);
                        const originalContainer = document.getElementById(`${section}SectionFiltersContainer`);
                        if (entering) {
                            const fullscreenHeader = document.querySelector('.grid-stack-item-content.fullscreen');
                            fullscreenHeader.insertBefore(filters, fullscreenHeader.firstChild);
                        } else {
                            originalContainer.appendChild(filters);
                        }
                    }
                };

                document.getElementById(fullscreenId).addEventListener("click", () => {
                    inFullscreenGraph = fullscreenId;
                    lastScrollY = window.scrollY;
                    $("#navigation").hide();
                    toggleFullscreen(true);
                });

                document.getElementById(closeId).addEventListener("click", () => {
                    inFullscreenGraph = ""
                    $("#navigation").show();
                    toggleFullscreen(false);
                    window.scrollTo({ top: lastScrollY, behavior: "auto" });
                });
            }
            // has to be added after the creation of the sections and graphs
            document.getElementById("suiteFolderDonutGoUp").addEventListener("click", function () {
                function remove_last_folder(path) {
                    const parts = path.split(".");
                    parts.pop();
                    return parts.length > 0 ? parts.join('.') : "";
                }
                const folder = remove_last_folder(previousFolder)
                if (previousFolder == "" && folder == "") { return }
                create_suite_folder_donut_graph(folder)
            });
            // ignore skip button eventlisteners
            document.getElementById("ignoreSkips").addEventListener("change", () => {
                ignoreSkips = !ignoreSkips;
                create_test_most_flaky_graph();
            });
            document.getElementById("ignoreSkipsRecent").addEventListener("change", () => {
                ignoreSkipsRecent = !ignoreSkipsRecent;
                create_test_recent_most_flaky_graph();
            });
            document.getElementById("onlyFailedFolders").addEventListener("change", () => {
                onlyFailedFolders = !onlyFailedFolders;
                create_suite_folder_donut_graph("");
            });
            document.getElementById("heatMapTestType").addEventListener("change", () => {
                create_run_heatmap_graph();
            });
            document.getElementById("heatMapHour").addEventListener("change", () => {
                heatMapHourAll = document.getElementById("heatMapHour").value == "All" ? true : false;
                create_run_heatmap_graph();
            });
            document.getElementById("testOnlyChanges").addEventListener("change", () => {
                create_test_statistics_graph();
            });
            document.getElementById("compareOnlyChanges").addEventListener("change", () => {
                create_compare_tests_graph();
            });
            // most time consuming only latest run switch event listeners
            document.getElementById("onlyLastRunSuite").addEventListener("change", () => {
                create_suite_most_time_consuming_graph();
            });
            document.getElementById("onlyLastRunTest").addEventListener("change", () => {
                create_test_most_time_consuming_graph();
            });
            document.getElementById("onlyLastRunKeyword").addEventListener("change", () => {
                create_keyword_most_time_consuming_graph();
            });
            document.getElementById("onlyLastRunKeywordMostUsed").addEventListener("change", () => {
                create_keyword_most_used_graph();
            });
            // graph layout changes
            document.querySelectorAll(".shown-graph").forEach(btn => {
                btn.addEventListener("click", () => {
                    btn.hidden = true;
                    document.getElementById(`${btn.id.replace("Shown", "Hidden")}`).hidden = false;
                })
            });
            document.querySelectorAll(".hidden-graph").forEach(btn => {
                btn.addEventListener("click", () => {
                    btn.hidden = true;
                    document.getElementById(`${btn.id.replace("Hidden", "Shown")}`).hidden = false;
                })
            });
            // table layout changes
            document.querySelectorAll(".move-up-table").forEach(btn => {
                btn.addEventListener("click", () => {
                    const section = btn.closest(".table-section");
                    const previous = section.previousElementSibling;
                    if (previous && previous.classList.contains("table-section")) {
                        section.parentElement.insertBefore(section, previous);
                    }
                });
            });
            document.querySelectorAll(".move-down-table").forEach(btn => {
                btn.addEventListener("click", () => {
                    const section = btn.closest(".table-section");
                    const next = section.nextElementSibling;
                    if (next && next.classList.contains("table-section")) {
                        section.parentElement.insertBefore(next, section);
                    }
                });
            });

            function handle_graph_change_type_button_click(graphChangeButton, graphType, camelButtonName) {
                update_graph_type(`${camelButtonName}GraphType`, graphType)
                window[`create_${graphChangeButton}_graph`]();
                if (graphChangeButton == 'run_donut') { create_run_donut_total_graph(); }
                if (graphChangeButton == 'suite_folder_donut') { create_suite_folder_fail_donut_graph(); }
            }
            function add_graph_eventlisteners(graphChangeButton, buttonTypes) {
                const camelButtonName = underscore_to_camelcase(graphChangeButton);
                const graphTypes = buttonTypes.split(",");
                graphTypes.forEach((graphType, index) => {
                    const buttonId = `${camelButtonName}Graph${graphType}`;
                    if (document.getElementById(buttonId)) {
                        document.getElementById(buttonId).addEventListener("click", () => {
                            handle_graph_change_type_button_click(graphChangeButton, graphType.toLowerCase(), camelButtonName);
                        });
                    }
                });
            }
            Object.entries(graphChangeButtons).forEach(([graphChangeButton, buttonTypes]) => {
                add_graph_eventlisteners(graphChangeButton, buttonTypes);
            });
        }

        /////////////////////////////////////
        // FILTER BUTTON CONTENT FUNCTIONS //
        /////////////////////////////////////

        // function to setup run amount filter maximum
        function setup_run_amount_filter() {
            document.getElementById("amount").setAttribute("max", runs.length)
        }

        // function that initializes the from date/time and to date/time selection boxes in the filters
        function setup_lowest_highest_dates() {
            var dates = [];
            for (run of runs) {
                dates.push(new Date(run.run_start));
            }
            if (dates.length == 0) {
                document.getElementById("fromDate").value = "1900-01-01";
                document.getElementById("fromTime").value = "00:00";
                document.getElementById("toDate").value = "9999-12-31";
                document.getElementById("toTime").value = "23:59";
                return
            }
            var lowest = new Date(Math.min.apply(null, dates));
            var highest = new Date(Math.max.apply(null, dates));
            var tzoffset = new Date().getTimezoneOffset() * 60000;
            lowest = new Date(new Date(lowest - tzoffset).getTime() + -1 * 60000); // this is to account for seconds in the initial filter value
            highest = new Date(new Date(highest - tzoffset).getTime() + 1 * 60000); // this is to account for seconds in the initial filter value
            lowest.setTime(lowest.getTime() - 1 * 60 * 60 * 1000) // minus 1 hour to account for possible daylight saving time switches of 1 hour!
            highest.setTime(highest.getTime() + 1 * 60 * 60 * 1000) // plus 1 hour to account for possible daylight saving time switches of 1 hour!
            document.getElementById("fromDate").value = lowest.toISOString().split("T")[0];
            document.getElementById("fromTime").value = lowest.toISOString().split("T")[1].substring(0, 5);
            document.getElementById("toDate").value = highest.toISOString().split("T")[0];
            document.getElementById("toTime").value = highest.toISOString().split("T")[1].substring(0, 5);
        }

        // function to setup metadata filter if there is metadata in the data
        function setup_metadata_filter() {
            var metadataItems = new Set();
            for (const run of runs) {
                if (!run.metadata) continue;
                const jsonStr = run.metadata.replace(/'/g, '"');
                const parsed = JSON.parse(jsonStr);
                parsed.forEach(item => metadataItems.add(item));
            }
            metadataItems = Array.from(metadataItems).sort((a, b) => a.localeCompare(b, undefined, { sensitivity: 'base' }));
            const metadataFilter = document.getElementById("metadataFilter");
            if (metadataItems.length > 0) {
                metadataFilter.hidden = false;
                const optionsHtml = metadataItems
                    .map(label => `<option value="${label}">${label}</option>`)
                    .join("");
                const metadataSelect = document.getElementById("metadata");
                metadataSelect.innerHTML = `<option value="All">All</option>` + optionsHtml;
            } else {
                metadataFilter.hidden = true;
            }
        }

        // function to update the available runs to select in the filters
        function setup_runs_in_select_filter_buttons() {
            const runOptions = new Set();
            runs.forEach(run => runOptions.add(run.name));
            const optionsHtml = Array.from(runOptions)
                .map(runName => `<option value="${runName}">${runName}</option>`)
                .join("");
            const runsSelect = document.getElementById("runs");
            runsSelect.innerHTML = `<option value="All">All</option>` + optionsHtml;
        }

        // function to update the available runtags to select in the filters
        function setup_runtags_in_select_filter_buttons() {
            const tags = new Set();
            runs.forEach(run => {
                run.tags.split(",").forEach(tag => {
                    if (tag) { // Avoid adding empty tags
                        tags.add(tag);
                    }
                });
            });
            const andOrTags = `
                <li class="list-group-item d-flex small">
                    <div class="btn-group form-switch">
                        <input class="form-check-input" type="checkbox" role="switch" id="useOrTags" />
                    </div>
                    <div class="btn-group">
                        <label class="form-check-label" for="useOrTags">Use OR (default AND)</label>
                    </div>
                </li>
            `;
            const listItemTemplate = (value) => `
                <li class="list-group-item list-group-item-action d-flex small">
                    <input class="form-check-input me-1" type="checkbox" value="${value}" id="${value}">
                    <label class="form-check-label ms-2" for="${value}">${value}</label>
                </li>
            `;
            const listItems = [listItemTemplate("All")].concat(
                Array.from(tags).map(tag => listItemTemplate(tag))
            ).join("");
            const tagsSelect = document.getElementById("runTag");
            tagsSelect.innerHTML = andOrTags + listItems;
            if (tags.size > 0) {
                document.getElementById("runTagFilter").hidden = false
            } else {
                document.getElementById("runTagFilter").hidden = true
            }
            const allRunTagsCheckBox = document.getElementById("All");
            allRunTagsCheckBox.checked = true;
            const filterActiveIndicatorId = "filterRunTagSelectedIndicator";
            setup_filter_active_indicator(allRunTagsCheckBox, filterActiveIndicatorId);
            setup_filter_checkbox_subfilter("runTagCheckBoxes");
            setup_filter_checkbox_handler_listeners(tagsSelect, allRunTagsCheckBox, filterActiveIndicatorId);
        }

        // create projectVersions checkboxes in filters
        function setup_project_versions_in_select_filter_buttons() {
            const projectVersionList = document.getElementById("projectVersionList");
            projectVersionList.innerHTML = '';
            const projectVersionOptionsSet = new Set(
                runs
                .map(run => run.project_version)
                .filter(ver => ver != null)
            );
            const projectVersionOptions = [...projectVersionOptionsSet].sort().reverse();
            projectVersionOptions.unshift("None");
            projectVersionOptions.unshift("All");
            const prefix = "projectVersionInputItem";
            const listItemTemplate = (prefix, value) => `
                <li class="list-group-item list-group-item-action d-flex small">
                    <input class="form-check-input me-1" type="checkbox" value="${value}" id="${prefix}${value}">
                    <label class="form-check-label ms-2" for="${prefix}${value}">${value}</label>
                </li>
            `;
            const projectVersionListHtml = projectVersionOptions
                                     .map(projectVersion => listItemTemplate(prefix, projectVersion))
                                     .join('');
            projectVersionList.innerHTML = projectVersionListHtml;
            const allVersionsCheckBox = document.getElementById(`${prefix}All`);
            allVersionsCheckBox.checked = true;
            const filterVersionSelectedIndicatorId = "filterVersionSelectedIndicator";
            setup_filter_active_indicator(allVersionsCheckBox, filterVersionSelectedIndicatorId);
            setup_filter_checkbox_subfilter("projectVersionCheckBoxes");
            setup_filter_checkbox_handler_listeners(projectVersionList, allVersionsCheckBox, filterVersionSelectedIndicatorId);
        }

        function handle_overview_version_selection(overviewVersionSelectorList, latestRunByProject) {
            const selectedOptions = Array.from(
                  overviewVersionSelectorList.querySelectorAll("input:checked")
                  ).map(inputElement => inputElement.value);
            if (selectedOptions.includes("All")) {
                create_overview_statistics_graphs(latestRunByProject);
            } else {
                const filteredLatestRunByProject = Object.fromEntries(
                    Object.entries(latestRunByProject)
                    .filter(([projectName, run]) => selectedOptions.includes(run.project_version ?? "None"))
                );
                create_overview_statistics_graphs(filteredLatestRunByProject);
            }
            update_overview_statistics_heading();
        }

        function update_overview_version_select_list() {
            const overviewVersionSelectorList = document.getElementById("overviewVersionSelectorList");
            overviewVersionSelectorList.innerHTML = '';
            if (!settings.switch.runName && !settings.switch.runTags) return;
            const filteredLatestRunByProject = {};
            settings.switch.runName && Object.assign(filteredLatestRunByProject, latestRunByProjectName);
            settings.switch.runTags && Object.assign(filteredLatestRunByProject, latestRunByProjectTag);
            const runAmountByVersion = {};
            for (const run of Object.values(filteredLatestRunByProject)) {
                const projectVersion = run.project_version ?? "None";
                runAmountByVersion[projectVersion] ??= 0;
                runAmountByVersion[projectVersion]++;
            }
            const allVersionAmountInFilter = Object.keys(runAmountByVersion).length;
            const versionFilterListItemAllHtml = generate_version_filter_list_item_html("All", "overview", "checked", allVersionAmountInFilter, "version");
            const specificVersionFilterListItemHtml = Object.keys(runAmountByVersion)
                .sort()
                .reverse()
                .map(version => {
                    return generate_version_filter_list_item_html(
                        version,
                        "overview",
                        "", //not checked
                        runAmountByVersion[version],
                        "run"
                    )
                }).join('');
            overviewVersionSelectorList.innerHTML = versionFilterListItemAllHtml + specificVersionFilterListItemHtml;
            const allCheckBox = document.getElementById("overviewVersionFilterListItemAllInput");
            setup_filter_checkbox_handler_listeners(
                overviewVersionSelectorList,
                allCheckBox,
                "overviewVersionSelectedIndicator",
                () => {handle_overview_version_selection(overviewVersionSelectorList, filteredLatestRunByProject)}
            );
        }

        // for runTag/version filter popup and overview
        function setup_filter_checkbox_handler_listeners(
            checkBoxContainerElement,
            allCheckBox,
            filterActiveIndicatorId = null,
            additionalCheckBoxFunc = null //for overview version selector
        ) {
            const inputItemQueryString = "input.form-check-input:not([role='switch'])"; //not and/or switch
            const nonAllCheckBoxes = Array
                .from(
                    checkBoxContainerElement
                    .querySelectorAll(inputItemQueryString)
                ).filter(checkBox => checkBox !== allCheckBox);
            allCheckBox.addEventListener('change', () => {
                if (allCheckBox.checked) {
                    unselect_checkboxes(nonAllCheckBoxes);
                    additionalCheckBoxFunc && additionalCheckBoxFunc();
                } else {
                    allCheckBox.checked = true; //prevent unselecting All if no other checkboxes checked
                }
                filterActiveIndicatorId && update_filter_active_indicator(allCheckBox.id, filterActiveIndicatorId);
            });
            for (const checkBox of nonAllCheckBoxes) {
                checkBox.addEventListener('change', () => {
                    if (checkBox.checked) {
                      allCheckBox.checked = false; //uncheck All if other checkbox checked
                      filterActiveIndicatorId && update_filter_active_indicator(allCheckBox.id, filterActiveIndicatorId);
                    } else if (!nonAllCheckBoxes.some(checkBox => checkBox.checked)) {
                        allCheckBox.checked = true;
                        filterActiveIndicatorId && update_filter_active_indicator(allCheckBox.id, filterActiveIndicatorId);
                    }
                    additionalCheckBoxFunc && additionalCheckBoxFunc();
                });
            }
        }

        function unselect_checkboxes(checkBoxesToUnselect) {
            for (const checkBox of checkBoxesToUnselect) {
                checkBox.checked = false;
            }
        }

        // show filter active indicator if checkBoxElement unchecked
        function setup_filter_active_indicator(checkBoxElement, filterActiveIndicatorId) {
            checkBoxElement.addEventListener("change", () => {
                update_filter_active_indicator(checkBoxElement.id, filterActiveIndicatorId);
            });
        }

        function attach_run_card_version_listener(versionElement, projectName, projectVersion) {
            versionElement.addEventListener("click", (event) => {
                    clear_all_filters();
                    set_filter_show_current_project(projectName);
                    set_filter_show_current_version(projectVersion);
                    event.stopPropagation();
                    update_menu("menuDashboard");
            });
        }

        function update_filter_active_indicator(allCheckBoxId, filterActiveIndicatorId) {
            const filterActiveIndicator = document.getElementById(filterActiveIndicatorId);
            const allCheckBox = document.getElementById(allCheckBoxId);
            filterActiveIndicator.style.display = allCheckBox.checked ? "none" : "inline-block";
        }

        function setup_filter_checkbox_subfilter(parentElementId) {
            const container = document.getElementById(parentElementId);
            const searchBar = container.querySelector("input.form-control");
            const checkBoxRows = container.querySelectorAll("li.list-group-item-action");
            searchBar.addEventListener("input", () => {
                const filterText = searchBar.value.toLowerCase();
                checkBoxRows.forEach(row => {
                    const checkbox = row.querySelector("input.form-check-input");
                    const rowValue = checkbox.value.toLowerCase();
                    const shouldHide = !rowValue.includes(filterText);
                    row.classList.toggle("d-none", shouldHide);
                });
            });
        }

        // function to update the available runs in the selects
        function setup_runs_in_compare_selects() {
            const selects = compareRunIds.map(id => document.getElementById(id));
            const items = filteredRuns.map(run => settings.show.aliases ? run.run_alias : run.run_start);
            selects.forEach(select => select.innerHTML = "")
            selects.forEach(select => {
                select.options.add(new Option("None", "None"));
                items.forEach(item => select.options.add(new Option(item, item)));
            });
            selects[0].selectedIndex = selects[0].options.length - 1;
            selects[1].selectedIndex = selects[1].options.length - 2;
        }

        // function to update the available suites to select in the suite filters
        function setup_suites_in_suite_select() {
            const suiteSelectSuites = document.getElementById("suiteSelectSuites");
            const suiteFolder = document.getElementById("suiteFolder").innerText;
            suiteSelectSuites.innerHTML = "";
            var suiteNames = new Set()
            for (const suite of filteredSuites) {
                if (suiteFolder != "All" && !(suite.full_name.startsWith(suiteFolder + ".") || suite.full_name == suiteFolder)) {
                    continue
                }
                if (settings.switch.suitePathsSuiteSection) {
                    suiteNames.add(suite.full_name);
                } else {
                    suiteNames.add(suite.name);
                }
            }
            suiteNames = [...suiteNames].sort()
            suiteSelectSuites.options.add(new Option("All Suites Separate", "All Suites Separate"));
            suiteSelectSuites.options.add(new Option("All Suites Combined", "All Suites Combined"));
            suiteNames.forEach(suiteName => {
                suiteSelectSuites.options.add(new Option(suiteName, suiteName));
            });
            suiteSelectSuites.selectedIndex = 1;
        }

        // function to update the available suites to select in the test filters
        function setup_suites_in_test_select() {
            const suiteSelectTests = document.getElementById("suiteSelectTests");
            suiteSelectTests.innerHTML = "";
            const suiteNames = settings.switch.suitePathsTestSection
                ? [...new Set(filteredSuites.map(suite => suite.full_name))].sort()
                : [...new Set(filteredSuites.map(suite => suite.name))].sort();
            suiteSelectTests.options.add(new Option("All", "All"));
            suiteNames.forEach(suiteName => {
                suiteSelectTests.options.add(new Option(suiteName, suiteName));
            });
            suiteSelectTests.selectedIndex = 1;
        }

        // function to update the available tests to select in the filters
        // applies to the test filter on the test statistics level
        function setup_tests_in_select() {
            const suiteSelectTests = document.getElementById("suiteSelectTests").value;
            const testTagsSelect = document.getElementById("testTagsSelect").value;
            const testSelect = document.getElementById("testSelect");
            testSelect.innerHTML = "";
            const testNames = filteredTests.reduce((names, test) => {
                const isInSuite = settings.switch.suitePathsTestSection
                    ? test.full_name.includes(`${suiteSelectTests}.${test.name}`) || suiteSelectTests === "All"
                    : test.full_name.includes(`.${suiteSelectTests}.${test.name}`) || suiteSelectTests === "All"
                const hasTag = testTagsSelect === "All" || test.tags.includes(testTagsSelect);

                if (isInSuite && hasTag && !names.includes(test.name)) {
                    names.push(test.name);
                }

                return names;
            }, []);
            testSelect.options.add(new Option("All", "All"));
            testNames.forEach(testName => testSelect.options.add(new Option(testName, testName)));
        }

        // function to update the available testtags to select in the filters
        // applies to the testtag filter on the test statistics level
        function setup_testtags_in_select() {
            const suiteSelectTests = document.getElementById("suiteSelectTests").value;
            const testTagsSelect = document.getElementById("testTagsSelect");
            testTagsSelect.innerHTML = "";
            const testTags = [...new Set(filteredTests.reduce((tags, test) => {
                if (settings.switch.suitePathsTestSection) {
                    if (test.full_name.includes(`${suiteSelectTests}.${test.name}`) || suiteSelectTests === "All") {
                        test.tags.replace(/\[|\]/g, "").split(",").forEach(tag => tags.push(tag.trim()));
                    }
                } else {
                    if (test.full_name.includes(`.${suiteSelectTests}.${test.name}`) || suiteSelectTests === "All") {
                        test.tags.replace(/\[|\]/g, "").split(",").forEach(tag => tags.push(tag.trim()));
                    }
                }
                return tags;
            }, []))].filter(Boolean);
            testTagsSelect.options.add(new Option("All", "All"));
            testTags.forEach(tag => testTagsSelect.options.add(new Option(tag, tag)));
        }

        // function to update the available keywords to select in the filters
        // applies to the keyword filter on the keyword statistics level
        function setup_keywords_in_select() {
            const keywordSelect = document.getElementById("keywordSelect");
            keywordSelect.innerHTML = "";
            const useLibraryNames = settings?.switch?.useLibraryNames === true;

            // Build display names depending on the setting
            const keywordNames = [
                ...new Set(
                    filteredKeywords.map(keyword =>
                        useLibraryNames && keyword.owner
                            ? `${keyword.owner}.${keyword.name}`
                            : keyword.name
                    )
                )
            ].sort();

            // Add options to select
            keywordNames.forEach(keywordName => {
                keywordSelect.options.add(new Option(keywordName, keywordName));
            });
            // Optionally select the last one
            if (keywordNames.length > 0) {
                keywordSelect.selectedIndex = keywordNames.length - 1;
            }
        }

        function create_project_overview() {
            const projectOverviewData = document.getElementById("projectOverviewData");
            projectOverviewData.innerHTML = "";
            const projectData = { ...projects_by_name, ...projects_by_tag };
            // create run cards for each project
            Object.keys(projectData).sort().forEach(projectName => {
                create_project_cards_container(projectName, projectData[projectName]);
            });
            // setup collapsables specifically for overview project sections
            setup_collapsables(projectOverviewData);
            // set project bar visibility based on switch settings
            update_projectbar_visibility();
        }

        // create project bar (the collapsables below overview statistic) in overview
        function create_project_bar(projectName, projectRuns, totalRunsAmount, passRate) {
            const projectVersions = new Set(
                    Object.keys(versionsByProject[projectName])
                    .sort()
                    .reverse()
            );
            const versionAmount = projectVersions.size;
            const versionFilterListItemAllHtml = generate_version_filter_list_item_html("All", projectName, "checked", versionAmount, "version");
            const versionFilterListItemsHtml = versionFilterListItemAllHtml +
                [...projectVersions]
                .map(version => {
                    const runAmount = versionsByProject[projectName][version];
                    return generate_version_filter_list_item_html(version, projectName, "", runAmount, "run");
                })
                .join('');
            const percentageSelectHtml = [10, 20, 30, 40, 50, 60, 70, 80, 90, 100].map(val =>
                `<option value="${val}" ${val === DEFAULT_DURATION_PERCENTAGE ? 'selected' : ''}>${val}</option>`
            ).join('');
            // added here instead of adding to informationMap, since the dynamic IDs don't work with the map
            const projectInformation = `This section shows the runs associated with the project '${projectName}':
                                        - Duration color indicates performance relative to the average: green if more than x% faster, red if more than x% slower. You can adjust this threshold using the Percentage toggle. Version filters do not affect this.
                                        - Passed runs represent the percentage of runs with zero failures. Version filters do not affect this.
                                        - The 'Select Versions' dropdown menu allows filtering the runs of the current project by the desired versions. Click 'All' to quickly deselect all other checkboxes.
                                        - The runs can also be filtered to only those whose version contains the text entered in the 'Version Filter...' input, even when a checkbox filter is already applied.
                                        - Clicking on the run card applies a filter for that project and switches to dashboard
                                        - Clicking on the version element within the run card additionally applies a filter for that version`;
            const projectCard = `
            <div class="card mb-3" id="${projectName}Card">
                  <div class="card-header">
                      <div class="row">
                          <div class="col-auto align-self-center">
                              <div class="btn btn-sm collapse-icon" id="collapse${projectName}Body">
                                  ${arrowRight}
                              </div>
                          </div>
                          <div class="col-3">
                              <h4>${projectName}</h4>
                              <h6>Total Runs: ${totalRunsAmount} | Passed Runs: ${passRate}%</h6>
                          </div>
                          <div class="d-flex flex-wrap align-items-start col align-items-center">
                              <div class="col-auto me-2">
                                  <div class="btn-group">
                                      <label class="form-check-label" for="${projectName}DurationPercentage">Percentage</label>
                                  </div>
                                  <div class="btn-group">
                                      <select class="form-select form-select-sm" id="${projectName}DurationPercentage">
                                          ${percentageSelectHtml}
                                      </select>
                                  </div>
                              </div>
                              <div class="col-auto">
                                  <div class="btn-group">
                                      <div id="${projectName}VersionFilterDropDown" class="dropdown" >
                                          <button class="btn btn-sm btn-outline-dark dropdown-toggle"
                                                  type="button" id="${projectName}VersionFilterBtn"
                                                  data-bs-toggle="dropdown" data-bs-auto-close="outside">
                                              Select Versions
                                          <span id="${projectName}VersionSelectedIndicator" class="version-selected-dot" style="display:none;"></span>
                                          </button>
                                          <ul class="dropdown-menu p-3" style="max-height: 50vh; overflow-y: auto;">
                                              ${versionFilterListItemsHtml}
                                          </ul>
                                      </div>
                                  </div>
                                  <div class="btn-group">
                                      <input type="text" class="form-control form-control-sm" id="${projectName}VersionFilterSearch" placeholder="Version Filter...">
                                  </div>
                              </div>
                              <div class="col-auto">
                                  <a type="button" class="information information-icon ms-2" id="${projectName}Information" data-title="${projectInformation}"></a>
                              </div>
                          </div>
                      </div>
                  </div>
                  <div class="card-body" id="${projectName}Body" hidden="">
                      <div id="${projectName}RunCardsContainer" class="project-run-cards-container"></div>
                  </div>
              </div>
            `;
            projectOverviewData.appendChild(document.createRange().createContextualFragment(projectCard));
            // percentage selector
            const projectPercentageSelector = document.getElementById(`${projectName}DurationPercentage`);
            projectPercentageSelector.addEventListener('change', () => {
                const newPercent = parseInt(projectPercentageSelector.value, 10);
                update_duration_comparison_for_project(projectName, projectRuns, newPercent);
            });
            // version filters
            const versionFilterDropDownId = `${projectName}VersionFilterDropDown`;
            const versionFilterSearchId = `${projectName}VersionFilterSearch`;
            const versionFilterArgs = {
                cardsContainerId: `${projectName}RunCardsContainer`,
                versionDropDownFilterId: versionFilterDropDownId,
                versionStringFilterId: versionFilterSearchId,
            };
            const projectVersionFilterDropDown = document.getElementById(versionFilterDropDownId);
            const allVersionsCheckBox = document.getElementById(`${projectName}VersionFilterListItemAllInput`);
            const specificVersionSelectedIndicatorId = `${projectName}VersionSelectedIndicator`;
            setup_filter_checkbox_handler_listeners(
                projectVersionFilterDropDown,
                allVersionsCheckBox,
                specificVersionSelectedIndicatorId,
                () => {update_project_version_filter_run_card_visibility(versionFilterArgs)}
            );

            // version filter input
            const projectVersionFilterSearch = document.getElementById(versionFilterSearchId);
            const handle_version_filter_input = () => {
                update_project_version_filter_run_card_visibility(versionFilterArgs);
            }
            const maxDelay = 50;
            const delayScaledByRunAmount = Math.min(totalRunsAmount/100, maxDelay); // ~0.01ms per run or 50ms max
            projectVersionFilterSearch.addEventListener('input', debounce(handle_version_filter_input, delayScaledByRunAmount));
        }

        function generate_version_filter_list_item_html(version, projectName, checked, amount, amountType) {
            function versionFilterListItemInput(version, id, checked) {
                return `<input class="form-check-input version-checkbox" type="checkbox" value="${version}" id="${id}" ${checked}>`
            };
            function versionFilterListItemLabel(forId, version, amount, amountType, pluralPostfix) {
                return `<label class="form-check-label" for="${forId}">${version} (${amount} ${amountType}${pluralPostfix})</label>`
            };
            const listItemId = `${projectName}VersionFilterListItem`;
            const listItemInputId = `${listItemId}${version}Input`;
            const pluralPostfix = amount === 1 ? '' : 's';
            return `
                <li>
                    <div class="form-check">
                        ${versionFilterListItemInput(version, listItemInputId, checked)}
                        ${versionFilterListItemLabel(listItemInputId, version, amount, amountType, pluralPostfix)}
                    </div>
                </li>
            `
        }

        // creates overview project section
        function create_project_cards_container(projectName, projectRuns, percent = 20) {
            const totalRunsAmount = projectRuns.length;
            const passedRunsAmount = projectRuns.filter(run => run.failed === 0).length;
            const passRate = ((passedRunsAmount / totalRunsAmount) * 100).toFixed(2);
            const cardsContainer = document.getElementById(`${projectName}RunCardsContainer`);
            const durations = projectRuns.map(r => r.elapsed_s);
            // create section for project in overview if not present
            if (!cardsContainer) create_project_bar(projectName, projectRuns, totalRunsAmount, passRate);
            const container = document.getElementById(`${projectName}RunCardsContainer`);
            container.innerHTML = '';
            const projectRunsToShow = projectRuns.slice().reverse();
            // create cards and charts for each run card
            projectRunsToShow.forEach((run, idx) => {
                const runNumber = projectRunsToShow.length - idx;
                const createdRunCardId = create_project_run_card(run, projectName, idx, runNumber, passRate, percent, durations, false);
                const createdRunCard = document.getElementById(createdRunCardId);
                container.appendChild(createdRunCard);
                create_overview_run_donut(run, idx, projectName);
            });
        }

        // create a run card that will be displayed within each project section in overview
        function create_project_run_card(run, projectName, runIndex, runNumber, passRate, percent, durations, isForOverview = false) {
            const avg = arr => arr.reduce((a, b) => a + parseFloat(b), 0) / arr.length;
            const stats = [run.passed, run.failed, run.skipped, run.elapsed_s, run.path];
            const duration = run.elapsed_s;
            const duration_rounded = Math.round(duration);
            const durationsForAvg = durations.filter(item => item !== duration);
            const average = durationsForAvg.length ? avg(durationsForAvg) : duration;
            const status = run.failed > 0 ? 'failed' : run.skipped > 0 ? 'skipped' : 'passed';
            const logPath = use_logs ? transform_file_path(run.path).replaceAll('\\', '\\\\') : '';
            const logName = use_logs ? 'log.html' : '';
            const isDark = document.documentElement.classList.contains("dark-mode");
            const svg = isDark ? clockDarkSVG : clockLightSVG;
            const compares = compare_to_average(duration, average, percent);
            const projectNameForId = isForOverview ? `overview${projectName}` : projectName;

            const projectRunCardHTML = generate_overview_card_html(
                projectName,
                stats,
                duration_rounded,
                status,
                runNumber,
                compares,
                passRate,
                logPath,
                logName,
                svg,
                runIndex,
                run.project_version,
                isForOverview,
            )
            const existingRunCard = document.getElementById(`${projectNameForId}Card${runIndex}`);
            if (existingRunCard) {
                // preserves listeners of element
                existingRunCard.replaceWith(document.createRange().createContextualFragment(projectRunCardHTML));
            } else {
                const cardsContainerIdPrefix = isForOverview ? "overview" : projectName;
                const cardsContainer = document.getElementById(`${cardsContainerIdPrefix}RunCardsContainer`);
                cardsContainer.appendChild(document.createRange().createContextualFragment(projectRunCardHTML));
                const createdRunCard = document.getElementById(`${projectNameForId}Card${runIndex}`);
                createdRunCard.addEventListener("click", () => {
                     clear_all_filters();
                     set_filter_show_current_project(projectName);
                     update_menu("menuDashboard");
                 });
                create_overview_run_donut(run, 0, projectNameForId);
                const versionElement = createdRunCard.querySelector('[data-js-target="apply-version-filter"]');
                versionElement && attach_run_card_version_listener(versionElement, projectName, run.project_version ?? "None");
            }
            return `${projectNameForId}Card${runIndex}`;
        }

        function create_overview_run_donut(run, chartElementPostfix, projectName) {
            let passed, failed, skipped;
            const idGraphSubString = "Graph";
            // when called for overview statistics
            if (run.stats) {
                [passed, failed, skipped] = run.stats;
            }
            // when called for projects section in overview
            else {
                passed = run.passed;
                failed = run.failed;
                skipped = run.skipped;
            }
            const el = document.getElementById(`${projectName}${idGraphSubString}${chartElementPostfix}`);
            if (!el) {
                console.warn(
                    `No element with ID ${projectName}${idGraphSubString}${chartElementPostfix} found for donut chart creation`
                );
                return;
            }
            if (el.chartInstance) el.chartInstance.destroy();
            const chartData = {
                labels: [],
                datasets: [{
                    data: [],
                    backgroundColor: [],
                    borderColor: [],
                    hoverOffset: 4
                }]
            };
            const pushIf = (label, value, bg, border) => {
                if (value > 0) {
                    chartData.labels.push(label);
                    chartData.datasets[0].data.push(value);
                    chartData.datasets[0].backgroundColor.push(bg);
                    chartData.datasets[0].borderColor.push(border);
                }
            };
            pushIf('passed', passed, passedBackgroundColor, passedBackgroundBorderColor);
            pushIf('skipped', skipped, skippedBackgroundColor, skippedBackgroundBorderColor);
            pushIf('failed', failed, failedBackgroundColor, failedBackgroundBorderColor);
            const config = get_graph_config('donut', chartData, 'Run Status');
            delete config.options.plugins.datalabels;
            config.options.plugins.legend.display = false;
            el.chartInstance = new Chart(el, config);
        }

        // hide project bars based on switch config
        function update_projectbar_visibility() {
            const container = document.getElementById("projectOverviewData");
            if (!container) return;
            const bars = container.querySelectorAll('[id$="Card"]');
            const tagged = [];
            const untagged = [];
            for (const el of bars) {
                (el.id.startsWith("project_") ? tagged : untagged).push(el);
            }
            const toggleVisibility = (elements, visible) => {
                for (const el of elements) el.hidden = !visible;
            };
            toggleVisibility(tagged, settings.switch.runTags);
            toggleVisibility(untagged, settings.switch.runName);
        }

        // apply version select checkbox and version textinput filter
        function update_project_version_filter_run_card_visibility({cardsContainerId, versionDropDownFilterId, versionStringFilterId}) {
            const cardsContainerElement = document.getElementById(cardsContainerId);
            const scrollOffsetBefore = cardsContainerElement.getBoundingClientRect().top;
            const versionDropDownFilter = document.getElementById(versionDropDownFilterId);
            const dropDownCheckBoxes = versionDropDownFilter.querySelectorAll(".version-checkbox");
            const selectedVersions = Array.from(dropDownCheckBoxes)
                .filter(checkBox => checkBox.checked)
                .map(checkBox => checkBox.value);
            const runCardNodeList = cardsContainerElement.querySelectorAll("div.overview-card");
            const runCardsArray = Array.from(runCardNodeList);
            let dropDownFilteredRunCards = runCardsArray;
            if (!selectedVersions.includes("All")) {
                dropDownFilteredRunCards = runCardsArray.filter(runCard =>
                    selectedVersions.includes(runCard.dataset.projectVersion)
                );
            }
            const versionStringFilter = document.getElementById(versionStringFilterId);
            const lowerCaseVersionStringFilterValue = versionStringFilter.value.toLowerCase();
            const fullyFilteredRunCards = dropDownFilteredRunCards.filter(runCard =>
                runCard.dataset.projectVersion.toLowerCase()
                .includes(lowerCaseVersionStringFilterValue)
            );
            runCardsArray.forEach(runCard => {
                runCard.style.display = "none";
            });
            fullyFilteredRunCards.forEach(runCard => {
                runCard.style.display = "";
            })
            const scrollOffsetAfter = cardsContainerElement.getBoundingClientRect().top;
            window.scrollBy(0, scrollOffsetAfter - scrollOffsetBefore);
        }

        // prevents regeneration of run cards, just changes class for duration highlight
        function update_duration_comparison_for_project(projectName, projectRuns, percentage) {
            for (let i = 0; i < projectRuns.length; i++) {
                const comparesElement = document.getElementById(`${projectName}RunCardCompares${i}`);
                const duration = document.getElementById(`${projectName}RunCardComparesValue${i}`).getAttribute("value");
                const durationsForAvg = projectRuns
                    .map(r => parseFloat(r.elapsed_s))
                    .reverse()
                    .filter((_, idx) => idx !== i)
                const averageDuration = durationsForAvg.reduce((a, b) => a + parseFloat(b), 0) / durationsForAvg.length;
                comparesElement.className = compare_to_average(duration, averageDuration, percentage);
            }
        }

        ///////////////////////////
        // DATA FILTER FUNCTIONS //
        ///////////////////////////

        // function to remove milliseconds if needed
        function remove_milliseconds(data) {
            if (settings.show.milliseconds) { return data; }

            return data.map(obj => ({
                ...obj,
                run_start: obj.run_start.slice(0, 19)
            }));
        }

        // function to filter run data based on the runs (aka run name) filter
        function filter_runs(runs) {
            if (selectedRunSetting != '') {
                document.getElementById("runs").value = selectedRunSetting
                selectedRunSetting = ''
            }
            const selectedRun = document.getElementById("runs").value;
            if (selectedRun === "All") {
                var selectedRuns = runs
            } else {
                var selectedRuns = Object.values(runs).filter(run => run.name === selectedRun)
            }
            return selectedRuns;
        }

        // function to filter run data based on the run tags filter
        function filter_runtags(runs) {
            const tagElements = document.getElementById("runTag").getElementsByTagName("input");
            const useOrTags = document.getElementById("useOrTags").checked;

            if (selectedTagSetting != '') {
                for (const input of tagElements) {
                    input.checked = false;
                    if (input.id === selectedTagSetting) {
                        input.checked = true;
                    }
                }
                useOrTags.checked = false;
                selectedTagSetting = ''
            }

            const selectedTags = Array.from(tagElements)
                .filter(tagElement => tagElement.checked)
                .map(tagElement => tagElement.id);
            if (selectedTags.includes("All")) { // If "All" is selected, return all runs
                return runs;
            }
            if (selectedTags.length === 0) { // If no tags are selected, return an empty list
                return [];
            }
            return runs.filter(run => {
                const runTags = run.tags.split(",");
                if (!useOrTags) { // Use AND logic: the run must contain all selected tags
                    return selectedTags.every(selectedTag => runTags.includes(selectedTag));
                }
                // Use OR logic: the run must contain at least one selected tag
                return selectedTags.some(selectedTag => runTags.includes(selectedTag));
            });
        }

        // filter run data based on the project version filter
        function filter_project_versions(runs) {
            const selectedProjectVersions = new Set(
                Array.from(
                    document.querySelectorAll('#projectVersionList input[type="checkbox"]:checked')
                ).map(el => el.value)
            );
            if (!selectedProjectVersions.size) return [];
            if (selectedProjectVersions.has("All")) return runs;

            return runs.filter(run => {
              if (run.project_version === null) { // allow filter for runs with no project version
                  return selectedProjectVersions.has("None");
              }
              return selectedProjectVersions.has(run.project_version);
            });
        }

        // function to filter the run data based on the selected date range
        function filter_dates(runs) {
            const fromDate = document.getElementById("fromDate").value;
            const fromTime = document.getElementById("fromTime").value;
            const toDate = document.getElementById("toDate").value;
            const toTime = document.getElementById("toTime").value;
            if (!fromDate || !fromTime || !toDate || !toTime) { // Return all runs if any date/time values are missing
                return runs;
            }
            const fromDateTime = new Date(`${fromDate} ${fromTime}:00`);
            const toDateTime = new Date(`${toDate} ${toTime}:00`);
            if (fromDateTime > toDateTime) { // Check for valid date range
                alert("Filter error: The selected from date + time is later than your selected to date + time. Date filter has not been applied!");
                return runs;  // Return all runs if invalid range
            }
            return runs.filter(run => {
                const runStart = new Date(run.run_start);
                return runStart >= fromDateTime && runStart <= toDateTime;
            });
        }

        // function to filter the amount of runs based on the filter
        function filter_amount(filteredRuns) {
            var selectedAmount = document.getElementById("amount").value;
            // Handle weird selectedAmountValues:
            if (selectedAmount == "") {
                $("#amount").val(10).trigger("change.amount");
                selectedAmount = document.getElementById("amount").value;
            }
            if (selectedAmount > runs.length) {
                $("#amount").val(runs.length).trigger("change.amount");
                selectedAmount = document.getElementById("amount").value;
            }
            if (selectedAmount < 0) {
                $("#amount").val(0).trigger("change.amount");
                selectedAmount = document.getElementById("amount").value;
            }
            if (selectedAmount.includes(",")) {
                $("#amount").val(selectedAmount.split(",")[0]).trigger("change.amount");
                selectedAmount = document.getElementById("amount").value;
            }
            if (selectedAmount.includes(".")) {
                $("#amount").val(selectedAmount.split(".")[0]).trigger("change.amount");
                selectedAmount = document.getElementById("amount").value;
            }
            filteredAmount = filteredRuns.length
            if (selectedAmount == 0) { return [] }
            filteredRuns = filteredRuns.slice(- selectedAmount)
            return filteredRuns
        }

        // function to filter the runs based on the selected metadata key:value pair
        function filter_metadata(filteredRuns) {
            const selectedMetadata = document.getElementById("metadata").value;
            if (selectedMetadata == '' || selectedMetadata == 'All') return filteredRuns;
            var filteredData = []
            for (const run of filteredRuns) {
                if (run.metadata.includes(selectedMetadata)) {
                    filteredData.push(run)
                }
            }
            return filteredData
        }

        // function to filter suites/tests/keywords based on the already filtered runs
        function filter_data(data) {
            // Step 1: Only include entries that match filteredRuns
            const validRunStarts = filteredRuns.map(v => v.run_start);
            let filteredData = data.filter(v => validRunStarts.includes(v.run_start));
            // Step 2: Check if the first element has an "owner" key
            if (filteredData.length > 0 && "owner" in filteredData[0]) {
                const libraries = settings.libraries || {};
                filteredData = filteredData.filter(item => {
                    // if item has no owner, keep it
                    if (!item.owner) return true;
                    // if owner not in settings.libraries, assume enabled
                    if (!(item.owner in libraries)) return true;
                    // otherwise, include only if library is enabled
                    return libraries[item.owner];
                });
            }
            return filteredData;
        }

        function clear_all_filters() {
              clear_project_filter();
              clear_version_filter();
              document.getElementById("amount").value = filteredAmountDefault;
              document.getElementById("metadata").value = "All";
              setup_lowest_highest_dates();
        }

        function clear_project_filter() {
            document.getElementById("runs").value = "All";
            document.getElementById("runTagCheckBoxesFilter").value = "";
            const tagElements = document.getElementById("runTag").getElementsByTagName("input");
            for (const input of tagElements) {
                input.checked = false;
                input.parentElement.classList.remove("d-none"); //show filtered rows
                if (input.id == "All") input.checked = true;
            }
            update_filter_active_indicator("All", "filterRunTagSelectedIndicator");
        }

        function clear_version_filter() {
            document.getElementById("projectVersionCheckBoxesFilter").value = "";
            const versionElements = document.getElementById("projectVersionList").getElementsByTagName("input");
            for (const input of versionElements) {
                input.checked = false;
                input.parentElement.classList.remove("d-none"); //show filtered rows
                if (input.value == "All") input.checked = true;
            }
            update_filter_active_indicator("projectVersionInputItemAll", "filterVersionSelectedIndicator");
        }

        function set_filter_show_current_project(projectName) {
            if (projectName.startsWith("project_")) {
                selectedTagSetting = projectName;
                setTimeout(() => { // hack to prevent update_menu calls from hinderance
                    update_filter_active_indicator("All", "filterRunTagSelectedIndicator");
                }, 500);

            } else {
                selectedRunSetting = projectName;
            }
        }

        function set_filter_show_current_version(version) {
            const projectVersionList = document.getElementById("projectVersionList");
            document.getElementById("projectVersionInputItemAll").checked = false;
            projectVersionList.querySelector(`input[value="${version}"]`).checked = true;
            update_filter_active_indicator("projectVersionInputItemAll", "filterVersionSelectedIndicator");
        }

        function update_overview_statistics_heading() {
            const overviewCardsContainer = document.getElementById("overviewRunCardsContainer");
            const amountOfProjectsShown = overviewCardsContainer.querySelectorAll(".overview-card").length;
            const pluralPostFix = amountOfProjectsShown !== 1 ? 's' : '';
            const headerContent = `<h6>showing ${amountOfProjectsShown} project${pluralPostFix}</h6>`;
            document.getElementById("overviewTitle").innerHTML = `
                  Overview Statistics
                  ${headerContent}
                `;
        }

        function prepare_overview() {
            prepare_projects_grouped_data();
            prepare_projects_version_counts_map({...projects_by_name, ...projects_by_tag});
            prepare_latest_run_by_project();
            create_overview_statistics_graphs();
            create_project_overview();
        }

        function prepare_projects_grouped_data() {
            for (const run of runs) {
                const tags = run.tags.split(",");
                const project_tags = tags.filter(tag => tag.toLowerCase().startsWith("project_"));
                for (const project of project_tags) {
                    if (!projects_by_tag[project]) {
                        projects_by_tag[project] = [];
                    }
                    projects_by_tag[project].push(run);
                }
                if (!projects_by_name[run.name]) {
                    projects_by_name[run.name] = [];
                }
                projects_by_name[run.name].push(run);
            }
            areGroupedProjectsPrepared = true;
        }

        // versionByProject = {projectName:{version:amount}}
        function prepare_projects_version_counts_map(projects) {
            const projectVersionCounts = {};
            for (const [project, runs] of Object.entries(projects)) {
                const versionCounts = {};
                for (const run of runs) {
                    const projectVersion = run.project_version ?? "None";
                    versionCounts[projectVersion] = (versionCounts[projectVersion] || 0) + 1;
                    }
                versionsByProject[project] = versionCounts;
            }
        }

        function prepare_latest_run_by_project() {
            function map_latest_run_by_project(runsByProject) {
                latestRunByProject = Object.entries(runsByProject)
                    .map(([projectName, projectRuns]) => {
                        return [projectName, projectRuns.at(-1)];
                    });
                return Object.fromEntries(latestRunByProject);
            }
            Object.assign(latestRunByProjectName, map_latest_run_by_project(projects_by_name));
            Object.assign(latestRunByProjectTag, map_latest_run_by_project(projects_by_tag));
        }

        //////////////////////////////////////
        // GRAPH & TABLE CREATION FUNCTIONS //
        //////////////////////////////////////

        // function to create overview statistics blocks in the overview section
        function create_overview_statistics_graphs(preFilteredRuns = null) {
            const overviewCardsContainer = document.getElementById("overviewRunCardsContainer");
            overviewCardsContainer.innerHTML = '';
            const allProjects = {...projects_by_name, ...projects_by_tag};
            const durationsByProject = {};
            for (const [projectName, projectRuns] of Object.entries(allProjects)) {
                const durations = projectRuns.map(r => r.elapsed_s);
                durationsByProject[projectName] = durations;
            }
            const latestRunByProject = {};
            if (!preFilteredRuns) {
                settings.switch.runName && Object.assign(latestRunByProject, latestRunByProjectName);
                settings.switch.runTags && Object.assign(latestRunByProject, latestRunByProjectTag);
            } else { // if called by version filter listener
                Object.assign(latestRunByProject, preFilteredRuns);
            }
            for (const [projectName, latestRun] of Object.entries(latestRunByProject)) {
                const projectRuns = allProjects[projectName];
                const totalRunsAmount = projectRuns.length;
                const passedRunsAmount = projectRuns.filter(run => run.failed === 0).length;
                const passRate = ((passedRunsAmount / totalRunsAmount) * 100).toFixed(2);
                const percent = document.getElementById("overviewDurationPercentage").value;
                const projectRunDurations = projectRuns.map(run => run.elapsed_s);
                create_project_run_card(
                    latestRun,
                    projectName,
                    0, // cardIndex, 0 since only 1 run per project in overview
                    totalRunsAmount, //run Number
                    passRate,
                    percent,
                    projectRunDurations,
                    true // isForOverviewStats
                );
            }
        }

        function generate_overview_card_html(
             projectName,
             stats,
             rounded_duration,
             status,
             runNumber,
             compares,
             passed_runs,
             log_path,
             log_name,
             svg,
             idPostfix,
             projectVersion = null,
             isForOverview = false,
        ) {
            const normalizedProjectVersion = projectVersion ?? "None";
            // ensure overview stats and project bar card ids unique
            const projectNameForElementId = isForOverview ? `overview${projectName}` : projectName;
            // for overview statistics
            let cardTitle = `
                    <h5 class="card-title mb-0 fw-semibold">${projectName}</h5>
                `;
            let smallVersionHtml = `
                <div id="${projectName}RunCardVersion${idPostfix}"
                class="run-card-small-version"
                title="Click to filter for project and version"
                data-projectVersion="${normalizedProjectVersion}"
                data-js-target="apply-version-filter">
                    <div class="text-muted">Version:</div>
                    <div>${normalizedProjectVersion}</div>
                </div>`;
            // for project bars
            const versionsForProject = Object.keys(versionsByProject[projectName]);
            const projectHasVersions = !(versionsForProject.length === 1 && versionsForProject[0] === "None");
            const versionClass = "fw-semibold";
            let versionTitle = '';
            if (projectHasVersions) { // version title
                versionTitle = `
                    <div class="mx-auto run-card-version-title"
                    title="Click to filter for project and version"
                    data-js-target="apply-version-filter">
                        <h5 class="card-title mb-0 d-inline text-muted">Version:</h5>
                        <h5 class="card-title mb-0 d-inline ${versionClass}">
                            ${normalizedProjectVersion}
                        </h5>
                    </div>
                `;
            } else { // empty title
                versionTitle = `
                    <h5 class="card-title mb-0 ${versionClass}"></h5>
                `;
            }
            if (!isForOverview) {
                cardTitle = versionTitle;
                smallVersionHtml = '';
            }
            return `
            <div class="col-4 overview-card" id="${projectNameForElementId}Card${idPostfix}" data-project-version="${normalizedProjectVersion}">
                <div class="card border-3 border-${status}">
                    <div class="card-body">
                        <div class="row">
                            <div class="col text-center">
                                ${cardTitle}
                            </div>
                            <div class="col-auto"><h5>#${runNumber}</h5></div>
                        </div>
                        <div class="row">
                            <div class="col-4 overview-canvas">
                                <canvas id="${projectNameForElementId}Graph${idPostfix}"></canvas>
                            </div>
                            <div class="col-3 d-flex align-items-center">
                                <div>
                                    <div class="green-text">Passed: ${stats[0]}</div>
                                    <div class="red-text">Failed: ${stats[1]}</div>
                                    <div class="yellow-text">Skipped: ${stats[2]}</div>
                                </div>
                            </div>
                            <div class="col-5 d-flex align-items-center" style="overflow:auto;">
                                <div>
                                    <div class="${compares}" id="${projectNameForElementId}RunCardCompares${idPostfix}">
                                        <span class="clock-icon">
                                            ${svg}
                                        </span>
                                        <i id="${projectNameForElementId}RunCardComparesValue${idPostfix}" value="${rounded_duration}">
                                            ${rounded_duration}s
                                        </i>
                                    </div>
                                    <div>Passed Runs: ${passed_runs}%</div>
                                    ${smallVersionHtml}
                                    <a href="#" onclick="event.stopPropagation(); open_log_from_path('${log_path}'); return false;" target="_blank">${log_name}</a>
                                </div>
                            </div>
                        </div>
                    </div>
                </div>
            </div>`;
        }

        // function to create run statistics graph in the run section
        function create_run_statistics_graph() {
            if (runStatisticsGraph) {
                runStatisticsGraph.destroy();
            }
            const data = get_statistics_graph_data("run", settings.graphTypes.runStatisticsGraphType, filteredRuns);
            const graphData = data[0]
            var config;
            if (settings.graphTypes.runStatisticsGraphType == "line") {
                config = get_graph_config("line", graphData, "", "Date", "Amount", false);
            } else if (settings.graphTypes.runStatisticsGraphType == "amount") {
                config = get_graph_config("bar", graphData, "", "Run", "Amount Of Tests");
            } else if (settings.graphTypes.runStatisticsGraphType == "percentages") {
                config = get_graph_config("bar", graphData, "", "Run", "Percentage");
            }
            if (!settings.show.dateLabels) { config.options.scales.x.ticks.display = false }
            runStatisticsGraph = new Chart("runStatisticsGraph", config);
            runStatisticsGraph.canvas.addEventListener("click", (event) => {
                open_log_from_label(runStatisticsGraph, event)
            });
        }

        // function to create run donut graph in the run section
        function create_run_donut_graph() {
            if (runDonutGraph) {
                runDonutGraph.destroy();
            }
            const data = get_donut_graph_data("run", filteredRuns);
            const graphData = data[0]
            const callbackData = data[1]
            var config = get_graph_config("donut", graphData, `Last Run Status`);
            config.options.onClick = (event, chartElement) => {
                if (chartElement.length) {
                    open_log_file(event, chartElement, callbackData)
                }
            };
            config.options.onHover = function (event, chartElement) {
                const targetCanvas = event.native.target;
                if (chartElement.length > 0) {
                    targetCanvas.style.cursor = 'pointer';
                } else {
                    targetCanvas.style.cursor = 'default';
                }
            };
            runDonutGraph = new Chart("runDonutGraph", config);
        }

        // function to create run donut graph in the run section
        function create_run_donut_total_graph() {
            if (runDonutTotalGraph) {
                runDonutTotalGraph.destroy();
            }
            const data = get_donut_total_graph_data("run", filteredRuns);
            const graphData = data[0]
            const callbackData = data[1]
            var config = get_graph_config("donut", graphData, `Total Status`);
            delete config.options.onClick;
            runDonutTotalGraph = new Chart("runDonutTotalGraph", config);
        }

        // function to create the run stats section in the run section
        function create_run_stats_graph() {
            const data = get_stats_data(filteredRuns, filteredSuites, filteredTests, filteredKeywords);
            document.getElementById('totalRuns').innerText = data.totalRuns
            document.getElementById('totalSuites').innerText = data.totalSuites
            document.getElementById('totalTests').innerText = data.totalTests
            document.getElementById('totalKeywords').innerText = data.totalKeywords
            document.getElementById('totalUniqueTests').innerText = data.totalUniqueTests
            document.getElementById('totalPassed').innerText = data.totalPassed
            document.getElementById('totalFailed').innerText = data.totalFailed
            document.getElementById('totalSkipped').innerText = data.totalSkipped
            document.getElementById('totalRunTime').innerText = format_duration(data.totalRunTime)
            document.getElementById('averageRunTime').innerText = format_duration(data.averageRunTime)
            document.getElementById('averageTestTime').innerText = format_duration(data.averageTestTime)
            document.getElementById('averagePassRate').innerText = data.averagePassRate
        }

        // function to create run duration graph in the run section
        function create_run_duration_graph() {
            if (runDurationGraph) {
                runDurationGraph.destroy();
            }
            var graphData = get_duration_graph_data("run", settings.graphTypes.runDurationGraphType, "elapsed_s", filteredRuns);
            var config;
            if (settings.graphTypes.runDurationGraphType == "bar") {
                const limit = inFullscreen && inFullscreenGraph.includes("runDuration") ? 100 : 30;
                config = get_graph_config("bar", graphData, `Max ${limit} Bars`, "Run", "Duration");
            } else if (settings.graphTypes.runDurationGraphType == "line") {
                config = get_graph_config("line", graphData, "", "Date", "Duration");
            }
            if (!settings.show.dateLabels) { config.options.scales.x.ticks.display = false }
            runDurationGraph = new Chart("runDurationGraph", config);
            runDurationGraph.canvas.addEventListener("click", (event) => {
                open_log_from_label(runDurationGraph, event)
            });
        }

        // function to create the run heatmap
        function create_run_heatmap_graph() {
            if (runHeatmapGraph) {
                runHeatmapGraph.destroy();
            }
            const data = get_heatmap_graph_data(filteredTests);
            const graphData = data[0]
            const callbackData = data[1]
            var config = get_graph_config("heatmap", graphData, "", "Hour", "Day");
            delete config.options.onClick;
            config.options.plugins.tooltip = {
                callbacks: {
                    title: () => null,
                    label: ctx => {
                        const { x, y, v } = ctx.raw;
                        if (heatMapHourAll) {
                            return `Day: ${callbackData[Math.floor(y - 0.5)]}, Hour: ${Math.floor(x - 0.5)}, Amount: ${v}`;
                        } else {
                            return `Day: ${callbackData[Math.floor(y - 0.5)]}, Minute: ${Math.floor(x - 0.5)}, Amount: ${v}`;
                        }
                    }
                }
            }
            config.options.scales.y.ticks = {
                stepSize: 1,
                callback: val => callbackData[val] || ''
            }
            runHeatmapGraph = new Chart("runHeatmapGraph", config);
        }

        // function to create run table in the run section
        function create_run_table() {
            if (runTable) {
                runTable.destroy();
            }
            data = [];
            for (run of filteredRuns) {
                data.push([
                    run.run_start,
                    run.full_name,
                    run.name,
                    run.total,
                    run.passed,
                    run.failed,
                    run.skipped,
                    run.elapsed_s,
                    run.start_time,
                    run.project_version,
                    run.tags,
                    run.run_alias,
                    run.metadata,
                ]);
            }
            runTable = new DataTable("#runTable", {
                layout: {
                    topStart: "info",
                    bottomStart: null,
                },
                columns: [
                    { title: "run" },
                    { title: "full_name" },
                    { title: "name" },
                    { title: "total" },
                    { title: "passed" },
                    { title: "failed" },
                    { title: "skipped" },
                    { title: "elapsed_s" },
                    { title: "start_time" },
                    { title: "version" },
                    { title: "tags" },
                    { title: "alias" },
                    { title: "metadata" },
                ],
                data: data,
            });
        }

        // function to create suite folder donut
        function create_suite_folder_donut_graph(folder) {
            const suiteFolder = document.getElementById("suiteFolder")
            suiteFolder.innerText = folder == "" || folder == undefined ? "All" : folder;
            if (folder || folder == "") { // not first load so update the graphs accordingly as well
                setup_suites_in_suite_select();
                create_suite_folder_fail_donut_graph();
                create_suite_statistics_graph();
                create_suite_duration_graph();
            }
            if (suiteFolderDonutGraph) {
                suiteFolderDonutGraph.destroy();
            }
            const data = get_donut_folder_graph_data("suite", filteredSuites, folder);
            const graphData = data[0]
            const callbackData = data[1]
            const labels = graphData.labels
            var config = get_graph_config("donut", graphData, "All Folders");
            config.options.plugins.tooltip.callbacks = {
                label: function (context) {
                    const label = labels[context.dataIndex]
                    const passed = callbackData[label].passed
                    const failed = callbackData[label].failed
                    const skipped = callbackData[label].skipped
                    return [`Total: ${context.raw}`, `Passed: ${passed}`, `Failed: ${failed}`, `Skipped: ${skipped}`];
                },
                title: function (tooltipItems) {
                    const fullTitle = tooltipItems[0].label;
                    const maxLineLength = 30;
                    const lines = fullTitle.match(new RegExp('.{1,' + maxLineLength + '}', 'g')) || [fullTitle];
                    return lines;
                }
            }
            config.options.onClick = (event) => {
                if (event.chart.tooltip.title) {
                    setTimeout(() => {
                        create_suite_folder_donut_graph(event.chart.tooltip.title.join(''));
                    }, 0);
                }
            };
            config.options.onHover = function (event, chartElement) {
                const targetCanvas = event.native.target;
                if (chartElement.length > 0) {
                    targetCanvas.style.cursor = 'pointer';
                } else {
                    targetCanvas.style.cursor = 'default';
                }
            };
            suiteFolderDonutGraph = new Chart("suiteFolderDonutGraph", config);
        }

        // function to create suite last failed donut
        function create_suite_folder_fail_donut_graph() {
            if (suiteFolderFailDonutGraph) {
                suiteFolderFailDonutGraph.destroy();
            }
            const data = get_donut_folder_fail_graph_data("suite", filteredSuites);
            const graphData = data[0]
            const callbackData = data[1]
            const labels = graphData.labels
            if (graphData.labels.length == 0) {
                graphData.labels = ["No Failed Folders In Last Run"]
                graphData.datasets = [{
                    data: [1],
                    backgroundColor: ["grey"],
                }]
            }
            var config = get_graph_config("donut", graphData, "Last Run");
            config.options.plugins.tooltip.callbacks = {
                label: function (context) {
                    if (context.label == "No Failed Folders In Last Run") { return null }
                    const label = labels[context.dataIndex]
                    const passed = callbackData[label].passed
                    const failed = callbackData[label].failed
                    const skipped = callbackData[label].skipped
                    return [`Passed: ${passed}`, `Failed: ${failed}`, `Skipped: ${skipped}`];
                },
                title: function (tooltipItem) {
                    return tooltipItem.label;
                }
            }
            config.options.plugins.datalabels = {
                ...dataLabelConfig,
                formatter: function (value, context) {
                    if (value === 0) return null;
                    const total = graphData.datasets[0].data.reduce((a, b) => a + b, 0);
                    const percentage = Math.round((value / total) * 100);
                    if (percentage <= 5) return null;
                    const label = graphData.labels[context.dataIndex].split(".").pop();
                    return `${label}: ${value} (${percentage}%)`;
                }
            };
            config.options.onClick = (event) => {
                if (event.chart.tooltip.title) {
                    setTimeout(() => {
                        create_suite_folder_donut_graph(event.chart.tooltip.title.join(''));
                    }, 0);
                }
            };
            config.options.onHover = function (event, chartElement) {
                const targetCanvas = event.native.target;
                if (chartElement.length > 0) {
                    targetCanvas.style.cursor = 'pointer';
                } else {
                    targetCanvas.style.cursor = 'default';
                }
            };
            suiteFolderFailDonutGraph = new Chart("suiteFolderFailDonutGraph", config);
        }

        // function to create suite statistics graph in the suite section
        function create_suite_statistics_graph() {
            if (suiteStatisticsGraph) {
                suiteStatisticsGraph.destroy();
            }
            const data = get_statistics_graph_data("suite", settings.graphTypes.suiteStatisticsGraphType, filteredSuites);
            const graphData = data[0]
            const callbackData = data[1]
            var config;
            if (settings.graphTypes.suiteStatisticsGraphType == "line") {
                config = get_graph_config("line", graphData, "", "Date", "amount", false);
                config.options.plugins.tooltip = {
                    callbacks: {
                        title: function (tooltipItem) {
                            return `${tooltipItem[0].label}: ${callbackData[tooltipItem[0].dataIndex]}`
                        }
                    }
                }
            } else if (settings.graphTypes.suiteStatisticsGraphType == "amount") {
                config = get_graph_config("bar", graphData, "", "Run", "Amount Of Tests");
                const filter = config.options.plugins.tooltip.filter
                config.options.plugins.tooltip = {
                    filter,
                    callbacks: {
                        title: function (tooltipItem) {
                            return `${tooltipItem[0].label}: ${callbackData[tooltipItem[0].dataIndex]}`
                        }
                    }
                }
            } else if (settings.graphTypes.suiteStatisticsGraphType == "percentages") {
                config = get_graph_config("bar", graphData, "", "Run", "Percentage");
                const filter = config.options.plugins.tooltip.filter
                config.options.plugins.tooltip = {
                    filter,
                    callbacks: {
                        title: function (tooltipItem) {
                            return `${tooltipItem[0].label}: ${callbackData[tooltipItem[0].dataIndex]}`
                        }
                    }
                }
            }
            if (!settings.show.dateLabels) { config.options.scales.x.ticks.display = false }
            suiteStatisticsGraph = new Chart("suiteStatisticsGraph", config);
            suiteStatisticsGraph.canvas.addEventListener("click", (event) => {
                open_log_from_label(suiteStatisticsGraph, event)
            });
        }

        // function to create suite duration graph in the suite section
        function create_suite_duration_graph() {
            if (suiteDurationGraph) {
                suiteDurationGraph.destroy();
            }
            const graphData = get_duration_graph_data("suite", settings.graphTypes.suiteDurationGraphType, "elapsed_s", filteredSuites);
            var config;
            if (settings.graphTypes.suiteDurationGraphType == "bar") {
                const limit = inFullscreen && inFullscreenGraph.includes("suiteDuration") ? 100 : 30;
                config = get_graph_config("bar", graphData, `Max ${limit} Bars`, "Run", "Duration");
            } else if (settings.graphTypes.suiteDurationGraphType == "line") {
                config = get_graph_config("line", graphData, "", "Date", "Duration");
            }
            if (!settings.show.dateLabels) { config.options.scales.x.ticks.display = false }
            suiteDurationGraph = new Chart("suiteDurationGraph", config);
            suiteDurationGraph.canvas.addEventListener("click", (event) => {
                open_log_from_label(suiteDurationGraph, event)
            });
        }

        // function to create suite most failed graph in the suite section
        function create_suite_most_failed_graph() {
            if (suiteMostFailedGraph) {
                suiteMostFailedGraph.destroy();
            }
            const data = get_most_failed_data("suite", settings.graphTypes.suiteMostFailedGraphType, filteredSuites, false);
            const graphData = data[0];
            const callbackData = data[1];
            var config;
            const limit = inFullscreen && inFullscreenGraph.includes("suiteMostFailed") ? 50 : 10;
            if (settings.graphTypes.suiteMostFailedGraphType == "bar") {
                config = get_graph_config("bar", graphData, `Top ${limit}`, "Suite", "Fails");
                config.options.plugins.legend = { display: false };
                config.options.plugins.tooltip = {
                    callbacks: {
                        label: function (tooltipItem) {
                            return callbackData[tooltipItem.label];
                        },
                    },
                };
                delete config.options.onClick
            } else if (settings.graphTypes.suiteMostFailedGraphType == "timeline") {
                config = get_graph_config("timeline", graphData, `Top ${limit}`, "Run", "Suite");
                config.options.plugins.tooltip = {
                    callbacks: {
                        label: function (context) {
                            return callbackData[context.raw.x[0]];
                        },
                    },
                };
                config.options.scales.x = {
                    ticks: {
                        minRotation: 45,
                        maxRotation: 45,
                        stepSize: 1,
                        callback: function (value, index, ticks) {
                            return callbackData[this.getLabelForValue(value)];
                        },
                    },
                    title: {
                        display: settings.show.axisTitles,
                        text: "Run",
                    },
                };
                config.options.onClick = (event, chartElement) => {
                    if (chartElement.length) {
                        open_log_file(event, chartElement, callbackData)
                    }
                };
                if (!settings.show.dateLabels) { config.options.scales.x.ticks.display = false }
            }
            update_height("suiteMostFailedVertical", config.data.labels.length, settings.graphTypes.suiteMostFailedGraphType);
            suiteMostFailedGraph = new Chart("suiteMostFailedGraph", config);
            suiteMostFailedGraph.canvas.addEventListener("click", (event) => {
                open_log_from_label(suiteMostFailedGraph, event)
            });
        }

        // function to create the most time consuming suite graph in the suite section
        function create_suite_most_time_consuming_graph() {
            if (suiteMostTimeConsumingGraph) {
                suiteMostTimeConsumingGraph.destroy();
            }
            const onlyLastRun = document.getElementById("onlyLastRunSuite").checked;
            const data = get_most_time_consuming_or_most_used_data("suite", settings.graphTypes.suiteMostTimeConsumingGraphType, filteredSuites, onlyLastRun);
            const graphData = data[0]
            const callbackData = data[1];
            var config;
            const limit = inFullscreen && inFullscreenGraph.includes("suiteMostTimeConsuming") ? 50 : 10;
            if (settings.graphTypes.suiteMostTimeConsumingGraphType == "bar") {
                config = get_graph_config("bar", graphData, `Top ${limit}`, "Suite", "Most Time Consuming");
                config.options.plugins.legend = { display: false };
                config.options.plugins.tooltip = {
                    callbacks: {
                        label: function (tooltipItem) {
                            const key = tooltipItem.label;
                            const cb = callbackData;
                            const runStarts = cb.run_starts[key] || [];
                            const namesToShow = settings.show.aliases ? cb.aliases[key] : runStarts;
                            return runStarts.map((runStart, idx) => {
                                const info = cb.details[key][runStart];
                                const displayName = namesToShow[idx];
                                if (!info) return `${displayName}: (no data)`;
                                return `${displayName}: ${format_duration(info.duration)}`;
                            });
                        }
                    },
                };
                delete config.options.onClick
            } else if (settings.graphTypes.suiteMostTimeConsumingGraphType == "timeline") {
                config = get_graph_config("timeline", graphData, `Top ${limit}`, "Run", "Suite");
                config.options.plugins.tooltip = {
                    callbacks: {
                        label: function (context) {
                            const key = context.dataset.label;
                            const runIndex = context.raw.x[0];
                            const runStart = callbackData.runs[runIndex];
                            const info = callbackData.details[key][runStart];
                            const displayName = settings.show.aliases
                                ? callbackData.aliases[runIndex]
                                : runStart;
                            if (!info) return `${displayName}: (no data)`;
                            return `${displayName}: ${format_duration(info.duration)}`;
                        }
                    },
                };
                config.options.scales.x = {
                    ticks: {
                        minRotation: 45,
                        maxRotation: 45,
                        stepSize: 1,
                        callback: function (value, index, ticks) {
                            const displayName = settings.show.aliases
                                ? callbackData.aliases[this.getLabelForValue(value)]
                                : callbackData.runs[this.getLabelForValue(value)];
                            return displayName;
                        },
                    },
                    title: {
                        display: settings.show.axisTitles,
                        text: "Run",
                    },
                };
                config.options.onClick = (event, chartElement) => {
                    if (chartElement.length) {
                        open_log_file(event, chartElement, callbackData.runs)
                    }
                };
                if (!settings.show.dateLabels) { config.options.scales.x.ticks.display = false }
            }
            update_height("suiteMostTimeConsumingVertical", config.data.labels.length, settings.graphTypes.suiteMostTimeConsumingGraphType);
            suiteMostTimeConsumingGraph = new Chart("suiteMostTimeConsumingGraph", config);
            suiteMostTimeConsumingGraph.canvas.addEventListener("click", (event) => {
                open_log_from_label(suiteMostTimeConsumingGraph, event)
            });
        }

        // function to create suite table in the suite section
        function create_suite_table() {
            if (suiteTable) {
                suiteTable.destroy();
            }
            data = [];
            for (suite of filteredSuites) {
                data.push([
                    suite.run_start,
                    suite.full_name,
                    suite.name,
                    suite.total,
                    suite.passed,
                    suite.failed,
                    suite.skipped,
                    suite.elapsed_s,
                    suite.start_time,
                    suite.run_alias,
                    suite.id,
                ]);
            }
            suiteTable = new DataTable("#suiteTable", {
                layout: {
                    topStart: "info",
                    bottomStart: null,
                },
                columns: [
                    { title: "run" },
                    { title: "full_name" },
                    { title: "name" },
                    { title: "total" },
                    { title: "passed" },
                    { title: "failed" },
                    { title: "skipped" },
                    { title: "elapsed_s" },
                    { title: "start_time" },
                    { title: "alias" },
                    { title: "id" },
                ],
                data: data,
            });
        }

        // function to create test statistics graph in the test section
        function create_test_statistics_graph() {
            if (testStatisticsGraph) {
                testStatisticsGraph.destroy();
            }
            const data = get_test_statistics_data(filteredTests);
            const graphData = data[0]
            const runStarts = data[1]
            var config = get_graph_config("timeline", graphData, "", "Run", "Test");
            config.options.plugins.tooltip = {
                callbacks: {
                    label: function (context) {
                        return runStarts[context.raw.x[0]];
                    },
                },
            };
            config.options.scales.x = {
                ticks: {
                    minRotation: 45,
                    maxRotation: 45,
                    stepSize: 1,
                    callback: function (value, index, ticks) {
                        return runStarts[this.getLabelForValue(value)];
                    },
                },
                title: {
                    display: settings.show.axisTitles,
                    text: "Run",
                },
            };
            config.options.onClick = (event, chartElement) => {
                if (chartElement.length) {
                    open_log_file(event, chartElement, runStarts)
                }
            };
            if (!settings.show.dateLabels) { config.options.scales.x.ticks.display = false }
            update_height("testStatisticsVertical", config.data.labels.length, "timeline");
            testStatisticsGraph = new Chart("testStatisticsGraph", config);
            testStatisticsGraph.canvas.addEventListener("click", (event) => {
                open_log_from_label(testStatisticsGraph, event)
            });
        }

        // function to create test duration graph in the test section
        function create_test_duration_graph() {
            if (testDurationGraph) {
                testDurationGraph.destroy();
            }
            var graphData = get_duration_graph_data("test", settings.graphTypes.testDurationGraphType, "elapsed_s", filteredTests);
            var config;
            if (settings.graphTypes.testDurationGraphType == "bar") {
                const limit = inFullscreen && inFullscreenGraph.includes("testDuration") ? 100 : 30;
                config = get_graph_config("bar", graphData, `Max ${limit} Bars`, "Run", "Duration");
            } else if (settings.graphTypes.testDurationGraphType == "line") {
                config = get_graph_config("line", graphData, "", "Date", "Duration");
            }
            if (!settings.show.dateLabels) { config.options.scales.x.ticks.display = false }
            testDurationGraph = new Chart("testDurationGraph", config);
            testDurationGraph.canvas.addEventListener("click", (event) => {
                open_log_from_label(testDurationGraph, event)
            });
        }

        // function to create test messages graph in the test section
        function create_test_messages_graph() {
            if (testMessagesGraph) {
                testMessagesGraph.destroy();
            }
            const data = get_messages_data("test", settings.graphTypes.testMessagesGraphType, filteredTests);
            const graphData = data[0];
            const callbackData = data[1];
            var config;
            const limit = inFullscreen && inFullscreenGraph.includes("testMessages") ? 50 : 10;
            if (settings.graphTypes.testMessagesGraphType == "bar") {
                config = get_graph_config("bar", graphData, `Top ${limit}`, "Message", "Times");
                config.options.plugins.legend = { display: false };
                config.options.plugins.tooltip = {
                    callbacks: {
                        label: function (tooltipItem) {
                            return callbackData[tooltipItem.label];
                        },
                    },
                };
                config.options.scales.x = {
                    ticks: {
                        minRotation: 45,
                        maxRotation: 45,
                        callback: function (value, index) {
                            return this.getLabelForValue(value).slice(0, 40);
                        },
                    },
                    title: {
                        display: settings.show.axisTitles,
                        text: "Message",
                    },
                };
                delete config.options.onClick
            } else if (settings.graphTypes.testMessagesGraphType == "timeline") {
                config = get_graph_config("timeline", graphData, `Top ${limit}`, "Run", "Message");
                config.options.plugins.tooltip = {
                    callbacks: {
                        label: function (context) {
                            return callbackData[context.raw.x[0]];
                        },
                    },
                };
                config.options.scales.x = {
                    ticks: {
                        minRotation: 45,
                        maxRotation: 45,
                        stepSize: 1,
                        callback: function (value, index, ticks) {
                            return callbackData[this.getLabelForValue(value)];
                        },
                    },
                    title: {
                        display: settings.show.axisTitles,
                        text: "Run",
                    },
                };
                config.options.onClick = (event, chartElement) => {
                    if (chartElement.length) {
                        open_log_file(event, chartElement, callbackData)
                    }
                };
                config.options.scales.y.ticks = {
                    callback: function (value, index, ticks) {
                        return this.getLabelForValue(value).slice(0, 40);
                    },
                };
                if (!settings.show.dateLabels) { config.options.scales.x.ticks.display = false }
            }
            update_height("testMessagesVertical", config.data.labels.length, settings.graphTypes.testMessagesGraphType);
            testMessagesGraph = new Chart("testMessagesGraph", config);
            testMessagesGraph.canvas.addEventListener("click", (event) => {
                open_log_from_label(testMessagesGraph, event)
            });
        }

        // function to create test duration deviation graph in test section
        function create_test_duration_deviation_graph() {
            if (testDurationDeviationGraph) {
                testDurationDeviationGraph.destroy();
            }
            const graphData = get_duration_deviation_data("test", settings.graphTypes.testDurationDeviationGraphType, filteredTests)
            const config = get_graph_config("boxplot", graphData, "", "Test", "Duration");
            delete config.options.onClick
            testDurationDeviationGraph = new Chart("testDurationDeviationGraph", config);
            testDurationDeviationGraph.canvas.addEventListener("click", (event) => {
                open_log_from_label(testDurationDeviationGraph, event)
            });
        }

        // function to create test most flaky graph in test section
        function create_test_most_flaky_graph() {
            if (testMostFlakyGraph) {
                testMostFlakyGraph.destroy();
            }
            const data = get_most_flaky_data("test", settings.graphTypes.testMostFlakyGraphType, filteredTests, ignoreSkips, false);
            const graphData = data[0]
            const callbackData = data[1];
            var config;
            const limit = inFullscreen && inFullscreenGraph.includes("testMostFlaky") ? 50 : 10;
            if (settings.graphTypes.testMostFlakyGraphType == "bar") {
                config = get_graph_config("bar", graphData, `Top ${limit}`, "Test", "Status Flips");
                config.options.plugins.legend = false
                delete config.options.onClick
            } else if (settings.graphTypes.testMostFlakyGraphType == "timeline") {
                config = get_graph_config("timeline", graphData, `Top ${limit}`, "Run", "Test");
                config.options.plugins.tooltip = {
                    callbacks: {
                        label: function (context) {
                            return callbackData[context.raw.x[0]];
                        },
                    },
                };
                config.options.scales.x = {
                    ticks: {
                        minRotation: 45,
                        maxRotation: 45,
                        stepSize: 1,
                        callback: function (value, index, ticks) {
                            return callbackData[this.getLabelForValue(value)];
                        },
                    },
                    title: {
                        display: settings.show.axisTitles,
                        text: "Run",
                    },
                };
                config.options.onClick = (event, chartElement) => {
                    if (chartElement.length) {
                        open_log_file(event, chartElement, callbackData)
                    }
                };
                if (!settings.show.dateLabels) { config.options.scales.x.ticks.display = false }
            }
            update_height("testMostFlakyVertical", config.data.labels.length, settings.graphTypes.testMostFlakyGraphType);
            testMostFlakyGraph = new Chart("testMostFlakyGraph", config);
            testMostFlakyGraph.canvas.addEventListener("click", (event) => {
                open_log_from_label(testMostFlakyGraph, event)
            });
        }

        // function to create test recent most flaky graph in test section
        function create_test_recent_most_flaky_graph() {
            if (testRecentMostFlakyGraph) {
                testRecentMostFlakyGraph.destroy();
            }
            const data = get_most_flaky_data("test", settings.graphTypes.testRecentMostFlakyGraphType, filteredTests, ignoreSkipsRecent, true);
            const graphData = data[0];
            const callbackData = data[1];
            var config;
            const limit = inFullscreen && inFullscreenGraph.includes("testRecentMostFlaky") ? 50 : 10;
            if (settings.graphTypes.testRecentMostFlakyGraphType == "bar") {
                config = get_graph_config("bar", graphData, `Top ${limit}`, "Test", "Status Flips");
                config.options.plugins.legend = false
                delete config.options.onClick
            } else if (settings.graphTypes.testRecentMostFlakyGraphType == "timeline") {
                config = get_graph_config("timeline", graphData, `Top ${limit}`, "Run", "Test");
                config.options.plugins.tooltip = {
                    callbacks: {
                        label: function (context) {
                            return callbackData[context.raw.x[0]];
                        },
                    },
                };
                config.options.scales.x = {
                    ticks: {
                        minRotation: 45,
                        maxRotation: 45,
                        stepSize: 1,
                        callback: function (value, index, ticks) {
                            return callbackData[this.getLabelForValue(value)];
                        },
                    },
                    title: {
                        display: settings.show.axisTitles,
                        text: "Run",
                    },
                };
                config.options.onClick = (event, chartElement) => {
                    if (chartElement.length) {
                        open_log_file(event, chartElement, callbackData)
                    }
                };
                if (!settings.show.dateLabels) { config.options.scales.x.ticks.display = false }
            }
            update_height("testRecentMostFlakyVertical", config.data.labels.length, settings.graphTypes.testRecentMostFlakyGraphType);
            testRecentMostFlakyGraph = new Chart("testRecentMostFlakyGraph", config);
            testRecentMostFlakyGraph.canvas.addEventListener("click", (event) => {
                open_log_from_label(testRecentMostFlakyGraph, event)
            });
        }

        // function to create test most failed graph in the test section
        function create_test_most_failed_graph() {
            if (testMostFailedGraph) {
                testMostFailedGraph.destroy();
            }
            const data = get_most_failed_data("test", settings.graphTypes.testMostFailedGraphType, filteredTests, false);
            const graphData = data[0]
            const callbackData = data[1];
            var config;
            const limit = inFullscreen && inFullscreenGraph.includes("testMostFailed") ? 50 : 10;
            if (settings.graphTypes.testMostFailedGraphType == "bar") {
                config = get_graph_config("bar", graphData, `Top ${limit}`, "Test", "Fails");
                config.options.plugins.legend = { display: false };
                config.options.plugins.tooltip = {
                    callbacks: {
                        label: function (tooltipItem) {
                            return callbackData[tooltipItem.label];
                        },
                    },
                };
                delete config.options.onClick
            } else if (settings.graphTypes.testMostFailedGraphType == "timeline") {
                config = get_graph_config("timeline", graphData, `Top ${limit}`, "Run", "Test");
                config.options.plugins.tooltip = {
                    callbacks: {
                        label: function (context) {
                            return callbackData[context.raw.x[0]];
                        },
                    },
                };
                config.options.scales.x = {
                    ticks: {
                        minRotation: 45,
                        maxRotation: 45,
                        stepSize: 1,
                        callback: function (value, index, ticks) {
                            return callbackData[this.getLabelForValue(value)];
                        },
                    },
                    title: {
                        display: settings.show.axisTitles,
                        text: "Run",
                    },
                };
                config.options.onClick = (event, chartElement) => {
                    if (chartElement.length) {
                        open_log_file(event, chartElement, callbackData)
                    }
                };
                if (!settings.show.dateLabels) { config.options.scales.x.ticks.display = false }
            }
            update_height("testMostFailedVertical", config.data.labels.length, settings.graphTypes.testMostFailedGraphType);
            testMostFailedGraph = new Chart("testMostFailedGraph", config);
            testMostFailedGraph.canvas.addEventListener("click", (event) => {
                open_log_from_label(testMostFailedGraph, event)
            });
        }

        // function to create test recent most failed graph in the test section
        function create_test_recent_most_failed_graph() {
            if (testRecentMostFailedGraph) {
                testRecentMostFailedGraph.destroy();
            }
            const data = get_most_failed_data("test", settings.graphTypes.testRecentMostFailedGraphType, filteredTests, true);
            const graphData = data[0]
            const callbackData = data[1];
            var config;
            const limit = inFullscreen && inFullscreenGraph.includes("testRecentMostFailed") ? 50 : 10;
            if (settings.graphTypes.testRecentMostFailedGraphType == "bar") {
                config = get_graph_config("bar", graphData, `Top ${limit}`, "Test", "Fails");
                config.options.plugins.legend = { display: false };
                config.options.plugins.tooltip = {
                    callbacks: {
                        label: function (tooltipItem) {
                            return callbackData[tooltipItem.label];
                        },
                    },
                };
                delete config.options.onClick
            } else if (settings.graphTypes.testRecentMostFailedGraphType == "timeline") {
                config = get_graph_config("timeline", graphData, `Top ${limit}`, "Run", "Test");
                config.options.plugins.tooltip = {
                    callbacks: {
                        label: function (context) {
                            return callbackData[context.raw.x[0]];
                        },
                    },
                };
                config.options.scales.x = {
                    ticks: {
                        minRotation: 45,
                        maxRotation: 45,
                        stepSize: 1,
                        callback: function (value, index, ticks) {
                            return callbackData[this.getLabelForValue(value)];
                        },
                    },
                    title: {
                        display: settings.show.axisTitles,
                        text: "Run",
                    },
                };
                config.options.onClick = (event, chartElement) => {
                    if (chartElement.length) {
                        open_log_file(event, chartElement, callbackData)
                    }
                };
                if (!settings.show.dateLabels) { config.options.scales.x.ticks.display = false }
            }
            update_height("testRecentMostFailedVertical", config.data.labels.length, settings.graphTypes.testRecentMostFailedGraphType);
            testRecentMostFailedGraph = new Chart("testRecentMostFailedGraph", config);
            testRecentMostFailedGraph.canvas.addEventListener("click", (event) => {
                open_log_from_label(testRecentMostFailedGraph, event)
            });
        }

        // function to create the most time consuming test graph in the test section
        function create_test_most_time_consuming_graph() {
            if (testMostTimeConsumingGraph) {
                testMostTimeConsumingGraph.destroy();
            }
            const onlyLastRun = document.getElementById("onlyLastRunTest").checked;
            const data = get_most_time_consuming_or_most_used_data("test", settings.graphTypes.testMostTimeConsumingGraphType, filteredTests, onlyLastRun);
            const graphData = data[0]
            const callbackData = data[1];
            var config;
            const limit = inFullscreen && inFullscreenGraph.includes("testMostTimeConsuming") ? 50 : 10;
            if (settings.graphTypes.testMostTimeConsumingGraphType == "bar") {
                config = get_graph_config("bar", graphData, `Top ${limit}`, "Test", "Most Time Consuming");
                config.options.plugins.legend = { display: false };
                config.options.plugins.tooltip = {
                    callbacks: {
                        label: function (tooltipItem) {
                            const key = tooltipItem.label;
                            const cb = callbackData;
                            const runStarts = cb.run_starts[key] || [];
                            const namesToShow = settings.show.aliases ? cb.aliases[key] : runStarts;
                            return runStarts.map((runStart, idx) => {
                                const info = cb.details[key][runStart];
                                const displayName = namesToShow[idx];
                                if (!info) return `${displayName}: (no data)`;
                                return `${displayName}: ${format_duration(info.duration)}`;
                            });
                        }
                    },
                };
                delete config.options.onClick
            } else if (settings.graphTypes.testMostTimeConsumingGraphType == "timeline") {
                config = get_graph_config("timeline", graphData, `Top ${limit}`, "Run", "Test");
                config.options.plugins.tooltip = {
                    callbacks: {
                        label: function (context) {
                            const key = context.dataset.label;
                            const runIndex = context.raw.x[0];
                            const runStart = callbackData.runs[runIndex];
                            const info = callbackData.details[key][runStart];
                            const displayName = settings.show.aliases
                                ? callbackData.aliases[runIndex]
                                : runStart;
                            if (!info) return `${displayName}: (no data)`;
                            return `${displayName}: ${format_duration(info.duration)}`;
                        }
                    },
                };
                config.options.scales.x = {
                    ticks: {
                        minRotation: 45,
                        maxRotation: 45,
                        stepSize: 1,
                        callback: function (value, index, ticks) {
                            const displayName = settings.show.aliases
                                ? callbackData.aliases[this.getLabelForValue(value)]
                                : callbackData.runs[this.getLabelForValue(value)];
                            return displayName;
                        },
                    },
                    title: {
                        display: settings.show.axisTitles,
                        text: "Run",
                    },
                };
                config.options.onClick = (event, chartElement) => {
                    if (chartElement.length) {
                        open_log_file(event, chartElement, callbackData.runs)
                    }
                };
                if (!settings.show.dateLabels) { config.options.scales.x.ticks.display = false }
            }
            update_height("testMostTimeConsumingVertical", config.data.labels.length, settings.graphTypes.testMostTimeConsumingGraphType);
            testMostTimeConsumingGraph = new Chart("testMostTimeConsumingGraph", config);
            testMostTimeConsumingGraph.canvas.addEventListener("click", (event) => {
                open_log_from_label(testMostTimeConsumingGraph, event)
            });
        }

        // function to create test table in the test section
        function create_test_table() {
            if (testTable) {
                testTable.destroy();
            }
            data = [];
            for (test of filteredTests) {
                data.push([
                    test.run_start,
                    test.full_name,
                    test.name,
                    test.passed,
                    test.failed,
                    test.skipped,
                    test.elapsed_s,
                    test.start_time,
                    test.message,
                    test.tags,
                    test.run_alias,
                    test.id
                ]);
            }
            testTable = new DataTable("#testTable", {
                layout: {
                    topStart: "info",
                    bottomStart: null,
                },
                columns: [
                    { title: "run" },
                    { title: "full_name" },
                    { title: "name" },
                    { title: "passed" },
                    { title: "failed" },
                    { title: "skipped" },
                    { title: "elapsed_s" },
                    { title: "start_time" },
                    { title: "message" },
                    { title: "tags" },
                    { title: "alias" },
                    { title: "id" },
                ],
                data: data,
            });
        }

        // function to keyword statistics graph in the keyword section
        function create_keyword_statistics_graph() {
            if (keywordStatisticsGraph) {
                keywordStatisticsGraph.destroy();
            }
            const data = get_statistics_graph_data("keyword", settings.graphTypes.keywordStatisticsGraphType, filteredKeywords);
            const graphData = data[0]
            var config;
            if (settings.graphTypes.keywordStatisticsGraphType == "line") {
                config = get_graph_config("line", graphData, "", "Date", "Amount", false);
            } else if (settings.graphTypes.keywordStatisticsGraphType == "amount") {
                config = get_graph_config("bar", graphData, "", "Run", "Amount");
            } else if (settings.graphTypes.keywordStatisticsGraphType == "percentages") {
                config = get_graph_config("bar", graphData, "", "Run", "Percentage");
            }
            if (!settings.show.dateLabels) { config.options.scales.x.ticks.display = false }
            keywordStatisticsGraph = new Chart("keywordStatisticsGraph", config);
            keywordStatisticsGraph.canvas.addEventListener("click", (event) => {
                open_log_from_label(keywordStatisticsGraph, event)
            });
        }

        // function to keyword times run graph in the keyword section
        function create_keyword_times_run_graph() {
            if (keywordTimesRunGraph) {
                keywordTimesRunGraph.destroy();
            }
            const graphData = get_duration_graph_data("keyword", settings.graphTypes.keywordTimesRunGraphType, "times_run", filteredKeywords);
            var config;
            if (settings.graphTypes.keywordTimesRunGraphType == "bar") {
                const limit = inFullscreen && inFullscreenGraph.includes("keywordTimesRun") ? 100 : 30;
                config = get_graph_config("bar", graphData, `Max ${limit} Bars`, "Run", "Times Run");
            } else if (settings.graphTypes.keywordTimesRunGraphType == "line") {
                config = get_graph_config("line", graphData, "", "Date", "Times Run");
            }
            if (!settings.show.dateLabels) { config.options.scales.x.ticks.display = false }
            keywordTimesRunGraph = new Chart("keywordTimesRunGraph", config);
            keywordTimesRunGraph.canvas.addEventListener("click", (event) => {
                open_log_from_label(keywordTimesRunGraph, event)
            });
        }

        // function to keyword total time graph in the keyword section
        function create_keyword_total_duration_graph() {
            if (keywordTotalDurationGraph) {
                keywordTotalDurationGraph.destroy();
            }
            const graphData = get_duration_graph_data("keyword", settings.graphTypes.keywordTotalDurationGraphType, "total_time_s", filteredKeywords);
            var config;
            if (settings.graphTypes.keywordTotalDurationGraphType == "bar") {
                const limit = inFullscreen && inFullscreenGraph.includes("keywordTotalDuration") ? 100 : 30;
                config = get_graph_config("bar", graphData, `Max ${limit} Bars`, "Run", "Duration");
            } else if (settings.graphTypes.keywordTotalDurationGraphType == "line") {
                config = get_graph_config("line", graphData, "", "Date", "Duration");
            }
            if (!settings.show.dateLabels) { config.options.scales.x.ticks.display = false }
            keywordTotalDurationGraph = new Chart("keywordTotalDurationGraph", config);
            keywordTotalDurationGraph.canvas.addEventListener("click", (event) => {
                open_log_from_label(keywordTotalDurationGraph, event)
            });
        }

        // function to keyword average time graph in the keyword section
        function create_keyword_average_duration_graph() {
            if (keywordAverageDurationGraph) {
                keywordAverageDurationGraph.destroy();
            }
            const graphData = get_duration_graph_data("keyword", settings.graphTypes.keywordAverageDurationGraphType, "average_time_s", filteredKeywords);
            var config;
            if (settings.graphTypes.keywordAverageDurationGraphType == "bar") {
                const limit = inFullscreen && inFullscreenGraph.includes("keywordAverageDuration") ? 100 : 30;
                config = get_graph_config("bar", graphData, `Max ${limit} Bars`, "Run", "Duration");
            } else if (settings.graphTypes.keywordAverageDurationGraphType == "line") {
                config = get_graph_config("line", graphData, "", "Date", "Duration");
            }
            if (!settings.show.dateLabels) { config.options.scales.x.ticks.display = false }
            keywordAverageDurationGraph = new Chart("keywordAverageDurationGraph", config);
            keywordAverageDurationGraph.canvas.addEventListener("click", (event) => {
                open_log_from_label(keywordAverageDurationGraph, event)
            });
        }

        // function to keyword min time graph in the keyword section
        function create_keyword_min_duration_graph() {
            if (keywordMinDurationGraph) {
                keywordMinDurationGraph.destroy();
            }
            const graphData = get_duration_graph_data("keyword", settings.graphTypes.keywordMinDurationGraphType, "min_time_s", filteredKeywords);
            var config;
            if (settings.graphTypes.keywordMinDurationGraphType == "bar") {
                const limit = inFullscreen && inFullscreenGraph.includes("keywordMinDuration") ? 100 : 30;
                config = get_graph_config("bar", graphData, `Max ${limit} Bars`, "Run", "Duration");
            } else if (settings.graphTypes.keywordMinDurationGraphType == "line") {
                config = get_graph_config("line", graphData, "", "Date", "Duration");
            }
            if (!settings.show.dateLabels) { config.options.scales.x.ticks.display = false }
            keywordMinDurationGraph = new Chart("keywordMinDurationGraph", config);
            keywordMinDurationGraph.canvas.addEventListener("click", (event) => {
                open_log_from_label(keywordMinDurationGraph, event)
            });
        }

        // function to keyword max time graph in the keyword section
        function create_keyword_max_duration_graph() {
            if (keywordMaxDurationGraph) {
                keywordMaxDurationGraph.destroy();
            }
            const graphData = get_duration_graph_data("keyword", settings.graphTypes.keywordMaxDurationGraphType, "max_time_s", filteredKeywords);
            var config;
            if (settings.graphTypes.keywordMaxDurationGraphType == "bar") {
                const limit = inFullscreen && inFullscreenGraph.includes("keywordMaxDuration") ? 100 : 30;
                config = get_graph_config("bar", graphData, `Max ${limit} Bars`, "Run", "Duration");
            } else if (settings.graphTypes.keywordMaxDurationGraphType == "line") {
                config = get_graph_config("line", graphData, "", "Date", "Duration");
            }
            if (!settings.show.dateLabels) { config.options.scales.x.ticks.display = false }
            keywordMaxDurationGraph = new Chart("keywordMaxDurationGraph", config);
            keywordMaxDurationGraph.canvas.addEventListener("click", (event) => {
                open_log_from_label(keywordMaxDurationGraph, event)
            });
        }

        // function to create test most failed graph in the keyword section
        function create_keyword_most_failed_graph() {
            if (keywordMostFailedGraph) {
                keywordMostFailedGraph.destroy();
            }
            const data = get_most_failed_data("keyword", settings.graphTypes.keywordMostFailedGraphType, filteredKeywords, false);
            const graphData = data[0]
            const callbackData = data[1];
            var config;
            const limit = inFullscreen && inFullscreenGraph.includes("keywordMostFailed") ? 50 : 10;
            if (settings.graphTypes.keywordMostFailedGraphType == "bar") {
                config = get_graph_config("bar", graphData, `Top ${limit}`, "Keyword", "Fails");
                config.options.plugins.legend = { display: false };
                config.options.plugins.tooltip = {
                    callbacks: {
                        label: function (tooltipItem) {
                            return callbackData[tooltipItem.label];
                        },
                    },
                };
                delete config.options.onClick
            } else if (settings.graphTypes.keywordMostFailedGraphType == "timeline") {
                config = get_graph_config("timeline", graphData, `Top ${limit}`, "Run", "Keyword");
                config.options.plugins.tooltip = {
                    callbacks: {
                        label: function (context) {
                            return callbackData[context.raw.x[0]];
                        },
                    },
                };
                config.options.scales.x = {
                    ticks: {
                        minRotation: 45,
                        maxRotation: 45,
                        stepSize: 1,
                        callback: function (value, index, ticks) {
                            return callbackData[this.getLabelForValue(value)];
                        },
                    },
                    title: {
                        display: settings.show.axisTitles,
                        text: "Run",
                    },
                };
                config.options.onClick = (event, chartElement) => {
                    if (chartElement.length) {
                        open_log_file(event, chartElement, callbackData)
                    }
                };
                if (!settings.show.dateLabels) { config.options.scales.x.ticks.display = false }
            }
            update_height("keywordMostFailedVertical", config.data.labels.length, settings.graphTypes.keywordMostFailedGraphType);
            keywordMostFailedGraph = new Chart("keywordMostFailedGraph", config);
            keywordMostFailedGraph.canvas.addEventListener("click", (event) => {
                open_log_from_label(keywordMostFailedGraph, event)
            });
        }

        // function to create the most time consuming keyword graph in the keyword section
        function create_keyword_most_time_consuming_graph() {
            if (keywordMostTimeConsumingGraph) {
                keywordMostTimeConsumingGraph.destroy();
            }
            const onlyLastRun = document.getElementById("onlyLastRunKeyword").checked;
            const data = get_most_time_consuming_or_most_used_data("keyword", settings.graphTypes.keywordMostTimeConsumingGraphType, filteredKeywords, onlyLastRun);
            const graphData = data[0]
            const callbackData = data[1];
            var config;
            const limit = inFullscreen && inFullscreenGraph.includes("keywordMostTimeConsuming") ? 50 : 10;
            if (settings.graphTypes.keywordMostTimeConsumingGraphType == "bar") {
                config = get_graph_config("bar", graphData, `Top ${limit}`, "Keyword", "Most Time Consuming");
                config.options.plugins.legend = { display: false };
                config.options.plugins.tooltip = {
                    callbacks: {
                        label: function (tooltipItem) {
                            const key = tooltipItem.label;
                            const cb = callbackData;
                            const runStarts = cb.run_starts[key] || [];
                            const namesToShow = settings.show.aliases ? cb.aliases[key] : runStarts;
                            return runStarts.map((runStart, idx) => {
                                const info = cb.details[key][runStart];
                                const displayName = namesToShow[idx];
                                if (!info) return `${displayName}: (no data)`;
                                return `${displayName}: ${format_duration(info.duration)}`;
                            });
                        }
                    },
                };
                delete config.options.onClick
            } else if (settings.graphTypes.keywordMostTimeConsumingGraphType == "timeline") {
                config = get_graph_config("timeline", graphData, `Top ${limit}`, "Run", "Keyword");
                config.options.plugins.tooltip = {
                    callbacks: {
                        label: function (context) {
                            const key = context.dataset.label;
                            const runIndex = context.raw.x[0];
                            const runStart = callbackData.runs[runIndex];
                            const info = callbackData.details[key][runStart];
                            const displayName = settings.show.aliases
                                ? callbackData.aliases[runIndex]
                                : runStart;
                            if (!info) return `${displayName}: (no data)`;
                            return `${displayName}: ${format_duration(info.duration)}`;
                        }
                    },
                };
                config.options.scales.x = {
                    ticks: {
                        minRotation: 45,
                        maxRotation: 45,
                        stepSize: 1,
                        callback: function (value, index, ticks) {
                            const displayName = settings.show.aliases
                                ? callbackData.aliases[this.getLabelForValue(value)]
                                : callbackData.runs[this.getLabelForValue(value)];
                            return displayName;
                        },
                    },
                    title: {
                        display: settings.show.axisTitles,
                        text: "Run",
                    },
                };
                config.options.onClick = (event, chartElement) => {
                    if (chartElement.length) {
                        open_log_file(event, chartElement, callbackData.runs)
                    }
                };
                if (!settings.show.dateLabels) { config.options.scales.x.ticks.display = false }
            }
            update_height("keywordMostTimeConsumingVertical", config.data.labels.length, settings.graphTypes.keywordMostTimeConsumingGraphType);
            keywordMostTimeConsumingGraph = new Chart("keywordMostTimeConsumingGraph", config);
            keywordMostTimeConsumingGraph.canvas.addEventListener("click", (event) => {
                open_log_from_label(keywordMostTimeConsumingGraph, event)
            });
        }

        // function to create the most used keyword graph in the keyword section
        function create_keyword_most_used_graph() {
            if (keywordMostUsedGraph) {
                keywordMostUsedGraph.destroy();
            }
            const onlyLastRun = document.getElementById("onlyLastRunKeywordMostUsed").checked;
            const data = get_most_time_consuming_or_most_used_data("keyword", settings.graphTypes.keywordMostUsedGraphType, filteredKeywords, onlyLastRun, true);
            const graphData = data[0]
            const callbackData = data[1];
            var config;
            const limit = inFullscreen && inFullscreenGraph.includes("keywordMostUsed") ? 50 : 10;
            if (settings.graphTypes.keywordMostUsedGraphType == "bar") {
                config = get_graph_config("bar", graphData, `Top ${limit}`, "Keyword", "Most Used");
                config.options.plugins.legend = { display: false };
                config.options.plugins.tooltip = {
                    callbacks: {
                        label: function (tooltipItem) {
                            const key = tooltipItem.label;
                            const cb = callbackData;
                            const runStarts = cb.run_starts[key] || [];
                            const namesToShow = settings.show.aliases ? cb.aliases[key] : runStarts;
                            return runStarts.map((runStart, idx) => {
                                const info = cb.details[key][runStart];
                                const displayName = namesToShow[idx];
                                if (!info) return `${displayName}: (no data)`;
                                return `${displayName}: ran ${info.timesRun} times`;
                            });
                        }
                    },
                };
                delete config.options.onClick
            } else if (settings.graphTypes.keywordMostUsedGraphType == "timeline") {
                config = get_graph_config("timeline", graphData, `Top ${limit}`, "Run", "Keyword");
                config.options.plugins.tooltip = {
                    callbacks: {
                        label: function (context) {
                            const key = context.dataset.label;
                            const runIndex = context.raw.x[0];
                            const runStart = callbackData.runs[runIndex];
                            const info = callbackData.details[key][runStart];
                            const displayName = settings.show.aliases
                                ? callbackData.aliases[runIndex]
                                : runStart;
                            if (!info) return `${displayName}: (no data)`;
                            return `${displayName}: ran ${info.timesRun} times`;
                        }
                    },
                };
                config.options.scales.x = {
                    ticks: {
                        minRotation: 45,
                        maxRotation: 45,
                        stepSize: 1,
                        callback: function (value, index, ticks) {
                            const displayName = settings.show.aliases
                                ? callbackData.aliases[this.getLabelForValue(value)]
                                : callbackData.runs[this.getLabelForValue(value)];
                            return displayName;
                        },
                    },
                    title: {
                        display: settings.show.axisTitles,
                        text: "Run",
                    },
                };
                config.options.onClick = (event, chartElement) => {
                    if (chartElement.length) {
                        open_log_file(event, chartElement, callbackData.runs)
                    }
                };
                if (!settings.show.dateLabels) { config.options.scales.x.ticks.display = false }
            }
            update_height("keywordMostUsedVertical", config.data.labels.length, settings.graphTypes.keywordMostUsedGraphType);
            keywordMostUsedGraph = new Chart("keywordMostUsedGraph", config);
            keywordMostUsedGraph.canvas.addEventListener("click", (event) => {
                open_log_from_label(keywordMostUsedGraph, event)
            });
        }

        // function to create keyword table in the tables tab
        function create_keyword_table() {
            if (keywordTable) {
                keywordTable.destroy();
            }
            data = [];
            for (keyword of filteredKeywords) {
                data.push([
                    keyword.run_start,
                    keyword.name,
                    keyword.passed,
                    keyword.failed,
                    keyword.skipped,
                    keyword.times_run,
                    keyword.total_time_s,
                    keyword.average_time_s,
                    keyword.min_time_s,
                    keyword.max_time_s,
                    keyword.run_alias,
                    keyword.owner,
                ]);
            }
            keywordTable = new DataTable("#keywordTable", {
                layout: {
                    topStart: "info",
                    bottomStart: null,
                },
                columns: [
                    { title: "run" },
                    { title: "name" },
                    { title: "passed" },
                    { title: "failed" },
                    { title: "skipped" },
                    { title: "times_run" },
                    { title: "total_execution_time" },
                    { title: "average_execution_time" },
                    { title: "min_execution_time" },
                    { title: "max_execution_time" },
                    { title: "alias" },
                    { title: "owner" },
                ],
                data: data,
            });
        }

        // function to create the compare statistics in the compare section
        function create_compare_statistics_graph() {
            if (compareStatisticsGraph) {
                compareStatisticsGraph.destroy();
            }
            const graphData = get_compare_statistics_graph_data(filteredRuns);
            const config = get_graph_config("bar", graphData, "", "Run", "Amount");
            config.options.scales.y.stacked = false;
            compareStatisticsGraph = new Chart("compareStatisticsGraph", config);
        }

        // function to create the compare statistics in the compare section
        function create_compare_suite_duration_graph() {
            if (compareSuiteDurationGraph) {
                compareSuiteDurationGraph.destroy();
            }
            const graphData = get_compare_suite_duration_data(filteredSuites);
            const config = get_graph_config("radar", graphData, "");
            compareSuiteDurationGraph = new Chart("compareSuiteDurationGraph", config);
        }

        // function to create the compare statistics in the compare section
        function create_compare_tests_graph() {
            if (compareTestsGraph) {
                compareTestsGraph.destroy();
            }
            const data = get_test_statistics_data(filteredTests);
            const graphData = data[0]
            const runStarts = data[1]
            var config = get_graph_config("timeline", graphData, "", "Run", "Test");
            config.options.plugins.tooltip = {
                callbacks: {
                    label: function (context) {
                        return runStarts[context.raw.x[0]];
                    },
                },
            };
            config.options.scales.x = {
                ticks: {
                    minRotation: 45,
                    maxRotation: 45,
                    stepSize: 1,
                    callback: function (value, index, ticks) {
                        return runStarts[this.getLabelForValue(value)];
                    },
                },
                title: {
                    display: settings.show.axisTitles,
                    text: "Run",
                },
            };
            config.options.onClick = (event, chartElement) => {
                if (chartElement.length) {
                    open_log_file(event, chartElement, runStarts)
                }
            };
            if (!settings.show.dateLabels) { config.options.scales.x.ticks.display = false }
            update_height("compareTestsVertical", config.data.labels.length, "timeline");
            compareTestsGraph = new Chart("compareTestsGraph", config);
            compareTestsGraph.canvas.addEventListener("click", (event) => {
                open_log_from_label(compareTestsGraph, event)
            });
        }

        ///////////////////////////////////
        // GRAPH DATA & CONFIG FUNCTIONS //
        ///////////////////////////////////

        // function to open the log when clicking on the labels
        function open_log_from_label(chart, click) {
            if (!use_logs) { return }
            let resetCoordinates = chart.canvas.getBoundingClientRect();
            const xCoor = click.clientX - resetCoordinates.left;
            const yCoor = click.clientY - resetCoordinates.top;
            const { data, scales: { x: { top, bottom, left, height, width, ticks } } } = chart;
            const right = width / ticks.length;

            for (let i = 0; i < ticks.length; i++) {
                if (xCoor >= left + (right * i) && xCoor <= left + right + (right * i) && yCoor >= top && yCoor <= bottom) {
                    var run
                    const identifier = chart.config._config.options.indexAxis === "y" ? Object.values(ticks).map(item => item.label) : data.labels // exception for timelines
                    if (settings.show.aliases) {
                        run = filteredRuns.find(run => run.run_alias === identifier[i])
                    } else {
                        run = filteredRuns.find(run => run.run_start === identifier[i])
                    }
                    if (run) {
                        const path = transform_file_path(run.path)
                        if (path == "") {
                            alert("Log file error: this output didn't have a path in the database so the log file cannot be found!");
                            return
                        }
                        open_log_from_path(path)
                    }
                }
            }
        }

        // function to add the suite or test id to the log path url
        function update_log_path_with_id(path, graphId, chartElement, event) {
            if (graphId.includes("run") || graphId.includes("keyword")) {
                return transform_file_path(path)
            } // can"t select a run or keyword in the suite/log log.html
            const graphType = event.chart.config._config.type
            var name = ""
            var id = ""
            var runStart = runs.find(run => run.path === path).run_start
            if (graphId.includes("suite") || graphId.includes("Suite")) {
                if (graphId == "suiteStatisticsGraph" || graphId == "compareSuiteDurationGraph") {
                    name = event.chart.tooltip.title[0].split(": ").pop()
                } else if (graphId == "suiteDurationGraph") {
                    name = event.chart.tooltip.body[0].lines[0].split(": ")[0]
                } else if (graphId == "suiteMostFailedGraph" || graphId == "suiteMostTimeConsumingGraph") {
                    name = chartElement[0].element.$context.raw.y
                }
                id = suites.find(suite => suite.name === name && suite.run_start === runStart)
            } else { // it contains a test
                if (graphId == "testStatisticsGraph" || graphId == "testMostFlakyGraph" || graphId == "testRecentMostFlakyGraph" || graphId == "testMostFailedGraph" || graphId == "testRecentMostFailedGraph" || graphId == "testMostTimeConsumingGraph" || graphId == "compareTestsGraph") {
                    name = chartElement[0].element.$context.raw.y
                } else if (graphId == "testDurationGraph") {
                    if (graphType == "bar") {
                        name = event.chart.tooltip.dataPoints[0].dataset.label
                    } else {
                        const datasetIndex = chartElement[0].datasetIndex
                        name = event.chart.legend.legendItems[datasetIndex].text
                    }
                } else { // this exception is for the Test Messages graph as you can"t tell which test it relates to (might be more than 1!)
                    return transform_file_path(path)
                }
                id = tests.find(test => test.name === name && test.run_start === runStart)
            }
            if (id == undefined) {
                return transform_file_path(path)
            }
            return `${transform_file_path(path)}#${id.id}`
        }

        // function to open the log files through the graphs
        function open_log_file(event, chartElement, callbackData = undefined) {
            if (!use_logs) { return }
            const graphType = event.chart.config._config.type
            const graphId = event.chart.canvas.id
            var runStart = ""
            if (graphType == "doughnut") {
                runStart = callbackData
            } else if (callbackData) {
                const index = chartElement[0].element.$context.raw.x[0]
                runStart = callbackData[index]
            } else if (graphType == "line" && !graphId.includes("Statistics")) {
                runStart = format_date_to_string(new Date(chartElement[0].element.$context.raw.x))
            } else if (graphId == "compareStatisticsGraph" || graphId == "compareSuiteDurationGraph") {
                const index = chartElement[0].datasetIndex
                runStart = event.chart.data.datasets[index].label
            } else {
                const index = chartElement[0].index
                runStart = event.chart.data.labels[index]
            }
            var output = runs.find(run => run.run_start.slice(0, 19) === runStart.slice(0, 19))
            var path = output ? output.path : runs.find(run => run.run_alias === runStart).path
            if (path == "") {
                alert("Log file error: this output didn't have a path in the database so the log file cannot be found!");
                return
            }
            path = update_log_path_with_id(path, graphId, chartElement, event)
            open_log_from_path(path)
        }

        // function to open the log file
        function open_log_from_path(path) {
            var fileUrl = ""
            if (server) { // server url
                fileUrl = `/log?path=${path}`
            } else if (window.location.href.includes("file:///")) { // local machine url
                fileUrl = `file:///${path}`
            } else { // remote machine file server
                fileUrl = combine_paths(window.location.href, path)
            }
            const win = window.open(fileUrl, "_blank")
        }

        // function to retrieve the required graph config for chartjs, based on the different type of graphs
        // Generate a Chart.js config object based on the graph type and data
        function get_graph_config(graphType, graphData, graphTitle, xTitle, yTitle, dataSets = true) {
            if (dataSets && graphType === "line") {
                graphData = { datasets: graphData };
            }

            const baseConfig = {
                onClick: (event, chartElement) => {
                    if (chartElement.length) open_log_file(event, chartElement);
                },
                normalized: true,
                responsive: true,
                maintainAspectRatio: false,
                animation: settings.show.animation
                    ? {
                        delay: (ctx) => {
                            const dataLength = ctx.chart.data.datasets.reduce(
                                (a, b) => (b.data.length > a.data.length ? b : a)
                            ).data.length;
                            return ctx.dataIndex * (settings.show.duration / dataLength);
                        },
                    }
                    : false,
                plugins: {
                    title: {
                        display: graphTitle == "" ? false : true,
                        text: graphTitle,
                    },
                    datalabels: {
                        display: false,
                    },
                },
            };

            const commonScales = {
                x: {
                    title: { display: true, text: xTitle },
                    ticks: {
                        minRotation: 45,
                        maxRotation: 45,
                        callback(value) {
                            return this.getLabelForValue(value).slice(0, 40);
                        },
                    },
                },
                y: {
                    title: { display: true, text: yTitle },
                    beginAtZero: true,
                    grace: "5%",
                    ticks: {
                        callback(value) {
                            return this.getLabelForValue(value).slice(0, 40);
                        },
                    },
                },
            };

            const configMap = {
                line: () => ({
                    type: "line",
                    data: graphData,
                    options: {
                        ...baseConfig,
                        scales: {
                            ...commonScales,
                            x: {
                                ...commonScales.x,
                                type: "time",
                                time: { tooltipFormat: "dd.MM.yyyy HH:mm:ss" },
                                ticks: {
                                    ...commonScales.x.ticks,
                                    maxTicksLimit: 10,
                                },
                            },
                        },
                    },
                }),
                bar: () => ({
                    type: "bar",
                    data: graphData,
                    options: {
                        ...baseConfig,
                        scales: {
                            ...commonScales,
                            y: { ...commonScales.y, stacked: true },
                        },
                        interaction: { mode: "x" },
                        plugins: {
                            ...baseConfig.plugins,
                            tooltip: {
                                filter: (item) => item.dataset.data[item.dataIndex] > 0,
                            },
                            datalabels: {
                                color: "#000",
                                align: "center",
                                anchor: "center",
                                formatter: (val) => (val > 0 ? val : null),
                            },
                        },
                    },
                }),
                timeline: () => ({
                    type: "bar",
                    data: graphData,
                    options: {
                        ...baseConfig,
                        indexAxis: "y",
                        scales: {
                            ...commonScales,
                            y: { ...commonScales.y, stacked: true },
                        },
                        plugins: {
                            ...baseConfig.plugins,
                            legend: { display: false },
                        },
                    },
                }),
                boxplot: () => ({
                    type: "boxplot",
                    data: graphData,
                    options: {
                        ...baseConfig,
                        scales: {
                            ...commonScales,
                            x: {
                                ...commonScales.x,
                                ticks: commonScales.x.ticks,
                            },
                        },
                        plugins: {
                            ...baseConfig.plugins,
                            tooltip: { enabled: true },
                            legend: { display: false },
                        },
                    },
                }),
                donut: () => ({
                    type: "doughnut",
                    data: graphData,
                    options: {
                        ...baseConfig,
                        animation: settings.show.animation ? { duration: settings.show.duration } : false,
                        radius: "90%",
                        plugins: {
                            ...baseConfig.plugins,
                            tooltip: {
                                callbacks: {
                                    title: function (tooltipItem) {
                                        const label = tooltipItem[0].label;
                                        const value = tooltipItem[0].formattedValue;
                                        const datalabelModel = tooltipItem[0].element?.$datalabels?.[0]?._model;
                                        return datalabelModel?.lines?.[0] || `${label}: ${value}`;
                                    },
                                },
                            },
                            legend: {
                                display: true,
                                labels: {
                                    generateLabels(chart) {
                                        const dataset = chart.data.datasets[0];
                                        const meta = chart.getDatasetMeta(0);
                                        const labels = chart.data.labels;

                                        return labels.map((label, i) => {
                                            const style = meta.controller.getStyle(i);
                                            const hidden = !chart.isDatasetVisible(0) || meta.data[i].hidden;

                                            return {
                                                text: label.split(".").pop(),
                                                fillStyle: style.backgroundColor,
                                                strokeStyle: style.borderColor,
                                                lineWidth: style.borderWidth,
                                                lineCap: style.borderCapStyle || "butt",
                                                lineDash: style.borderDash || [],
                                                lineDashOffset: style.borderDashOffset || 0,
                                                pointStyle: style.pointStyle || "circle",
                                                rotation: style.rotation || 0,
                                                hidden,
                                                index: i,
                                                datasetIndex: 0,
                                                fontColor: Chart.defaults.color,
                                            };
                                        });
                                    },
                                },
                            },
                            datalabels: {
                                ...dataLabelConfig,
                                align: "center",
                                anchor: "center",
                                formatter(value, context) {
                                    if (value === 0) return null;
                                    const total = graphData.datasets[0].data.reduce((a, b) => a + b, 0);
                                    const percentage = Math.round((value / total) * 100);
                                    if (percentage <= 5) return null;
                                    const label = graphData.labels[context.dataIndex].split(".").pop();
                                    return `${label}: ${value} (${percentage}%)`;
                                },
                            },
                        },
                    },
                }),
                heatmap: () => ({
                    type: "matrix",
                    data: graphData,
                    options: {
                        ...baseConfig,
                        scales: {
                            x: {
                                type: "linear",
                                position: "bottom",
                                min: 0,
                                max: heatMapHourAll ? 24 : 60,
                                offset: false,
                                grid: { display: true, drawTicks: true, tickLength: 8 },
                                ticks: {
                                    minRotation: 45,
                                    maxRotation: 45,
                                    stepSize: 1,
                                    callback: (val) => {
                                        if (heatMapHourAll) return `${val}:00`;
                                        const hour = document.getElementById("heatMapHour").value;
                                        return `${("0" + hour).slice(-2)}:${("0" + val).slice(-2)}`;
                                    },
                                },
                                title: {
                                    display: true,
                                    text: heatMapHourAll ? "Hour" : "Minute",
                                },
                            },
                            y: {
                                type: "linear",
                                reverse: true,
                                min: 0,
                                max: 7,
                                offset: false,
                                grid: { display: true, drawTicks: true, tickLength: 8 },
                                title: { display: true, text: "Day" },
                            },
                        },
                        plugins: {
                            ...baseConfig.plugins,
                            legend: { display: false },
                        },
                    },
                }),
                radar: () => ({
                    type: "radar",
                    data: graphData,
                    options: {
                        ...baseConfig,
                        elements: {
                            line: {
                                borderWidth: 3
                            },
                        },
                        plugins: {
                            ...baseConfig.plugins,
                            tooltip: { enabled: true },
                            legend: { display: true },
                        },
                        scales: {
                            r: {
                                angleLines: {
                                    display: true
                                },
                                grid: {
                                    display: true
                                },
                                pointLabels: {
                                    display: true
                                },
                                ticks: {
                                    display: false
                                }
                            }
                        }
                    },
                }),
            };

            const config = configMap[graphType]?.();

            if (config?.options?.scales) {
                if (xTitle === "Duration" && config.options.scales.x) {
                    config.options.scales.x.ticks.callback = (value) => format_duration(value);
                }
                if (yTitle === "Duration" && config.options.scales.y) {
                    config.options.scales.y.ticks.callback = (value) => format_duration(value);
                }
            }

            if (xTitle === "Duration" || yTitle === "Duration") {
                config.options.plugins.tooltip = {
                    ...config.options.plugins.tooltip,
                    callbacks: {
                        ...config.options.plugins.tooltip?.callbacks,
                        label: function (context) {
                            const val = context.parsed.y ?? context.parsed.x ?? context.raw;
                            if (typeof val === "number") {
                                return format_duration(val);
                            }
                            return val;
                        },
                    },
                };
            }

            if (!settings.show.legends) {
                config.options.plugins.legend = config.options.plugins.legend || {};
                config.options.plugins.legend.display = false;
            }
            if (!settings.show.axisTitles) {
                if (config.options.scales && config.options.scales.x && config.options.scales.x.title) {
                    config.options.scales.x.title.display = false;
                }
                if (config.options.scales && config.options.scales.y && config.options.scales.y.title) {
                    config.options.scales.y.title.display = false;
                }
            }
            return config;
        }

        // helper function to more easily use the logic of filtering suite graph data based on the selected filters
        // returns true if the value should be excluded, false if it should be included
        function exclude_from_suite_data(dataType, value) {
            if (dataType !== "suite") return false;
            const suiteSelectSuites = document.getElementById("suiteSelectSuites").value;
            const suiteSelectSuitesOptions = [...document.getElementById("suiteSelectSuites").options].map(o => o.value);
            const suiteFolder = document.getElementById("suiteFolder").innerText;
            const isFolderAll = suiteFolder === "All";
            const isSuiteAll = suiteSelectSuites === "All Suites Separate" || suiteSelectSuites === "All Suites Combined";
            const usingSuitePaths = settings.switch.suitePathsSuiteSection;

            const folderMatches = (val) => val.full_name === suiteFolder || val.full_name.startsWith(`${suiteFolder}.`);
            const suiteNameMatches = (val) => suiteSelectSuitesOptions.includes(val.name);
            const fullNameMatches = (val) => suiteSelectSuitesOptions.includes(val.full_name);

            if (isFolderAll && isSuiteAll) {
                // All folders, all suites: include all
                return false;
            }
            if (isFolderAll && !isSuiteAll) {
                // All folders, specific suite
                return usingSuitePaths
                    ? value.full_name !== suiteSelectSuites
                    : value.name !== suiteSelectSuites;
            }
            if (!isFolderAll && isSuiteAll) {
                // Specific folder, all suites
                if (!folderMatches(value)) return true;

                return usingSuitePaths
                    ? !fullNameMatches(value)
                    : !suiteNameMatches(value);
            }
            // Specific folder, specific suite
            if (!folderMatches(value)) return true;
            return usingSuitePaths
                ? value.full_name !== suiteSelectSuites
                : value.name !== suiteSelectSuites;
        }

        // function to prepare the data in the correct format for statistics graphs
        function get_statistics_graph_data(dataType, graphType, filteredData) {
            const suiteSelectSuitesCombined = document.getElementById("suiteSelectSuites").value === "All Suites Combined";
            const keywordSelect = document.getElementById("keywordSelect").value;
            const useLibraryNames = settings?.switch?.useLibraryNames === true;
            const rawPassed = [], rawFailed = [], rawSkipped = [], labels = [], aliases = [];
            let names = [];
            const process_value = (value) => {
                rawPassed.push(value.passed);
                rawFailed.push(value.failed);
                rawSkipped.push(value.skipped);
                labels.push(value.run_start);
                aliases.push(value.run_alias);
                names.push(value.name);
            };
            for (const value of filteredData) {
                if (exclude_from_suite_data(dataType, value)) continue;
                if (dataType === "keyword") {
                    const keywordKey = useLibraryNames && value.owner
                        ? `${value.owner}.${value.name}`
                        : value.name;
                    if (keywordKey !== keywordSelect) continue;
                }
                process_value(value);
            }
            const finalLabels = graphType !== "line" ? (settings.show.aliases ? aliases : labels) : labels;
            const styling = graphType !== "line" ? barConfig : lineConfig;
            let statisticsData = {
                labels: finalLabels,
                datasets: [
                    {
                        label: "Failed",
                        data: rawFailed.slice(),
                        backgroundColor: failedBackgroundColor,
                        borderColor: failedBackgroundBorderColor,
                        ...styling,
                        stack: graphType === "percentages" || graphType === "amount" ? "Stack 0" : undefined,
                    },
                    {
                        label: "Skipped",
                        data: rawSkipped.slice(),
                        backgroundColor: skippedBackgroundColor,
                        borderColor: skippedBackgroundBorderColor,
                        ...styling,
                        stack: graphType === "percentages" || graphType === "amount" ? "Stack 0" : undefined,
                    },
                    {
                        label: "Passed",
                        data: rawPassed.slice(),
                        backgroundColor: passedBackgroundColor,
                        borderColor: passedBackgroundBorderColor,
                        ...styling,
                        stack: graphType === "percentages" || graphType === "amount" ? "Stack 0" : undefined,
                    }
                ]
            };
            if (dataType === "suite" && suiteSelectSuitesCombined) {
                const bundled = {};
                const groupedLabels = [];
                const groupedData = Array(statisticsData.datasets.length).fill().map(() => []);

                statisticsData.labels.forEach((label, i) => {
                    if (!(label in bundled)) {
                        bundled[label] = groupedLabels.length;
                        groupedLabels.push(label);
                        statisticsData.datasets.forEach((_, d) => groupedData[d].push(0));
                    }
                    const idx = bundled[label];
                    statisticsData.datasets.forEach((dataset, d) => {
                        groupedData[d][idx] += dataset.data[i];
                    });
                });
                statisticsData.datasets.forEach((dataset, i) => {
                    dataset.data = groupedData[i];
                });
                statisticsData.labels = groupedLabels;
                names = Array(statisticsData.labels.length).fill("All Suites Combined");
            }
            if (graphType === "percentages") {
                const totalPoints = statisticsData.datasets[0].data.length;
                for (let i = 0; i < totalPoints; i++) {
                    const passed = statisticsData.datasets[2].data[i];
                    const failed = statisticsData.datasets[0].data[i];
                    const skipped = statisticsData.datasets[1].data[i];
                    const total = passed + failed + skipped;
                    statisticsData.datasets[2].data[i] = total ? Math.round((passed / total) * 100) : 0;
                    statisticsData.datasets[0].data[i] = total ? Math.round((failed / total) * 100) : 0;
                    statisticsData.datasets[1].data[i] = total ? Math.round((skipped / total) * 100) : 0;
                }
            }
            return [statisticsData, names];
        }

        function get_test_statistics_data(filteredTests) {
            const suiteSelectTests = document.getElementById("suiteSelectTests").value;
            const testSelect = document.getElementById("testSelect").value;
            const testTagsSelect = document.getElementById("testTagsSelect").value;
            const testOnlyChanges = document.getElementById("testOnlyChanges").checked;
            const compareOnlyChanges = document.getElementById("compareOnlyChanges").checked;
            const selectedRuns = [...new Set(
                compareRunIds
                    .map(id => document.getElementById(id).value)
                    .filter(val => val !== "None")
            )];
            const [runStarts, datasets] = [[], []];
            var labels = [];
            function getTestLabel(test) {
                if (settings.menu.dashboard) {
                    return settings.switch.suitePathsTestSection ? test.full_name : test.name;
                } else if (settings.menu.compare) {
                    return settings.switch.suitePathsCompareSection ? test.full_name : test.name;
                }
                return test.name;
            }
            for (const test of filteredTests) {
                if (settings.menu.dashboard) {
                    const testLabel = getTestLabel(test);
                    const testBaseName = test.name;
                    if (suiteSelectTests !== "All") {
                        const expectedFull = `${suiteSelectTests}.${testBaseName}`;
                        const isMatch = settings.switch.suitePathsTestSection
                            ? test.full_name === expectedFull
                            : test.full_name.includes(`.${suiteSelectTests}.${testBaseName}`) || test.full_name === expectedFull;
                        if (!isMatch) continue;
                    }
                    if (testSelect !== "All" && testBaseName !== testSelect) continue;

                    if (testTagsSelect !== "All") {
                        const tagList = test.tags.replace(/\[|\]/g, "").split(",");
                        if (!tagList.includes(testTagsSelect)) continue;
                    }
                } else if (settings.menu.compare) {
                    if (!(selectedRuns.includes(test.run_start) || selectedRuns.includes(test.run_alias))) continue;
                }
                const testLabel = getTestLabel(test);
                if (!labels.includes(testLabel)) {
                    labels.push(testLabel);
                }
                const runId = settings.show.aliases ? test.run_alias : test.run_start;

                if (!runStarts.includes(runId)) {
                    runStarts.push(runId);
                }
                const runAxis = runStarts.indexOf(runId);
                const config =
                    test.passed == 1 ? passedConfig :
                        test.failed == 1 ? failedConfig :
                            test.skipped == 1 ? skippedConfig : null;
                if (config) {
                    datasets.push({
                        label: testLabel,
                        data: [{ x: [runAxis, runAxis + 1], y: testLabel }],
                        ...config,
                    });
                }
            }
            let finalDatasets = convert_timeline_data(datasets);
            if (testOnlyChanges || compareOnlyChanges) {
                const countMap = {};
                for (const ds of finalDatasets) {
                    countMap[ds.label] = (countMap[ds.label] || 0) + 1;
                }
                const labelsToKeep = new Set(Object.keys(countMap).filter(label => countMap[label] > 1));

                finalDatasets = finalDatasets.filter(ds => labelsToKeep.has(ds.label));
                labels = labels.filter(label => labelsToKeep.has(label));
            }
            const graphData = {
                labels,
                datasets: finalDatasets,
            };
            return [graphData, runStarts];
        }

        // function to prepare the data in the correct format for last run donut graphs
        function get_donut_graph_data(dataType, filteredData) {
            const latest = filteredData[Object.keys(filteredData)[Object.keys(filteredData).length - 1]]
            var labels = [];
            var datasets = [];
            var backgroundColors = [];
            var backgroundBorderColors = [];
            if (latest) {
                if (latest.passed > 0) {
                    labels.push("Passed")
                    datasets.push(latest.passed)
                    backgroundColors.push(passedBackgroundColor)
                    backgroundBorderColors.push(passedBackgroundBorderColor)
                }
                if (latest.failed > 0) {
                    labels.push("Failed")
                    datasets.push(latest.failed)
                    backgroundColors.push(failedBackgroundColor)
                    backgroundBorderColors.push(failedBackgroundBorderColor)
                }
                if (latest.skipped > 0) {
                    labels.push("Skipped")
                    datasets.push(latest.skipped)
                    backgroundColors.push(skippedBackgroundColor)
                    backgroundBorderColors.push(skippedBackgroundBorderColor)
                }
            }
            const graphData = {
                labels: labels,
                datasets: [{
                    data: datasets,
                    backgroundColor: backgroundColors,
                    borderColor: backgroundBorderColors,
                    hoverOffset: 4
                }]
            };
            const callBackData = latest ? settings.show.aliases ? latest.run_alias : latest.run_start : ""
            return [graphData, callBackData]
        }

        // function to prepare the data in the correct format for duration graphs
        function get_donut_total_graph_data(dataType, filteredData) {
            let passed = 0, failed = 0, skipped = 0;
            for (const value of filteredData) {
                if (value.passed > 0) {
                    passed = passed + value.passed;
                }
                if (value.failed > 0) {
                    failed = failed + value.failed;
                }
                if (value.skipped > 0) {
                    skipped = skipped + value.skipped;
                }
            }
            var data = []
            var labels = []
            var backgroundColors = []
            var backgroundBorderColors = []
            if (passed > 0) {
                data.push(passed)
                labels.push("Passed")
                backgroundColors.push(passedBackgroundColor)
                backgroundBorderColors.push(passedBackgroundBorderColor)
            }
            if (failed > 0) {
                data.push(failed)
                labels.push("Failed")
                backgroundColors.push(failedBackgroundColor)
                backgroundBorderColors.push(failedBackgroundBorderColor)
            }
            if (skipped > 0) {
                data.push(skipped)
                labels.push("Skipped")
                backgroundColors.push(skippedBackgroundColor)
                backgroundBorderColors.push(skippedBackgroundBorderColor)
            }
            const graphData = {
                labels: labels,
                datasets: [{
                    data: data,
                    backgroundColor: backgroundColors,
                    borderColor: backgroundBorderColors,
                    hoverOffset: 4
                }]
            };
            const callBackData = labels
            return [graphData, callBackData]
        }

        // function to prepare the data in the correct format for the last failed folders donut
        function get_donut_folder_fail_graph_data(dataType, filteredData) {
            var lastRunStart = filteredData[Object.keys(filteredData)[Object.keys(filteredData).length - 1]]
            if (lastRunStart) {
                lastRunStart = lastRunStart.run_start
            }
            const suiteFolder = document.getElementById("suiteFolder").innerText;
            var labels = new Set()
            const callbackData = {}
            const data = []
            for (const value of filteredData) {
                if (value.run_start != lastRunStart) { continue }
                if (value.failed == 0) { continue }
                if (suiteFolder == "All") {
                    const label = value.full_name.split(".")[0]
                    labels.add(label)
                    if (!callbackData[label]) {
                        callbackData[label] = {
                            total: value.total,
                            passed: value.passed,
                            skipped: value.skipped,
                            failed: value.failed
                        };
                    } else {
                        callbackData[label].total += value.total;
                        callbackData[label].passed += value.passed;
                        callbackData[label].skipped += value.skipped;
                        callbackData[label].failed += value.failed;
                    }
                } else {
                    if (!value.full_name.startsWith(suiteFolder + ".") && value.full_name != suiteFolder) { continue }
                    const label = get_next_folder_level(suiteFolder, value.full_name)
                    labels.add(label)
                    if (!callbackData[label]) {
                        callbackData[label] = {
                            total: value.total,
                            passed: value.passed,
                            skipped: value.skipped,
                            failed: value.failed
                        };
                    } else {
                        callbackData[label].total += value.total;
                        callbackData[label].passed += value.passed;
                        callbackData[label].skipped += value.skipped;
                        callbackData[label].failed += value.failed;
                    }
                }
            }
            labels = [...labels]
            for (const label of labels) {
                data.push(callbackData[label].failed)
            }
            const redShades = [
                "#ce3e01", // base fail color
                "#b13601", // darker burnt orange
                "#992f01", // deep red-orange
                "#7f2600"  // very dark, almost brown-red
            ];
            function assignColors(intoCount) {
                const result = [];
                const colorCount = redShades.length;
                let index = 0;
                for (let i = 0; i < intoCount; i++) {
                    result.push(redShades[index]);
                    index = (index + 1) % colorCount;
                    if (i > 0 && result[i] === result[i - 1]) { // Ensure no same color next to each other
                        index = (index + 1) % colorCount;
                        result[i] = redShades[index];
                    }
                }
                return result;
            }
            const backgroundColor = assignColors(labels.length);
            const graphData = {
                labels: labels,
                datasets: [{
                    data: data,
                    backgroundColor: backgroundColor,
                    hoverOffset: 4
                }]
            };
            return [graphData, callbackData];
        }

        // function to prepare the data in the correct format for folder donuts
        function get_donut_folder_graph_data(dataType, filteredData, folder) {
            var labels = new Set()
            const callbackData = {}
            const data = []
            for (const value of filteredData) {
                if (!folder) {
                    const label = value.full_name.split(".")[0]
                    labels.add(label)
                    if (!callbackData[label]) {
                        callbackData[label] = {
                            total: value.total,
                            passed: value.passed,
                            skipped: value.skipped,
                            failed: value.failed
                        };
                    } else {
                        callbackData[label].total += value.total;
                        callbackData[label].passed += value.passed;
                        callbackData[label].skipped += value.skipped;
                        callbackData[label].failed += value.failed;
                    }
                } else {
                    if (!value.full_name.startsWith(folder + ".") && value.full_name != folder) { continue }
                    const label = get_next_folder_level(folder, value.full_name)
                    labels.add(label)
                    if (!callbackData[label]) {
                        callbackData[label] = {
                            total: value.total,
                            passed: value.passed,
                            skipped: value.skipped,
                            failed: value.failed
                        };
                    } else {
                        callbackData[label].total += value.total;
                        callbackData[label].passed += value.passed;
                        callbackData[label].skipped += value.skipped;
                        callbackData[label].failed += value.failed;
                    }
                }
            }
            previousFolder = folder ? folder : "";
            labels = [...labels]
            finalLabels = []
            for (const label of labels) {
                if (onlyFailedFolders) {
                    if (callbackData[label].failed > 0) {
                        finalLabels.push(label)
                        data.push(callbackData[label].failed)
                    }
                } else {
                    finalLabels.push(label)
                    data.push(callbackData[label].total)
                }
            }
            var graphData
            if (onlyFailedFolders) {
                const redShades = [
                    "#ce3e01", // base fail color
                    "#b13601", // darker burnt orange
                    "#992f01", // deep red-orange
                    "#7f2600"  // very dark, almost brown-red
                ];
                function assignColors(intoCount) {
                    const result = [];
                    const colorCount = redShades.length;
                    let index = 0;
                    for (let i = 0; i < intoCount; i++) {
                        result.push(redShades[index]);
                        index = (index + 1) % colorCount;
                        if (i > 0 && result[i] === result[i - 1]) { // Ensure no same color next to each other
                            index = (index + 1) % colorCount;
                            result[i] = redShades[index];
                        }
                    }
                    return result;
                }
                const backgroundColor = assignColors(finalLabels.length);
                graphData = {
                    labels: finalLabels,
                    datasets: [{
                        data: data,
                        backgroundColor: backgroundColor,
                        hoverOffset: 4
                    }]
                };
            } else {
                graphData = {
                    labels: finalLabels,
                    datasets: [{
                        data: data,
                        hoverOffset: 4
                    }]
                };
            }
            return [graphData, callbackData]
        }

        function get_heatmap_graph_data(filteredData) {
            const days = ['Sunday', 'Monday', 'Tuesday', 'Wednesday', 'Thursday', 'Friday', 'Saturday'];
            const type = document.getElementById("heatMapTestType").value; // All, Passed, Failed, Skipped
            const hour = document.getElementById("heatMapHour").value;
            const counts = new Map();
            for (const value of filteredData) {
                if (type !== "All") {
                    const key = type.toLowerCase(); // 'passed', 'failed', 'skipped'
                    if (value[key] != 1) continue;
                }
                const date = new Date(value.start_time);
                if (hour === "All") {
                    const x = date.getHours() + 0.5;
                    const y = date.getDay() + 0.5;
                    const key = `${x},${y}`;
                    counts.set(key, (counts.get(key) || 0) + 1);
                } else {
                    if (date.getHours() != parseInt(hour)) continue;
                    const x = date.getMinutes() + 0.5;
                    const y = date.getDay() + 0.5;
                    const key = `${x},${y}`;
                    counts.set(key, (counts.get(key) || 0) + 1);
                }

            }
            const data = Array.from(counts.entries()).map(([key, count]) => {
                const [x, y] = key.split(',').map(Number);
                return { x, y, v: count };
            });
            const baseColors = {
                All: [0, 123, 255], // Blue
                Passed: [151, 189, 97], // Green
                Skipped: [254, 216, 79], // Yellow
                Failed: [206, 62, 1], // Red
            };
            const colorRGB = baseColors[type] || baseColors['All'];
            if (data.length == 0) { return [[], []] }
            const graphData = {
                datasets: [{
                    label: 'Test Execution Heatmap',
                    data: data,
                    backgroundColor(ctx) {
                        const v = ctx.dataset.data[ctx.dataIndex].v;
                        const maxV = Math.max(...ctx.dataset.data.map(d => d.v));
                        let alpha = v / maxV;
                        alpha = Math.max(alpha, 0.2);
                        return `rgba(${colorRGB[0]}, ${colorRGB[1]}, ${colorRGB[2]}, ${alpha})`;
                    },
                    width: ({ chart }) => (chart.chartArea?.width || 0) / (heatMapHourAll ? 24 : 60) - 1,
                    height: ({ chart }) => (chart.chartArea?.height || 0) / 7 - 1,
                    ...barConfig,
                }]
            };
            return [graphData, days];
        }

        // function to prepare the data in the correct format for duration graphs
        function get_duration_graph_data(dataType, graphType, objectDataAttribute, filteredData) {
            const suiteSelectSuitesCombined = document.getElementById("suiteSelectSuites").value === "All Suites Combined";
            const suiteSelectTests = document.getElementById("suiteSelectTests").value;
            const testSelect = document.getElementById("testSelect").value;
            const testTagsSelect = document.getElementById("testTagsSelect").value;
            const keywordSelect = document.getElementById("keywordSelect").value;
            const useLibraryNames = settings?.switch?.useLibraryNames === true;
            const limit = inFullscreen && inFullscreenGraph.includes("Duration") ? 100 : 30;
            const should_include = (value) => {
                // --- keyword filtering ---
                if (dataType === "keyword") {
                    const keywordKey = useLibraryNames && value.owner
                        ? `${value.owner}.${value.name}`
                        : value.name;

                    if (keywordKey !== keywordSelect) return false;
                }
                // --- suite/test filtering ---
                if (exclude_from_suite_data(dataType, value)) return false;
                if (settings.switch.suitePathsTestSection) {
                    if (dataType === "test" && suiteSelectTests !== "All" &&
                        value.full_name !== `${suiteSelectTests}.${value.name}`) {
                        return false;
                    }
                } else {
                    if (dataType === "test" && suiteSelectTests !== "All" &&
                        !value.full_name.includes(`.${suiteSelectTests}.${value.name}`) &&
                        value.full_name !== `${suiteSelectTests}.${value.name}`) {
                        return false;
                    }
                }
                if (dataType === "test" && testSelect !== "All" && value.name !== testSelect) return false;
                if (dataType === "test" && testTagsSelect !== "All") {
                    const tags = value.tags?.replace(/\[|\]/g, "").split(",").map(t => t.trim()) || [];
                    if (!tags.includes(testTagsSelect)) return false;
                }
                return true;
            };

            const collect_raw_entries = () => {
                const entries = [];
                for (const value of filteredData) {
                    if (!should_include(value)) continue;
                    const label = settings.show.aliases ? value.run_alias : value.run_start;
                    const duration = Math.round(value[objectDataAttribute] * 100) / 100;
                    entries.push({ label, name: value.name, duration });
                }
                return entries;
            };

            const combine_entries = (entries) => {
                const map = new Map();
                for (const { label, duration } of entries) {
                    map.set(label, (map.get(label) || 0) + duration);
                }
                return Array.from(map.entries())
                    .sort(([a], [b]) => new Date(a) - new Date(b))
                    .slice(-limit)
                    .map(([label, total]) => [label, Math.round(total * 100) / 100]);
            };

            const generate_grouped_line_data = (sets) => {
                const grouped = new Map();
                for (const points of sets.values()) {
                    for (const { x, y } of points) {
                        const ts = x.getTime();
                        grouped.set(ts, (grouped.get(ts) || 0) + y);
                    }
                }
                return Array.from(grouped.entries()).map(([ts, y]) => ({
                    x: new Date(Number(ts)),
                    y,
                })).sort((a, b) => a.x - b.x);
            };

            if (graphType === "bar") {
                const rawEntries = collect_raw_entries();

                if (dataType === "suite" && suiteSelectSuitesCombined) {
                    const combined = combine_entries(rawEntries);
                    return {
                        labels: combined.map(([label]) => label),
                        datasets: [{
                            label: "All Suites Combined",
                            data: combined.map(([, val]) => val),
                            stack: "Stack 0",
                            ...barConfig,
                        }],
                    };
                } else {
                    const labels = [], data = new Map();
                    for (const entry of rawEntries.slice(0, limit)) {
                        labels.push(entry.label);
                        for (const [key, arr] of data.entries()) {
                            arr.push(key === entry.name ? entry.duration : 0);
                        }
                        if (!data.has(entry.name)) {
                            const arr = Array(labels.length - 1).fill(0);
                            arr.push(entry.duration);
                            data.set(entry.name, arr);
                        }
                    }
                    return {
                        labels,
                        datasets: Array.from(data.entries()).map(([label, dataset]) => ({
                            label: label.slice(0, 40),
                            data: dataset,
                            stack: "Stack 0",
                            ...barConfig,
                        })),
                    };
                }
            } else if (graphType === "line") {
                const sets = new Map();
                for (const value of filteredData) {
                    if (!should_include(value)) continue;
                    const name = suiteSelectSuitesCombined && dataType === "suite" ? "All Suites Combined" : value.name;
                    const run_start = new Date(value.run_start);
                    const val = Math.round(value[objectDataAttribute] * 100) / 100;
                    if (!sets.has(name)) sets.set(name, [{ x: run_start, y: val }]);
                    else sets.get(name).push({ x: run_start, y: val });
                }

                if (dataType === "suite" && suiteSelectSuitesCombined) {
                    return [{
                        label: "All Suites Combined",
                        fill: false,
                        data: generate_grouped_line_data(sets),
                        ...lineConfig,
                    }];
                }

                return Array.from(sets.entries()).map(([label, data]) => ({
                    label: label.slice(0, 40),
                    fill: false,
                    data,
                    ...lineConfig,
                }));
            }
        }

        // function to prepare the data for the run stats canvas
        function get_stats_data(filteredRuns, filteredSuites, filteredTests, filteredKeywords) {
            const data = {
                totalRuns: Object.keys(filteredRuns).length,
                totalSuites: Object.keys(filteredSuites).length,
                totalTests: Object.keys(filteredTests).length,
                totalKeywords: filteredKeywords.reduce((sum, k) => sum + parseInt(k.times_run), 0),
            };
            const testStats = {
                total: 0,
                passed: 0,
                failed: 0,
                skipped: 0,
                duration: 0,
                names: new Set(),
            };
            for (const test of filteredTests) {
                testStats.total++;
                testStats.names.add(test.name);
                if (test.passed == 1) testStats.passed++;
                if (test.failed == 1) testStats.failed++;
                if (test.skipped == 1) testStats.skipped++;
                testStats.duration += parseFloat(test.elapsed_s);
            }
            data.totalUniqueTests = testStats.names.size;
            data.totalPassed = `${testStats.passed} (${Math.round(testStats.passed / testStats.total * 100)}%)`;
            data.totalFailed = `${testStats.failed} (${Math.round(testStats.failed / testStats.total * 100)}%)`;
            data.totalSkipped = `${testStats.skipped} (${Math.round(testStats.skipped / testStats.total * 100)}%)`;
            let totalRunDuration = 0;
            const passRates = filteredRuns.map(run => {
                totalRunDuration += parseFloat(run.elapsed_s);
                return Math.round((run.passed / run.total) * 100);
            });
            data.totalRunTime = Math.round(totalRunDuration);
            data.averageRunTime = Math.round(totalRunDuration / data.totalRuns);
            data.averageTestTime = Math.round(testStats.duration / testStats.total * 100) / 100;
            data.averagePassRate = `${Math.round(passRates.reduce((a, b) => a + b, 0) / passRates.length)}%`;
            return data;
        }

        // function to prepare the data in the correct format for the duration deviation graph
        function get_duration_deviation_data(dataType, graphType, filteredData) {
            const suiteSelectTests = document.getElementById("suiteSelectTests").value;
            const testSelect = document.getElementById("testSelect").value;
            const testTagsSelect = document.getElementById("testTagsSelect").value;
            const data = new Map();
            for (const value of filteredData) {
                if (dataType === "test") {
                    if (settings.switch.suitePathsTestSection) {
                        if (suiteSelectTests !== "All" && value.full_name !== `${suiteSelectTests}.${value.name}`) {
                            continue;
                        }
                    } else {
                        if (suiteSelectTests !== "All" && !value.full_name.includes(`.${suiteSelectTests}.${value.name}`) && value.full_name !== `${suiteSelectTests}.${value.name}`) {
                            continue;
                        }
                    }
                    if (testSelect !== "All" && value.name !== testSelect) {
                        continue;
                    }
                    if (testTagsSelect !== "All" && !value.tags.replace(/\[|\]/g, "").split(",").includes(testTagsSelect)) {
                        continue;
                    }
                }
                if (data.has(value.name)) {
                    data.get(value.name).push(value.elapsed_s);
                } else {
                    data.set(value.name, [value.elapsed_s]);
                }
            }
            const labels = [];
            const datasets = [];
            for (const [testName, elapsedTimes] of data.entries()) {
                labels.push(testName);
                datasets.push(elapsedTimes);
            }
            return {
                labels,
                datasets: [{
                    itemRadius: 3,
                    data: datasets
                }],
            };
        }

        // function to prepare the data in the correct format for (recent) most flaky test graph
        function get_most_flaky_data(dataType, graphType, filteredData, ignore, recent) {
            var data = {};
            for (const value of filteredData) {
                const key = settings.switch.suitePathsTestSection ? value.full_name : value.name;
                if (data[key]) {
                    data[key]["run_starts"].push(value.run_start);
                    let current_status;
                    if (value.passed == 1) {
                        current_status = "passed";
                    } else if (value.failed == 1) {
                        current_status = "failed";
                        data[key]["failed_run_starts"].push(value.run_start);
                    } else if (!ignore) {
                        if (value.skipped == 1) {
                            current_status = "skipped";
                            data[key]["failed_run_starts"].push(value.run_start);
                        }
                    }
                    if (current_status !== data[key]["previous_status"]) {
                        data[key]["flips"] += 1;
                        data[key]["previous_status"] = current_status;
                    }
                } else {
                    let previous_status;
                    data[key] = {
                        "run_starts": [value.run_start],
                        "flips": 0,
                        "failed_run_starts": []
                    };
                    if (value.passed == 1) {
                        previous_status = "passed";
                    } else if (value.failed == 1) {
                        previous_status = "failed";
                        data[key]["failed_run_starts"].push(value.run_start);
                    } else if (!ignore) {
                        if (value.skipped == 1) {
                            previous_status = "skipped";
                            data[key]["failed_run_starts"].push(value.run_start);
                        }
                    }
                    data[key]["previous_status"] = previous_status;
                }
            }
            var sortedData = [];
            for (var test in data) {
                if (data[test].flips > 0) {
                    sortedData.push([test, data[test]]);
                }
            }
            sortedData.sort(function (a, b) {
                return b[1].flips - a[1].flips;
            });
            if (recent) { // do extra filtering to get most recent flaky tests at the top
                sortedData.sort(function (a, b) {
                    return new Date(b[1].failed_run_starts[b[1].failed_run_starts.length - 1]).getTime() - new Date(a[1].failed_run_starts[a[1].failed_run_starts.length - 1]).getTime()
                })
            }
            var limit
            if (recent) {
                limit = inFullscreen && inFullscreenGraph.includes("testRecentMostFlaky") ? 50 : 10;
            } else {
                limit = inFullscreen && inFullscreenGraph.includes("testMostFlaky") ? 50 : 10;
            }
            if (graphType == "bar") {
                var [datasets, labels, count] = [[], [], 0];
                for (key in sortedData) {
                    if (count == limit) {
                        break;
                    }
                    labels.push(sortedData[key][0]);
                    datasets.push(sortedData[key][1].flips);
                    count += 1;
                }
                const graphData = {
                    labels,
                    datasets: [{
                        data: datasets,
                        ...failedConfig,
                    }],
                };
                return [graphData, data];
            } else if (graphType == "timeline") {
                var [labels, runStarts, count, run_aliases] = [[], [], 0, []];
                for (key in sortedData) {
                    if (count == limit) {
                        break;
                    }
                    labels.push(sortedData[key][0]);
                    for (runStart of sortedData[key][1].run_starts) {
                        if (!runStarts.includes(runStart)) {
                            runStarts.push(runStart);
                        }
                    }
                    count += 1;
                }
                var datasets = [];
                var runAxis = 0;
                runStarts = runStarts.sort((a, b) => new Date(a).getTime() - new Date(b).getTime())
                for (runStart of runStarts) {
                    for (label of labels) {
                        var foundValues = [];
                        for (value of filteredData) {
                            const compareKey = settings.switch.suitePathsTestSection ? value.full_name : value.name;
                            if (compareKey == label && value.run_start == runStart) {
                                // if (value.name == label && value.run_start == runStart) {
                                foundValues.push(value);
                                if (!run_aliases.includes(value.run_alias)) { run_aliases.push(value.run_alias) }
                            }
                        }
                        if (foundValues.length > 0) {
                            var value = foundValues[0];
                            if (value.passed == 1) {
                                datasets.push({
                                    label: label,
                                    data: [{ x: [runAxis, runAxis + 1], y: label }],
                                    ...passedConfig,
                                });
                            }
                            else if (value.failed == 1) {
                                datasets.push({
                                    label: label,
                                    data: [{ x: [runAxis, runAxis + 1], y: label }],
                                    ...failedConfig,
                                });
                            }
                            else if (value.skipped == 1) {
                                datasets.push({
                                    label: label,
                                    data: [{ x: [runAxis, runAxis + 1], y: label }],
                                    ...skippedConfig,
                                });
                            }
                        }
                    }
                    runAxis += 1;
                }
                if (settings.show.aliases) { runStarts = run_aliases }
                datasets = convert_timeline_data(datasets)
                var graphData = {
                    labels: labels,
                    datasets: datasets,
                };
                return [graphData, runStarts];
            }
        }

        // function to prepare the data in the correct format for most failed graphs
        function get_most_failed_data(dataType, graphType, filteredData, recent) {
            const useLibraryNames = settings?.switch?.useLibraryNames === true;
            function getTestKey(value, dataType) {
                if (dataType === "keyword" && useLibraryNames && value.owner) {
                    return `${value.owner}.${value.name}`;
                }
                if (dataType === "suite" && settings.switch.suitePathsSuiteSection) {
                    return value.full_name;
                } else if (dataType === "test" && settings.switch.suitePathsTestSection) {
                    return value.full_name;
                } else {
                    return value.name;
                }
            }
            const data = new Map();
            const aliases = new Map();
            for (const value of filteredData) {
                if (value.failed > 0) {
                    const key = getTestKey(value, dataType);
                    if (!data.has(key)) {
                        data.set(key, []);
                        aliases.set(key, []);
                    }
                    data.get(key).push(value.run_start);
                    aliases.get(key).push(value.run_alias);
                }
            }
            let sortedData = [...data.entries()].sort((a, b) => b[1].length - a[1].length);
            if (recent) {
                sortedData = sortedData.slice().sort((a, b) => {
                    const latestA = a[1][a[1].length - 1];
                    const latestB = b[1][b[1].length - 1];
                    if (latestA > latestB) return -1;
                    if (latestA < latestB) return 1;
                    return 0;
                });
            }
            const limit = inFullscreen && inFullscreenGraph.includes("MostFailed") ? 50 : 10;
            if (graphType === "bar") {
                const datasets = [];
                const labels = [];
                const runStartsLabels = new Map();
                let count = 0;
                for (const [name, runStarts] of sortedData) {
                    if (count === limit) break;
                    labels.push(name);
                    if (settings.show.aliases) {
                        data.set(name, aliases.get(name));
                    }
                    datasets.push(runStarts.length);
                    runStartsLabels.set(name, runStarts);
                    count++;
                }
                const graphData = {
                    labels,
                    datasets: [{
                        data: datasets,
                        ...failedConfig,
                    }],
                };
                const callbackData = settings.show.aliases
                    ? Object.fromEntries(sortedData.map(([name]) => [name, aliases.get(name)]))
                    : Object.fromEntries(sortedData.map(([name]) => [name, runStartsLabels.get(name)]));

                return [graphData, callbackData];
            }
            else if (graphType === "timeline") {
                const labels = [];
                const runStartsSet = new Set();
                const runAliasesSet = new Set();
                let count = 0;
                for (const [name, runStarts] of sortedData) {
                    if (count === limit) break;
                    labels.push(name);
                    runStarts.forEach(runStart => runStartsSet.add(runStart));
                    count++;
                }
                const runStarts = Array.from(runStartsSet).sort((a, b) => new Date(a).getTime() - new Date(b).getTime());
                let datasets = [];
                let runAxis = 0;
                for (const runStart of runStarts) {
                    for (const label of labels) {
                        const foundValues = filteredData.filter(value =>
                            getTestKey(value, dataType) === label &&
                            value.run_start === runStart &&
                            value.failed > 0
                        );
                        if (foundValues.length > 0) {
                            const value = foundValues[0];
                            datasets.push({
                                label: label,
                                data: [{ x: [runAxis, runAxis + 1], y: label }],
                                ...failedConfig,
                            });
                            foundValues.forEach(v => runAliasesSet.add(v.run_alias));
                        }
                    }
                    runAxis++;
                }
                datasets = convert_timeline_data(datasets);
                const runStartsArray = settings.show.aliases ? Array.from(runAliasesSet) : runStarts;
                const graphData = {
                    labels,
                    datasets,
                };
                return [graphData, runStartsArray];
            }
        }

        // function to prepare the most time consuming or most used data for suites/tests/keywords
        function get_most_time_consuming_or_most_used_data(dataType, graphType, filteredData, onlyLastRun, mostUsed = false) {
            const useLibraryNames = settings?.switch?.useLibraryNames === true;

            function getTestKey(value, dataType) {
                if (dataType === "keyword" && useLibraryNames && value.owner) {
                    return `${value.owner}.${value.name}`;
                }
                if (dataType === "suite" && settings.switch.suitePathsSuiteSection) {
                    return value.full_name;
                } else if (dataType === "test" && settings.switch.suitePathsTestSection) {
                    return value.full_name;
                } else {
                    return value.name;
                }
            }
            const limit = inFullscreen && inFullscreenGraph.includes("MostTimeConsuming") ? 50 : 10;
            if (onlyLastRun) {
                const latestRunStart = filteredData[filteredData.length - 1].run_start;
                filteredData = filteredData.filter(
                    (item) => item.run_start === latestRunStart
                );

                filteredData.sort((a, b) => {
                    if (mostUsed) {
                        return Number(b.times_run) - Number(a.times_run);
                    } else {
                        const durA =
                            dataType === "keyword"
                                ? Number(a.total_time_s)
                                : Number(a.elapsed_s);
                        const durB =
                            dataType === "keyword"
                                ? Number(b.total_time_s)
                                : Number(b.elapsed_s);
                        return durB - durA;
                    }
                });
                filteredData = filteredData.slice(0, limit);
            }

            const perRunMap = new Map();
            for (const value of filteredData) {
                const run = value.run_start;
                const key = getTestKey(value, dataType);
                const metric = mostUsed
                    ? Number(value.times_run)
                    : dataType === "keyword"
                        ? Number(value.total_time_s)
                        : Number(value.elapsed_s);
                if (!onlyLastRun) {
                    if (!perRunMap.has(run)) {
                        perRunMap.set(run, {
                            key,
                            metric,
                            alias: value.run_alias,
                            runStart: run,
                            timesRun: Number(value.times_run)
                        });
                    } else {
                        const existing = perRunMap.get(run);
                        if (metric > existing.metric) {
                            perRunMap.set(run, {
                                key,
                                metric,
                                alias: value.run_alias,
                                runStart: run,
                                timesRun: Number(value.times_run)
                            });
                        }
                    }
                } else {
                    perRunMap.set(`${key}_${run}`, {
                        key,
                        metric,
                        alias: value.run_alias,
                        runStart: run,
                        timesRun: Number(value.times_run)
                    });
                }
            }

            const hitCount = new Map();
            const aliases = new Map();
            const perRunEntries = Array.from(perRunMap.values());
            const details = new Map();
            for (const entry of perRunEntries) {
                if (!details.has(entry.key)) {
                    details.set(entry.key, {});
                }

                details.get(entry.key)[entry.runStart] = {
                    duration: entry.metric,
                    timesRun: entry.timesRun || entry.metricRunCount || 0
                };
            }

            for (const entry of perRunEntries) {
                if (!hitCount.has(entry.key)) {
                    hitCount.set(entry.key, []);
                    aliases.set(entry.key, []);
                }
                hitCount.get(entry.key).push(entry.runStart);
                aliases.get(entry.key).push(entry.alias);
            }

            let sortedData;
            if (onlyLastRun) {
                sortedData = [...perRunEntries]
                    .sort((a, b) => b.metric - a.metric)
                    .slice(0, limit)
                    .map((entry) => [entry.key, [entry.runStart]]);
            } else {
                sortedData = [...hitCount.entries()].sort(
                    (a, b) => b[1].length - a[1].length
                );
            }

            if (graphType === "bar") {
                const labels = [];
                const datasets = [];
                for (const [key, values] of sortedData) {
                    labels.push(key);
                    if (mostUsed && onlyLastRun) {
                        const match = filteredData.find(
                            (f) => getTestKey(f, dataType) === key
                        );
                        datasets.push(match ? Number(match.times_run) : 0);
                    } else {
                        datasets.push(values.length);
                    }
                }

                const graphData = {
                    labels,
                    datasets: [
                        {
                            data: datasets,
                            ...blueConfig,
                        },
                    ],
                };
                return [
                    graphData,
                    {
                        aliases: Object.fromEntries(sortedData.map(([name]) => [
                            name,
                            settings.show.aliases
                                ? perRunEntries.filter((e) => e.key === name).map((e) => e.alias)
                                : perRunEntries.filter((e) => e.key === name).map((e) => e.runStart)
                        ])),
                        run_starts: Object.fromEntries(sortedData.map(([name]) => [
                            name,
                            perRunEntries.filter((e) => e.key === name).map((e) => e.runStart)
                        ])),
                        details: Object.fromEntries(details)
                    }
                ];
            }
            if (graphType === "timeline") {
                const labels = [];
                const runStarts = Array.from(perRunMap.values()).sort(
                    (a, b) => new Date(a.runStart) - new Date(b.runStart)
                );

                const sortedKeys = sortedData.map(([key]) => key);
                const limitKeys = sortedKeys.slice(0, limit);
                labels.push(...limitKeys);
                let datasets = [];
                let runAxis = 0;
                for (const s of runStarts) {
                    if (!limitKeys.includes(s.key)) continue;
                    datasets.push({
                        label: s.key,
                        data: [{ x: [runAxis, runAxis + 1], y: s.key }],
                        ...blueConfig,
                    });
                    if (!onlyLastRun) runAxis++;
                }
                datasets = convert_timeline_data(datasets);
                const runStartOutput = runStarts.map((r) => r.runStart);
                const aliasOutput = runStarts.map((r) => r.alias);
                return [
                    { labels, datasets },
                    {
                        runs: runStartOutput,
                        aliases: aliasOutput,
                        details: Object.fromEntries(details)
                    }
                ];
            }
        }

        // function to prepare the data in the correct format for messages graphs
        function get_messages_data(dataType, graphType, filteredData) {
            const data = new Map();
            const aliases = new Map();
            for (const value of filteredData) {
                if (value.message && (value.failed === 1 || value.skipped === 1)) {
                    if (!data.has(value.message)) {
                        data.set(value.message, []);
                        aliases.set(value.message, []);
                    }
                    data.get(value.message).push(value.run_start);
                    aliases.get(value.message).push(value.run_alias);
                }
            }
            // If there is a message config use that to merge the data
            if (!message_config.includes("placeholder_message_config")) {
                function matches_message_config(str, rule) {
                    rule = rule.replace(/\$\{.*?\}/g, "*") // match any ${something} string
                    var escapeRegex = (str) => str.replace(/([.*+?^=!:${}()|\[\]\/\\])/g, "\\$1"); // escape the test messages to prevent regex mismatches
                    return new RegExp("^" + rule.split("*").map(escapeRegex).join(".*") + "$").test(str);
                }
                for (const config of message_config) {
                    for (const [message, runStarts] of data) {
                        if (message == config) { continue }
                        if (matches_message_config(message, config)) {
                            if (!data.has(config)) {
                                data.set(config, []);
                            }
                            data.get(config).push(...runStarts);
                            data.delete(message)
                        }
                    }
                }

                for (const [message, runStarts] of data) {
                    arrayWithDuplicates = data.get(message)
                    data.set(message, [...new Set(arrayWithDuplicates)])
                }
            }
            const limit = inFullscreen && inFullscreenGraph.includes("Messages") ? 50 : 10;
            const sortedData = [...data.entries()].sort((a, b) => b[1].length - a[1].length); // Sort messages by failure count
            if (graphType === "bar") {
                const [datasets, labels] = [[], []];
                let count = 0;

                for (const [message, runStarts] of sortedData) {
                    if (count == limit) break;
                    labels.push(message);
                    datasets.push(runStarts.length);
                    if (settings.show.aliases) {
                        data.set(message, aliases.get(message));
                    }
                    count++;
                }
                const graphData = {
                    labels,
                    datasets: [{
                        data: datasets,
                        ...failedConfig,
                    }],
                };
                const callbackData = Object.fromEntries(sortedData.map(([message, runs]) => [message, aliases.get(message)]));
                return [graphData, callbackData];
            } else if (graphType === "timeline") {
                const labels = [];
                const runStartsSet = new Set();
                const runAliasesSet = new Set();
                let count = 0;
                for (const [message, runStarts] of sortedData) { // Collect unique run starts and labels
                    if (count == limit) break;
                    labels.push(message);
                    runStarts.forEach(runStart => runStartsSet.add(runStart));
                    count++;
                }
                const runStarts = Array.from(runStartsSet).sort((a, b) => new Date(a).getTime() - new Date(b).getTime());
                var datasets = [];
                let runAxis = 0;
                function check_label(message, label) {
                    return !message_config.includes("placeholder_message_config")
                        ? matches_message_config(message, label)
                        : message === label;
                }
                for (const runStart of runStarts) {
                    for (const label of labels) {
                        const foundValues = filteredData.filter(value => check_label(value.message, label) && value.run_start === runStart);
                        if (foundValues.length > 0) {
                            const value = foundValues[0];
                            datasets.push({
                                label: label,
                                data: [{ x: [runAxis, runAxis + 1], y: label }],
                                ...failedConfig,
                            });
                            foundValues.forEach(value => runAliasesSet.add(value.run_alias));
                        }
                    }
                    runAxis++;
                }
                datasets = convert_timeline_data(datasets)
                const runStartsArray = settings.show.aliases ? Array.from(runAliasesSet) : runStarts;
                const graphData = {
                    labels,
                    datasets,
                };
                return [graphData, runStartsArray];
            }
        }

        // function to get the compare statistics data
        function get_compare_statistics_graph_data(filteredData) {
            const selectedRuns = [...new Set(
                compareRunIds
                    .map(id => document.getElementById(id).value)
                    .filter(val => val !== "None")
            )];
            const datasets = selectedRuns.map(runId => {
                const match = filteredData.find(d =>
                    d.run_start === runId || d.run_alias === runId
                );
                return match ? {
                    label: settings.show.aliases ? match.run_alias : match.run_start,
                    data: [match.passed, match.failed, match.skipped],
                    ...barConfig
                } : null;
            }).filter(Boolean);
            return {
                labels: ['Passed', 'Failed', 'Skipped'],
                datasets
            };
        }

        function get_compare_suite_duration_data(filteredData) {
            const labelSet = new Set();
            const dataMap = new Map();
            const datasets = [];
            const selectedRuns = [...new Set(
                compareRunIds
                    .map(id => document.getElementById(id)?.value)
                    .filter(val => val && val !== "None")
            )];

            for (const value of filteredData) {
                for (const run of selectedRuns) {
                    if (value.run_start === run || value.run_alias === run) {
                        if (settings.switch.suitePathsCompareSection) {
                            labelSet.add(value.full_name)
                        } else {
                            labelSet.add(value.name);
                        }
                        if (!dataMap.has(run)) dataMap.set(run, []);
                        dataMap.get(run).push(value.elapsed_s);
                    }
                }
            }
            for (const run of selectedRuns) {
                datasets.push({
                    label: run,
                    data: dataMap.get(run) || [],
                    fill: true
                });
            }
            return {
                labels: [...labelSet],
                datasets
            };
        }

        // function to update the height of the test statistics graph and enable scrolling
        function update_height(verticalId, labels, graphType, internal = false) {
            const vertical = document.getElementById(verticalId);
            if (!internal) {
                if (vertical.closest(".grid-stack-item")) { // if item is not hidden add resize observer
                    const observer = new ResizeObserver(entries => {
                        for (let entry of entries) {
                            update_height(verticalId, labels, graphType, true);
                            window[verticalId.replace("Vertical", "Graph")].resize();
                        }
                    });
                    observer.observe(vertical.closest(".grid-stack-item"));
                }
            }
            const fullscreen = vertical.closest(".grid-stack-item-content")
            if (!fullscreen) return; // return if item is hidden
            var baseHeight = parseFloat(getComputedStyle(fullscreen).height);
            if (inFullscreen) {
                baseHeight = baseHeight - 103;
            } else { // fix for not in fullscreen take off the svg row and padding
                baseHeight = baseHeight - 72;
            }
            vertical.style.height = `${baseHeight}px`;
            if (labels > 10 && graphType != "bar") {
                const newHeight = baseHeight + (labels - 10) * 35;
                if (inFullscreen && newHeight < baseHeight) {
                    vertical.style.height = `${baseHeight}px`;
                } else {
                    vertical.style.height = `${newHeight}px`;
                }
            } else {
                vertical.style.height = `${baseHeight}px`;
            }
        }

        // function to convert timeline data to improve performance
        function convert_timeline_data(oldDatasets) {
            const grouped = {};
            for (const dataset of oldDatasets) {
                const segment = dataset.data[0]; // assumes 1 item per dataset
                const status = `${dataset.label}:*:&:.:${dataset.backgroundColor}:*:&:.:${dataset.borderColor}`;
                if (!grouped[status]) {
                    grouped[status] = [];
                }
                grouped[status].push({
                    x: segment.x,
                    y: segment.y,
                });
            }
            const data = Object.entries(grouped)
                .filter(([_, data]) => data.length > 0)
                .map(([status, data]) => ({
                    label: status.split(":*:&:.:")[0],
                    data,
                    backgroundColor: status.split(":*:&:.:")[1],
                    borderColor: status.split(":*:&:.:")[2],
                    ...barConfig,
                    parsing: true
                }));
            return data
        }

        ///////////////////////////////////
        // RENDER DATA & GRAPH FUNCTIONS //
        ///////////////////////////////////

        function update_menu(item) {
            ["overview", "dashboard", "compare", "tables"].forEach(menuItem => {
                set_local_storage_item(`menu.${menuItem}`, (item === `menu${menuItem.charAt(0).toUpperCase() + menuItem.slice(1)}`));
            });
            ["menuOverview", "menuDashboard", "menuCompare", "menuTables"].forEach(id => {
                document.getElementById(id).classList.toggle("active", id === item);
                document.getElementById("customizeLayout").hidden = item == "menuOverview";
                document.getElementById("projectOverview").hidden = item !== "menuOverview";
            });
            setup_data_and_graphs(true, item === "menuOverview" && !areGroupedProjectsPrepared);
        }

        function update_donut_charts(scopeElement) {
            const donutContainer = document.getElementById(scopeElement);
            donutContainer.querySelectorAll(".overview-canvas").forEach(canvas => {
                const chart = canvas.querySelector("canvas").chartInstance;
                if (chart) chart.update();
            });
        }

        // function to setup the menu eventlisteners
        function setup_menu() {
            document.getElementById("menuOverview").addEventListener("click", () => update_menu("menuOverview"));
            document.getElementById("menuDashboard").addEventListener("click", () => update_menu("menuDashboard"));
            document.getElementById("menuCompare").addEventListener("click", () => update_menu("menuCompare"));
            document.getElementById("menuTables").addEventListener("click", () => update_menu("menuTables"));

            const params = new URLSearchParams(window.location.search);
            const pageParam = params.get("page");
            let selectedMenu;

            if (pageParam) {
                switch (pageParam.toLowerCase()) {
                    case "overview":
                        selectedMenu = "menuOverview";
                        break;
                    case "dashboard":
                        selectedMenu = "menuDashboard";
                        break;
                    case "compare":
                        selectedMenu = "menuCompare";
                        break;
                    case "tables":
                        selectedMenu = "menuTables";
                        break;
                }
                if (selectedMenu) {
                    settings.menu = {
                        overview: selectedMenu === "menuOverview",
                        dashboard: selectedMenu === "menuDashboard",
                        compare: selectedMenu === "menuCompare",
                        tables: selectedMenu === "menuTables",
                    };
                }
            }

            // Priority 2: fall back to settings if no valid URL param
            if (!selectedMenu) {
                const menuSettings = settings.menu;
                if (menuSettings.overview) selectedMenu = "menuOverview";
                else if (menuSettings.dashboard) selectedMenu = "menuDashboard";
                else if (menuSettings.compare) selectedMenu = "menuCompare";
                else if (menuSettings.tables) selectedMenu = "menuTables";
            }
            update_menu(selectedMenu);
        }

        function get_most_visible_section() {
            const SECTION_IDS = [
                "overviewStatisticsSection",
                "runStatisticsSection",
                "suiteStatisticsSection",
                "testStatisticsSection",
                "keywordStatisticsSection",
                "compareStatisticsSection",
                "runTableCanvas",
                "suiteTableCanvas",
                "testTableCanvas",
                "keywordTableCanvas"
            ];
            const viewportTop = window.scrollY;
            const viewportBottom = viewportTop + window.innerHeight;
            const focusTop = viewportTop + window.innerHeight * 0.2;
            const focusBottom = viewportTop + window.innerHeight * 0.5;

            let bestMatchId = null;
            let maxVisibleArea = 0;

            SECTION_IDS.forEach(id => {
                const el = document.getElementById(id);
                if (!el || el.offsetParent === null) return; // skip hidden elements

                const rect = el.getBoundingClientRect();
                const elTop = rect.top + window.scrollY;
                const elBottom = elTop + rect.height;

                const visibleTop = Math.max(elTop, focusTop);
                const visibleBottom = Math.min(elBottom, focusBottom);

                const visibleHeight = visibleBottom - visibleTop;
                if (visibleHeight > maxVisibleArea) {
                    maxVisibleArea = visibleHeight;
                    bestMatchId = id;
                }
            });
            return bestMatchId;
        }

        // function to update all graph data, function is called when updating filters and when the page loads
        function setup_data_and_graphs(menuUpdate = false, prepareOverviewProjectData = false) {
            setup_spinner(false); // show spinner immediately
            requestAnimationFrame(() => {
                requestAnimationFrame(() => {
                    if (prepareOverviewProjectData) {
                      prepare_overview();
                      update_overview_version_select_list();
                      update_overview_statistics_heading();
                    }
                    setup_filtered_data_and_filters();
                    setup_section_order();
                    setup_graph_order();
                    setup_information_popups();
                    setup_graph_view_buttons();
                    setup_theme();

                    // let the page sections and events be setup before removing the spinner
                    // then load the graphs
                    requestAnimationFrame(() => {
                        setup_spinner(true);
                        setup_section_menu_buttons(); // sections have to be visible to update highlighting correctly
                        setup_dashboard_graphs();

                        if (!menuUpdate) {
                            setTimeout(() => {
                                const mostVisibleSectionId = get_most_visible_section();
                                if (mostVisibleSectionId) {
                                    const offsetTop = document.getElementById(mostVisibleSectionId).getBoundingClientRect().top;
                                    window.scrollTo({
                                        top: offsetTop - 67,
                                        behavior: "auto"
                                    });
                                }
                            }, 100);
                        }
                    });
                });
            });
        }

        // function updates the data in the graphs whenever filters are updated
        function setup_filtered_data_and_filters() {
            filteredRuns = remove_milliseconds(runs)
            filteredSuites = remove_milliseconds(suites)
            filteredTests = remove_milliseconds(tests)
            filteredKeywords = remove_milliseconds(keywords)
            // filter run data
            filteredRuns = filter_runs(filteredRuns);
            filteredRuns = filter_runtags(filteredRuns);
            filteredRuns = filter_dates(filteredRuns);
            filteredRuns = filter_amount(filteredRuns);
            filteredRuns = filter_metadata(filteredRuns);
            filteredRuns = filter_project_versions(filteredRuns);
            // filter suites and tests based on filtered runs
            filteredSuites = filter_data(filteredSuites);
            filteredTests = filter_data(filteredTests);
            filteredKeywords = filter_data(filteredKeywords);
            // set titles with amount of filtered items
            const runAmount = Object.keys(filteredRuns).length
            const message = `<h6>showing ${runAmount} of ${filteredAmount} runs</h6>`
            document.getElementById("runTitle").innerHTML = `Run Statistics (${runAmount}) ${message}`;
            document.getElementById("suiteTitle").innerHTML = `Suite Statistics (${Object.keys(filteredSuites).length}) ${message}`;
            document.getElementById("testTitle").innerHTML = `Test Statistics (${Object.keys(filteredTests).length}) ${message}`;
            document.getElementById("keywordTitle").innerHTML = `Keyword Statistics (${Object.keys(filteredKeywords).length}) ${message}`;
            document.getElementById("compareTitle").innerHTML = `Compare Statistics ${message}`;
            document.getElementById("tablesTitle").innerHTML = `Table Statistics (${runAmount}) ${message}`;
            // update filters based on data
            setup_runs_in_compare_selects();
            setup_suites_in_suite_select();
            setup_suites_in_test_select();
            setup_testtags_in_select();
            setup_tests_in_select();
            setup_keywords_in_select();
        }

        // function that updates all graphs based on the new filtered data and hidden choices
        function setup_dashboard_graphs() {
            if (settings.menu.overview) {
                create_overview_statistics_graphs();
                update_donut_charts("projectOverviewData");
            } else if (settings.menu.dashboard) {
                create_run_statistics_graph();
                create_run_donut_graph();
                create_run_donut_total_graph();
                create_run_stats_graph();
                create_run_duration_graph();
                create_run_heatmap_graph();
                create_suite_statistics_graph();
                create_suite_folder_donut_graph();
                create_suite_folder_fail_donut_graph();
                create_suite_duration_graph();
                create_suite_most_failed_graph();
                create_suite_most_time_consuming_graph();
                create_test_statistics_graph();
                create_test_duration_graph();
                create_test_duration_deviation_graph();
                create_test_messages_graph();
                create_test_most_flaky_graph();
                create_test_recent_most_flaky_graph();
                create_test_most_failed_graph();
                create_test_recent_most_failed_graph();
                create_test_most_time_consuming_graph();
                create_keyword_statistics_graph();
                create_keyword_times_run_graph();
                create_keyword_total_duration_graph();
                create_keyword_average_duration_graph();
                create_keyword_min_duration_graph();
                create_keyword_max_duration_graph();
                create_keyword_most_failed_graph();
                create_keyword_most_time_consuming_graph();
                create_keyword_most_used_graph();
            } else if (settings.menu.compare) {
                create_compare_statistics_graph();
                create_compare_suite_duration_graph();
                create_compare_tests_graph();
            } else if (settings.menu.tables) {
                create_run_table();
                create_suite_table();
                create_test_table();
                create_keyword_table();
            }
        }

        // function to order the sections according to the config
        function setup_section_order() {
            document.getElementById("overview").hidden = !settings.menu.overview;
            document.getElementById("dashboard").hidden = !settings.menu.dashboard;
            document.getElementById("compare").hidden = !settings.menu.compare;
            document.getElementById("tables").hidden = !settings.menu.tables;
            let prevId = "#topSection";

            for (const section of settings.view.dashboard.sections.show) {
                const sectionId = space_to_camelcase(section + "Section");
                const sectionEl = document.getElementById(sectionId);
                sectionEl.hidden = false;
                $(`#${sectionId}`).insertAfter(prevId);
                prevId = `#${sectionId}`;
            }
            for (const section of settings.view.dashboard.sections.hide) {
                const sectionId = space_to_camelcase(section + "Section");
                const sectionEl = document.getElementById(sectionId);
                if (gridEditMode) {
                    sectionEl.hidden = false;
                    $(`#${sectionId}`).insertAfter(prevId);
                    prevId = `#${sectionId}`;
                } else {
                    sectionEl.hidden = true;
                }
            }

            if (gridEditMode) {
                document.querySelectorAll(".move-up-section").forEach(btn => { btn.hidden = false })
                document.querySelectorAll(".move-down-section").forEach(btn => { btn.hidden = false })
                document.querySelectorAll(".shown-section, .hidden-section").forEach(btn => {
                    const prefix = btn.id.slice(0, 3);
                    const label = prefix.charAt(0).toUpperCase()
                    var shouldShow = false;
                    for (const section of settings.view.dashboard.sections.show) {
                        if (section.startsWith(label)) {
                            shouldShow = true;
                            break
                        }
                    }
                    if (btn.classList.contains("shown-section")) {
                        btn.hidden = !shouldShow;
                    } else if (btn.classList.contains("hidden-section")) {
                        btn.hidden = shouldShow;
                    }
                });
            } else {
                document.querySelectorAll(".move-up-section").forEach(btn => { btn.hidden = true })
                document.querySelectorAll(".move-down-section").forEach(btn => { btn.hidden = true })
                document.querySelectorAll(".shown-section").forEach(btn => { btn.hidden = true })
                document.querySelectorAll(".hidden-section").forEach(btn => { btn.hidden = true })
            }
        }

        // function to order the grphs according to the localstorage config
        function setup_graph_order() {
            setup_grid_graphs("Run")
            setup_grid_graphs("Suite")
            setup_grid_graphs("Test")
            setup_grid_graphs("Keyword")
            setup_grid_graphs("Compare")
            setup_tables()
        }

        function setup_grid_graphs(section) {
            const grid = `grid${section}`
            const gridElement = document.getElementById(grid)

            if (!window[grid]) {
                const gridElement = document.getElementById(grid)
                window[grid] = GridStack.init({
                    cellHeight: 100,
                    float: false,
                    resizable: { handles: 'all' }
                }, gridElement);
            } else {
                window[grid].destroy();
                const parentElement = document.getElementById(`${section.toLowerCase()}StatisticsSection`);
                const htmlToInsert = `<div class="card-body grid-stack" id="grid${section}"></div>`;
                parentElement.insertAdjacentHTML('beforeend', htmlToInsert);
                const gridElement = document.getElementById(grid)
                window[grid] = GridStack.init({
                    cellHeight: 100,
                    float: false,
                    resizable: { handles: 'all' }
                }, gridElement);
            }
            if (!gridEditMode) window[grid].disable();

            const lowerCaseSection = section.toLowerCase();
            const sectionDataHidden = document.getElementById(lowerCaseSection + "DataHidden");
            if (sectionDataHidden.children.length > 0) {
                sectionDataHidden.innerHTML = "";
            }

            const graphShow = [...settings.view.dashboard.graphs.show, ...settings.view.compare.graphs.show]
            const graphHide = [...settings.view.dashboard.graphs.hide, ...settings.view.compare.graphs.hide]

            if (settings.layouts && settings.layouts[`${grid}`]) {
                const savedLayout = JSON.parse(settings.layouts[`${grid}`]);
                if (gridEditMode) {
                    for (const graph of graphShow) {
                        if (graph.startsWith(section)) {
                            const layout = savedLayout.find(g => g.id === graph);
                            if (layout) {
                                add_graph(layout.id, layout.x, layout.y, layout.w, layout.h, true);
                            } else {
                                add_graph(graph, undefined, undefined, 4, 4, true);
                            }
                        }
                    }
                    for (const graph of graphHide) {
                        if (graph.startsWith(section)) {
                            const layout = savedLayout.find(g => g.id === graph);
                            if (layout) {
                                add_graph(layout.id, layout.x, layout.y, layout.w, layout.h, false);
                            } else {
                                add_graph(graph, undefined, undefined, 4, 4, false);
                            }
                        }
                    }
                } else {
                    for (const graph of graphShow) {
                        if (graph.startsWith(section)) {
                            const layout = savedLayout.find(g => g.id === graph);
                            if (layout) {
                                add_graph(layout.id, layout.x, layout.y, layout.w, layout.h);
                            } else {
                                add_graph(graph, undefined, undefined, 4, 4);
                            }
                        }
                    }

                    for (const graph of graphHide) {
                        if (graph.startsWith(section)) {
                            add_hidden_graph(graph);
                        }
                    }
                }
            } else {
                const defaultWidth = 4;
                const defaultHeight = 4;
                const maxColumns = 12;
                let currentX = 0;
                let currentY = 0;

                if (gridEditMode) {
                    for (const graph of graphShow) {
                        if (graph.startsWith(section)) {
                            add_graph(graph, currentX, currentY, defaultWidth, defaultHeight, true);
                            currentX += defaultWidth;
                            if (currentX >= maxColumns) {
                                currentX = 0;
                                currentY += defaultHeight;
                            }
                        }
                    }
                    for (const graph of graphHide) {
                        if (graph.startsWith(section)) {
                            add_graph(graph, currentX, currentY, defaultWidth, defaultHeight, false);
                            currentX += defaultWidth;
                            if (currentX >= maxColumns) {
                                currentX = 0;
                                currentY += defaultHeight;
                            }
                        }
                    }
                } else {
                    for (let graph of graphShow) {
                        if (graph.startsWith(section)) {
                            add_graph(graph, currentX, currentY, defaultWidth, defaultHeight);
                            currentX += defaultWidth;
                            if (currentX >= maxColumns) {
                                currentX = 0;
                                currentY += defaultHeight;
                            }
                        }
                    }
                    for (let graph of graphHide) {
                        if (graph.startsWith(section) || graph.endsWith(section)) {
                            add_hidden_graph(graph);
                        }
                    }
                }
            }

            function add_graph(id, x, y, w, h, shown = true) {
                const item = document.createElement("div");
                item.classList.add("grid-stack-item");
                item.setAttribute("gs-x", x);
                item.setAttribute("gs-y", y);
                item.setAttribute("gs-w", w);
                item.setAttribute("gs-min-w", 3);
                item.setAttribute("gs-max-w", 12);
                item.setAttribute("gs-h", h);
                item.setAttribute("gs-min-h", 3);
                item.setAttribute("gs-max-h", 12);
                item.setAttribute("data-gs-id", id);

                // showGraphHidden, hideGraphHidden
                const graphConfig = graphMetadata.find(g => g.label == id);
                var html = `<div class="grid-stack-item-content">${graphConfig.html}</div>`;
                if (gridEditMode) {
                    if (shown) {
                        html = html.replace("showGraphHidden", "")
                        html = html.replace("hideGraphHidden", "hidden")
                    } else {
                        html = html.replace("showGraphHidden", "hidden")
                        html = html.replace("hideGraphHidden", "")
                    }
                } else {
                    html = html.replace("showGraphHidden", "hidden")
                    html = html.replace("hideGraphHidden", "hidden")
                }
                item.innerHTML = html
                window[grid].makeWidget(item);
            }

            function add_hidden_graph(id) {
                sectionDataHidden.insertAdjacentHTML("beforeend", graphMetadata.find(g => g.label == id).html);
            }
        }

        function setup_tables() {
            const tableGrid = document.getElementById("gridTable")
            const tableHidden = document.getElementById("tableDataHidden")
            tableGrid.innerHTML = ''
            tableHidden.innerHTML = ''
            settings.view.tables.graphs.show.forEach(table => {
                var html = graphMetadata.find(g => g.label == table).html
                if (gridEditMode) {
                    html = html
                        .replace("showGraphHidden", "")
                        .replace("hideGraphHidden", "hidden")
                        .replace("moveUpHidden", "")
                        .replace("moveDownHidden", "")
                } else {
                    html = html
                        .replace("showGraphHidden", "hidden")
                        .replace("hideGraphHidden", "hidden")
                        .replace("moveUpHidden", "hidden")
                        .replace("moveDownHidden", "hidden")
                }
                tableGrid.insertAdjacentHTML('beforeend', html);
            });
            settings.view.tables.graphs.hide.forEach(table => {
                var html = graphMetadata.find(g => g.label == table).html
                if (gridEditMode) {
                    html = html.replace("showGraphHidden", "hidden")
                    html = html.replace("hideGraphHidden", "")
                    html = html.replace("moveUpHidden", "")
                    html = html.replace("moveDownHidden", "")
                    tableGrid.insertAdjacentHTML('beforeend', html);
                } else {
                    html = html.replace("showGraphHidden", "hidden")
                    html = html.replace("hideGraphHidden", "hidden")
                    html = html.replace("moveUpHidden", "hidden")
                    html = html.replace("moveDownHidden", "hidden")
                    tableHidden.insertAdjacentHTML('beforeend', html);
                }
            })
        }

        ////////////////////////////
        // LOCALSTORAGE FUNCTIONS //
        ////////////////////////////

        // function to setup localstorage on first load
        function setup_local_storage() {
            const storedSettings = localStorage.getItem('settings');
            if (storedSettings) {
                try {
                    const parsedSettings = JSON.parse(storedSettings);
                    settings = merge_deep(parsedSettings, settings);
                } catch (e) {
                    add_alert(`Failed to parse settings from localStorage: ${e}. Resetting settings to defaults.`, "danger");
                }
                localStorage.setItem('settings', JSON.stringify(settings));
            } else if (typeof json_config != "string") {
                settings = json_config
                localStorage.setItem('settings', JSON.stringify(json_config));
            } else if (typeof admin_json_config != "string" && Object.keys(admin_json_config).length != 0) {
                settings = admin_json_config
                localStorage.setItem('settings', JSON.stringify(settings));
            } else {
                localStorage.setItem('settings', JSON.stringify(settings));
            }
        }

        // function to set an item in localstorage based on a dot-separated path
        function set_local_storage_item(path, value) {
            set_nested_setting(settings, path, value);
            localStorage.setItem('settings', JSON.stringify(settings));
        }

        // function to set a nested setting based on a dot-separated path
        function set_nested_setting(obj, path, value) {
            const keys = path.split('.');
            const lastKey = keys.pop();
            let deep = obj;
            keys.forEach(k => {
                if (!deep.hasOwnProperty(k) || typeof deep[k] !== 'object') {
                    deep[k] = {};
                }
                deep = deep[k];
            });
            deep[lastKey] = value;
        }

        // function to merge two settings objects deeply, removing keys missing from defaults
        function merge_deep(local, defaults) {
            const result = {};
            for (const key of new Set([...Object.keys(defaults), ...Object.keys(local)])) {
                const defaultVal = defaults[key];
                const localVal = local[key];
                // Removed key: exists in local but not in defaults — EXCEPT layout, libraries and theme (only in localstorage)
                if (key !== "layouts" && key !== "libraries" && key !== "theme" && defaultVal === undefined && localVal !== undefined) {
                    continue;
                }
                // Added key: exists in defaults but not local: add defaults
                if (defaultVal !== undefined && localVal === undefined) {
                    result[key] = structuredClone(defaultVal);
                    continue;
                }
                // Present in both - use local, but merge where required
                if (key === "view") {
                    result[key] = merge_view(localVal, defaultVal);
                }
                else if (key === "layouts") {
                    result[key] = merge_layout(localVal, defaults);
                }
                else if (isObject(localVal) && isObject(defaultVal)) {
                    result[key] = merge_objects_base(localVal, defaultVal);
                }
                else {
                    result[key] = structuredClone(localVal);
                }
            }
            return result;
        }

        function isObject(v) {
            return v && typeof v === "object" && !Array.isArray(v);
        }

        // function to merge two objects recursively, removing keys missing from defaults
        function merge_objects_base(local, defaults) {
            const merged = {};
            for (const key of new Set([...Object.keys(defaults), ...Object.keys(local)])) {
                // Remove keys missing from defaults
                if (!(key in defaults)) continue;
                // Add missing defaults
                if (!(key in local)) {
                    merged[key] = structuredClone(defaults[key]);
                    continue;
                }
                // Both exist
                if (isObject(local[key]) && isObject(defaults[key])) {
                    merged[key] = merge_objects_base(local[key], defaults[key]);
                } else {
                    merged[key] = structuredClone(local[key]);
                }
            }
            return merged;
        }

        // function to merge view from localstorage with defaults from settings
        function merge_view(localView, defaultView) {
            const result = {};
            for (const page of Object.keys(defaultView)) {
                const defaultPage = defaultView[page];
                const localPage = localView[page] || {};
                result[page] = {
                    sections: merge_view_section_or_graph(
                        localPage.sections || {},
                        defaultPage.sections
                    ),
                    graphs: merge_view_section_or_graph(
                        localPage.graphs || {},
                        defaultPage.graphs
                    )
                };
            }
            return result;
        }

        // function to merge view sections or graphs from localstorage with defaults from settings
        function merge_view_section_or_graph(local, defaults) {
            const result = { show: [], hide: [] };
            const allowed = new Set([
                ...defaults.show,
                ...defaults.hide
            ]);
            const localShow = new Set(local.show || []);
            const localHide = new Set(local.hide || []);
            // 1. Remove values not in defaults (allowed)
            for (const val of [...localShow]) {
                if (!allowed.has(val)) localShow.delete(val);
            }
            for (const val of [...localHide]) {
                if (!allowed.has(val)) localHide.delete(val);
            }
            // 2. Add missing defaults: always added to SHOW
            for (const val of allowed) {
                if (!localShow.has(val) && !localHide.has(val)) {
                    localShow.add(val);
                }
            }
            // 3. Keep original placement of values already present
            result.show = [...localShow];
            result.hide = [...localHide];
            return result;
        }

        // function to merge layout from localstorage with allowed graphs from settings
        function merge_layout(localLayout, mergedDefaults) {
            if (!localLayout) return localLayout;
            const result = structuredClone(localLayout);
            const allowedGraphs = collect_allowed_graphs(mergedDefaults);
            for (const key of Object.keys(result)) {
                try {
                    const arr = JSON.parse(result[key]);
                    // keep only entries whose IDs still exist
                    const filtered = arr.filter(item =>
                        allowedGraphs.has(item.id)
                    );
                    result[key] = JSON.stringify(filtered);
                } catch (e) {
                    console.warn("Invalid layout JSON for section:", key, e);
                    delete result[key];
                }
            }
            return result;
        }

        // collect all allowed graph IDs from the settings
        function collect_allowed_graphs(settings) {
            const allowed = new Set();
            const extract = (obj) => {
                if (!obj) return;
                for (const key of ["show", "hide"]) {
                    if (Array.isArray(obj[key])) {
                        for (const g of obj[key]) allowed.add(g);
                    }
                }
            };
            if (settings.view.dashboard) extract(settings.view.dashboard.graphs);
            if (settings.view.compare) extract(settings.view.compare.graphs);
            return allowed;
        }

        ///////////////////////////
        // MAIN FUNCTION ON LOAD //
        ///////////////////////////

        // function that triggers all functions that should be executed when the dashboard is loaded first
        // in the correct order!
        function main() {
            setup_local_storage();
            setup_database_stats();
            setup_layout();
            setup_sections_filters();
            setup_collapsables();
            setup_filter_modal();
            setup_settings_modal();
            setup_menu();
        }

        main() // trigger on first load
    </script>
>>>>>>> e4fa942e
</body>

</html><|MERGE_RESOLUTION|>--- conflicted
+++ resolved
@@ -5,454 +5,13 @@
     <title>"placeholder_dashboard_title"</title>
     <!-- JS/CSS Dependencies -->
     <!-- placeholder_dependencies -->
-<<<<<<< HEAD
-    
+
     <!-- Custom CSS -->
     <!-- placeholder_css -->
-    
+
     <!-- Favicon -->
     <link rel="icon" type="image/x-icon"
         href="data:image/x-icon;base64,AAABAAEAEBAAAAEAIABoBAAAFgAAACgAAAAQAAAAIAAAAAEAIAAAAAAAAAAAAAAAAAAAAAAAAAAAAAAAAAAAAAAAAAAAAAAAAKcAAAD/AAAA/wAAAP8AAAD/AAAA/wAAAP8AAAD/AAAA/wAAAP8AAAD/AAAAqAAAAAAAAAAAAAAAAAAAALIAAAD/AAAA4AAAANwAAADcAAAA3AAAANwAAADcAAAA3AAAANwAAADcAAAA4AAAAP8AAACxAAAAAAAAAKYAAAD/AAAAuwAAAAAAAAAAAAAAAAAAAAAAAAAAAAAAAAAAAAAAAAAAAAAAAAAAAAAAAAC/AAAA/wAAAKkAAAD6AAAAzAAAAAAAAAAAAAAAAAAAAAAAAAAAAAAAAAAAAAAAAAAAAAAAAAAAAAAAAAAAAAAAAAAAAN8AAAD/AAAA+gAAAMMAAAAAAAAAAgAAAGsAAABrAAAAawAAAGsAAABrAAAAawAAAGsAAABrAAAADAAAAAAAAADaAAAA/wAAAPoAAADDAAAAAAAAAIsAAAD/AAAA/wAAAP8AAAD/AAAA/wAAAP8AAAD/AAAA/wAAANEAAAAAAAAA2gAAAP8AAAD6AAAAwwAAAAAAAAAAAAAAMgAAADIAAAAyAAAAMgAAADIAAAAyAAAAMgAAADIAAAAFAAAAAAAAANoAAAD/AAAA+gAAAMMAAAAAAAAAAAAAAAAAAAAAAAAAAAAAAAAAAAAAAAAAAAAAAAAAAAAAAAAAAAAAAAAAAADaAAAA/wAAAPoAAADDAAAAAAAAADwAAAB8AAAAAAAAAGAAAABcAAAAAAAAAH8AAABKAAAAAAAAAAAAAAAAAAAA2gAAAP8AAAD6AAAAwwAAAAAAAADCAAAA/wAAACkAAADqAAAA4QAAAAAAAAD7AAAA/wAAALAAAAAGAAAAAAAAANoAAAD/AAAA+gAAAMMAAAAAAAAAIwAAAP4AAAD/AAAA/wAAAGAAAAAAAAAAAAAAAMkAAAD/AAAAigAAAAAAAADaAAAA/wAAAPoAAADDAAAAAAAAAAAAAAAIAAAAcAAAABkAAAAAAAAAAAAAAAAAAAAAAAAAEgAAAAAAAAAAAAAA2gAAAP8AAAD7AAAAywAAAAAAAAAAAAAAAAAAAAAAAAAAAAAAAAAAAAAAAAAAAAAAAAAAAAAAAAAAAAAAAAAAAN4AAAD/AAAAqwAAAP8AAACvAAAAAAAAAAAAAAAAAAAAAAAAAAAAAAAAAAAAAAAAAAAAAAAAAAAAAAAAALIAAAD/AAAAsgAAAAAAAAC5AAAA/wAAAMoAAADAAAAAwAAAAMAAAADAAAAAwAAAAMAAAADAAAAAwAAAAMkAAAD/AAAAvAAAAAAAAAAAAAAAAAAAAKwAAAD/AAAA/wAAAP8AAAD/AAAA/wAAAP8AAAD/AAAA/wAAAP8AAAD/AAAArQAAAAAAAAAAwAMAAIABAAAf+AAAP/wAAD/8AAAgBAAAP/wAAD/8AAA//AAAJIwAADHEAAA//AAAP/wAAB/4AACAAQAAwAMAAA==" />
-=======
-
-    <!-- Favicon -->
-    <link rel="icon" type="image/x-icon"
-        href="data:image/x-icon;base64,AAABAAEAEBAAAAEAIABoBAAAFgAAACgAAAAQAAAAIAAAAAEAIAAAAAAAAAAAAAAAAAAAAAAAAAAAAAAAAAAAAAAAAAAAAAAAAKcAAAD/AAAA/wAAAP8AAAD/AAAA/wAAAP8AAAD/AAAA/wAAAP8AAAD/AAAAqAAAAAAAAAAAAAAAAAAAALIAAAD/AAAA4AAAANwAAADcAAAA3AAAANwAAADcAAAA3AAAANwAAADcAAAA4AAAAP8AAACxAAAAAAAAAKYAAAD/AAAAuwAAAAAAAAAAAAAAAAAAAAAAAAAAAAAAAAAAAAAAAAAAAAAAAAAAAAAAAAC/AAAA/wAAAKkAAAD6AAAAzAAAAAAAAAAAAAAAAAAAAAAAAAAAAAAAAAAAAAAAAAAAAAAAAAAAAAAAAAAAAAAAAAAAAN8AAAD/AAAA+gAAAMMAAAAAAAAAAgAAAGsAAABrAAAAawAAAGsAAABrAAAAawAAAGsAAABrAAAADAAAAAAAAADaAAAA/wAAAPoAAADDAAAAAAAAAIsAAAD/AAAA/wAAAP8AAAD/AAAA/wAAAP8AAAD/AAAA/wAAANEAAAAAAAAA2gAAAP8AAAD6AAAAwwAAAAAAAAAAAAAAMgAAADIAAAAyAAAAMgAAADIAAAAyAAAAMgAAADIAAAAFAAAAAAAAANoAAAD/AAAA+gAAAMMAAAAAAAAAAAAAAAAAAAAAAAAAAAAAAAAAAAAAAAAAAAAAAAAAAAAAAAAAAAAAAAAAAADaAAAA/wAAAPoAAADDAAAAAAAAADwAAAB8AAAAAAAAAGAAAABcAAAAAAAAAH8AAABKAAAAAAAAAAAAAAAAAAAA2gAAAP8AAAD6AAAAwwAAAAAAAADCAAAA/wAAACkAAADqAAAA4QAAAAAAAAD7AAAA/wAAALAAAAAGAAAAAAAAANoAAAD/AAAA+gAAAMMAAAAAAAAAIwAAAP4AAAD/AAAA/wAAAGAAAAAAAAAAAAAAAMkAAAD/AAAAigAAAAAAAADaAAAA/wAAAPoAAADDAAAAAAAAAAAAAAAIAAAAcAAAABkAAAAAAAAAAAAAAAAAAAAAAAAAEgAAAAAAAAAAAAAA2gAAAP8AAAD7AAAAywAAAAAAAAAAAAAAAAAAAAAAAAAAAAAAAAAAAAAAAAAAAAAAAAAAAAAAAAAAAAAAAAAAAN4AAAD/AAAAqwAAAP8AAACvAAAAAAAAAAAAAAAAAAAAAAAAAAAAAAAAAAAAAAAAAAAAAAAAAAAAAAAAALIAAAD/AAAAsgAAAAAAAAC5AAAA/wAAAMoAAADAAAAAwAAAAMAAAADAAAAAwAAAAMAAAADAAAAAwAAAAMkAAAD/AAAAvAAAAAAAAAAAAAAAAAAAAKwAAAD/AAAA/wAAAP8AAAD/AAAA/wAAAP8AAAD/AAAA/wAAAP8AAAD/AAAArQAAAAAAAAAAwAMAAIABAAAf+AAAP/wAAD/8AAAgBAAAP/wAAD/8AAA//AAAJIwAADHEAAA//AAAP/wAAB/4AACAAQAAwAMAAA==" />
-
-    <style>
-        /* LIGHT MODE STYLING */
-        body {
-            background-color: #eee;
-        }
-
-        .border-bottom {
-            border-color: rgba(0, 0, 0, 0.175) !important;
-        }
-
-        .fullscreen,
-        .sticky-top,
-        body {
-            background-color: #eee;
-        }
-
-        .grid-stack {
-            max-height: 2400px;
-        }
-
-        .grid-stack-item-content {
-            background-color: white;
-        }
-
-        .form-switch .form-check-input:not(:checked) {
-            background-image: url("data:image/svg+xml,<svg xmlns='http://www.w3.org/2000/svg' viewBox='-4 -4 8 8'%3e%3ccircle r='3' fill='black'/></svg>");
-            border-color: black;
-        }
-
-        .stat-label {
-            font-size: 1rem;
-            color: darkgrey;
-        }
-
-        .white-text {
-            color: black;
-        }
-
-        /* DARK MODE STYLING */
-        .dark-mode :root {
-            color-scheme: dark;
-        }
-
-        .dark-mode .grid-stack-item-content,
-        .dark-mode .overview-card .card {
-            background: rgba(30, 41, 59, 0.9);
-        }
-
-        .dark-mode .fullscreen {
-            background: rgba(30, 41, 59, 1);
-        }
-
-        .dark-mode .modal-content {
-            background: #0f172a;
-        }
-
-        .dark-mode .border-bottom {
-            border-color: rgba(255, 255, 255, 0.15) !important;
-        }
-
-        .dark-mode .sticky-top,
-        .dark-mode .card,
-        .dark-mode body,
-        .dark-mode .modal-dialog {
-            background: #0f172a;
-            color: #eee;
-        }
-
-        .dark-mode .list-group-item:not(.disabled),
-        .dark-mode .form-label,
-        .dark-mode .form-control,
-        .dark-mode .form-select {
-            color: #eee;
-        }
-
-        .dark-mode .list-group-item .disabled {
-            color: rgba(173, 181, 189, 0.75);
-        }
-
-        .dark-mode .form-switch .form-check-input:not(:checked) {
-            background-image: url("data:image/svg+xml,<svg xmlns='http://www.w3.org/2000/svg' viewBox='-4 -4 8 8'%3e%3ccircle r='3' fill='white'/></svg>");
-            border-color: #eee;
-        }
-
-        .dark-mode .table>:not(caption)>*>* {
-            color: #eee;
-        }
-
-        .dark-mode .collapse-icon {
-            color: #eee;
-        }
-
-        .dark-mode .stat-label {
-            font-size: 0.85rem;
-            color: #9ca3af;
-        }
-
-        .dark-mode .white-text {
-            color: #eee;
-        }
-
-        /* GENERAL STYLING */
-        :root {
-            font-family: Helvetica, sans-serif;
-        }
-
-        .html-scroll {
-            overflow-y: scroll;
-        }
-
-        .modal-open {
-            padding-right: 0px !important;
-        }
-
-        h4,
-        h5,
-        h6 {
-            margin-bottom: 0rem;
-        }
-
-        body.lock-scroll {
-            overflow: hidden;
-        }
-
-        #settings,
-        #database,
-        .nav-item,
-        .information-icon,
-        .bar-graph,
-        .line-graph,
-        .fullscreen-graph,
-        .close-graph,
-        .timeline-graph,
-        .radar-graph,
-        .heatmap-graph,
-        .pie-graph,
-        .percentage-graph,
-        .stats-graph,
-        .boxplot-graph,
-        .shown-graph,
-        .hidden-graph,
-        .shown-section,
-        .hidden-section,
-        .move-up-table,
-        .move-down-table,
-        .move-up-section,
-        .move-down-section {
-            cursor: pointer;
-        }
-
-        .navbar-disabled {
-            opacity: 0.5;
-            user-select: none;
-        }
-
-        .navbar-disabled a {
-            pointer-events: none;
-        }
-
-        .navbar-disabled a:hover {
-            pointer-events: auto;
-        }
-
-        .tooltip-popup {
-            position: fixed;
-            max-width: 360px;
-            padding: 8px 12px;
-            border-radius: 8px;
-            background-color: white;
-            color: black;
-            box-shadow: 0 2px 8px rgba(0, 0, 0, 0.3);
-            font-size: 0.95rem;
-            white-space: pre-line;
-            pointer-events: none;
-            z-index: 9999;
-            box-sizing: border-box;
-        }
-
-        .dark-mode .tooltip-popup {
-            background-color: #0f172a;
-            color: #eee;
-        }
-
-        .navbar {
-            margin-bottom: 1rem;
-        }
-
-        .card {
-            margin-bottom: 1rem;
-            box-shadow: 0 4px 20px rgba(0, 0, 0, 0.5);
-        }
-
-        .stats {
-            float: right;
-            text-align: right;
-            font-size: 0.9em;
-            white-space: nowrap;
-        }
-
-        .fullscreen {
-            position: fixed !important;
-            width: 100% !important;
-            height: 100% !important;
-            left: 0 !important;
-            top: 0 !important;
-            z-index: 10 !important;
-            padding: 20px 20px 20px 20px !important;
-            border-radius: 0px !important;
-        }
-
-        .dropdown-menu {
-          width: max-content;
-        }
-
-        .version-selected-dot {
-            display: inline-block;
-            width: 6px;
-            height: 6px;
-            background-color: #ec5800;
-            border-radius: 50%;
-            margin-left: 5px;
-            margin-bottom: 2px;
-            vertical-align: middle;
-        }
-
-        .selectBox {
-            position: relative;
-        }
-
-        .selectBox select {
-            width: 100%;
-        }
-
-        .overSelect {
-            position: absolute;
-            left: 0;
-            right: 0;
-            top: 0;
-            bottom: 0;
-        }
-
-        .filterCheckBoxes {
-            display: none;
-            position: absolute;
-            z-index: 2;
-        }
-
-        .filterCheckBoxes label {
-            display: block;
-        }
-
-        .border {
-            min-height: 42px;
-        }
-
-        .stat-value {
-            font-size: 1.5rem;
-            font-weight: 600;
-        }
-
-        .fullscreen .stat-value {
-            font-size: 4rem;
-        }
-
-        .fullscreen .stat-label {
-            font-size: 2rem;
-        }
-
-        .green-text,
-        .text-passed {
-            color: rgba(151, 189, 97, 0.9);
-        }
-
-        .border-passed {
-            border-color: rgba(151, 189, 97, 0.9);
-        }
-
-        .red-text,
-        .text-failed {
-            color: rgba(206, 62, 1, 0.9);
-        }
-
-        .border-failed {
-            border-color: rgba(206, 62, 1, 0.9);
-        }
-
-        .yellow-text {
-            color: rgba(254, 216, 79, 0.9);
-        }
-
-        .border-skipped {
-            border-color: rgba(254, 216, 79, 0.9);
-        }
-
-        .blue-text {
-            color: dodgerblue;
-        }
-
-        .overview-canvas {
-            height: 200px;
-        }
-
-        .overview-card {
-            cursor: pointer;
-            min-width: 300px;
-        }
-
-        .overview-card .card {
-            border-radius: 1rem
-        }
-
-        .project-run-cards-container {
-            display: flex;
-            flex-wrap: wrap;
-            column-gap: 24px;
-        }
-
-        .project-run-cards-container .overview-card {
-            flex: 0 1 calc((100% - 48px) / 3); /* 3 per row, subtract total gap */
-        }
-
-        .run-card-version-title {
-            gap: 0.25rem;
-            width: fit-content;
-        }
-
-        .run-card-version-title:hover h5 {
-            color: #ec5800 !important;
-        }
-
-        .run-card-small-version {
-            display: flex;
-            gap: 0.25rem;
-            width: fit-content;
-        }
-
-        .run-card-small-version:hover div{
-            color: #ec5800 !important;
-        }
-
-        .grid-stack-item-content {
-            border-radius: 8px;
-            display: flex;
-            flex-direction: column;
-            padding: 20px;
-            box-shadow: 0 4px 20px rgba(0, 0, 0, 0.5);
-        }
-
-        .graph-header {
-            display: flex;
-            justify-content: space-between;
-            align-items: center;
-            margin-bottom: 8px;
-        }
-
-        .graph-header h6 {
-            margin: 0;
-            font-weight: 600;
-        }
-
-        .graph-controls {
-            display: flex;
-            gap: 8px;
-        }
-
-        .grid-stack-item-content .graph-body {
-            flex: 1 1 auto;
-            display: flex;
-            overflow-x: hidden;
-            overflow-y: auto;
-            width: 100%;
-        }
-
-        .graph-body .row {
-            flex-wrap: wrap;
-            margin-left: 0;
-            margin-right: 0;
-        }
-
-        .grid-stack-item-content .graph-body .vertical {
-            overflow-y: auto;
-        }
-
-        canvas {
-            display: block;
-        }
-
-        #alertContainer {
-            z-index: 1100;
-            top: 7rem;
-            max-width: 80%
-        }
-
-        .alert-dismissible {
-            padding-right: 16px !important;
-        }
-
-        .grid-stack-item-content:has(.hidden-graph:not([hidden])),
-        .table-section:has(.hidden-graph:not([hidden])),
-        .card:has(.hidden-section:not([hidden])) {
-            opacity: 0.5;
-        }
-
-        .modal.dimmed {
-            pointer-events: none;
-            filter: brightness(0.5);
-        }
-
-        #runTag {
-            max-height: 400px;
-            overflow: auto;
-        }
-
-        @media print {
-            table {
-                width: 100%;
-                page-break-inside: auto;
-            }
-
-            .grid-stack-item-contentvas {
-                width: 100%;
-                overflow: hidden;
-                page-break-inside: avoid;
-                break-inside: avoid;
-                display: block;
-            }
-
-            canvas {
-                height: auto !important;
-                max-width: 100% !important;
-            }
-        }
-    </style>
->>>>>>> e4fa942e
 </head>
 
 <body>
@@ -537,11 +96,7 @@
                                 <div class="btn-group">
                                     <label class="form-check-label" for="switchRunName">Display by Name</label>
                                 </div>
-<<<<<<< HEAD
-                                <div class="btn-group form-switch ms-1">
-=======
                                 <div class="btn-group form-switch ms-1 mb-1">
->>>>>>> e4fa942e
                                     <input class="form-check-input" type="checkbox" role="switch" id="switchRunName" />
                                 </div>
                             </div>
@@ -574,14 +129,16 @@
                             </div>
                             <div class="col-auto">
                                 <div class="btn-group">
-                                    <div id="overviewVersionFilterDropDown" class="dropdown" >
-                                        <button class="btn btn-sm btn-outline-dark dropdown-toggle"
-                                                type="button" id="overviewVersionFilterBtn"
-                                                data-bs-toggle="dropdown" data-bs-auto-close="outside">
+                                    <div id="overviewVersionFilterDropDown" class="dropdown">
+                                        <button class="btn btn-sm btn-outline-dark dropdown-toggle" type="button"
+                                            id="overviewVersionFilterBtn" data-bs-toggle="dropdown"
+                                            data-bs-auto-close="outside">
                                             Select Versions
-                                        <span id="overviewVersionSelectedIndicator" class="version-selected-dot" style="display:none;"></span>
+                                            <span id="overviewVersionSelectedIndicator" class="version-selected-dot"
+                                                style="display:none;"></span>
                                         </button>
-                                        <ul id="overviewVersionSelectorList" class="dropdown-menu p-3" style="max-height: 50vh; overflow-y: auto;">
+                                        <ul id="overviewVersionSelectorList" class="dropdown-menu p-3"
+                                            style="max-height: 50vh; overflow-y: auto;">
                                             <!-- placeholder for overview version listitems -->
                                         </ul>
                                     </div>
@@ -877,7 +434,8 @@
                         <div class="col-auto mt-1 ps-2 pe-2" id="runTagFilter">
                             <div class="selectBox" id="selectRunTags">
                                 <label class="form-label form-label-sm mb-0" for="runTag" id="runTagLabel">
-                                    <span id="filterRunTagSelectedIndicator" class="version-selected-dot" style="display: none;"></span>
+                                    <span id="filterRunTagSelectedIndicator" class="version-selected-dot"
+                                        style="display: none;"></span>
                                     Run Tags
                                 </label>
                                 <select class="form-select form-select-sm">
@@ -885,15 +443,19 @@
                                 </select>
                                 <div class="overSelect"></div>
                             </div>
-                            <div id="runTagCheckBoxes" class="filterCheckBoxes" style="max-height: 50vh; overflow-y: auto;">
-                                <input id="runTagCheckBoxesFilter" class="form-control form-control-sm" type="text" placeholder="Filter...">
+                            <div id="runTagCheckBoxes" class="filterCheckBoxes"
+                                style="max-height: 50vh; overflow-y: auto;">
+                                <input id="runTagCheckBoxesFilter" class="form-control form-control-sm" type="text"
+                                    placeholder="Filter...">
                                 <ul class="list-group" id="runTag"></ul>
                             </div>
                         </div>
                         <div class="col-auto mt-1 ps-2 pe-2" id="projectVersionFilter">
                             <div class="selectBox" id="selectProjectVersion">
-                                <label class="form-label form-label-sm mb-0" for="projectVersionList" id="projectVersionListLabel">
-                                    <span id="filterVersionSelectedIndicator" class="version-selected-dot" style="display: none;"></span>
+                                <label class="form-label form-label-sm mb-0" for="projectVersionList"
+                                    id="projectVersionListLabel">
+                                    <span id="filterVersionSelectedIndicator" class="version-selected-dot"
+                                        style="display: none;"></span>
                                     Versions
                                 </label>
                                 <select class="form-select form-select-sm">
@@ -901,8 +463,10 @@
                                 </select>
                                 <div class="overSelect"></div>
                             </div>
-                            <div id="projectVersionCheckBoxes" class="filterCheckBoxes" style="max-height: 50vh; overflow-y: auto;">
-                                <input id="projectVersionCheckBoxesFilter" class="form-control form-control-sm" type="text" placeholder="Filter...">
+                            <div id="projectVersionCheckBoxes" class="filterCheckBoxes"
+                                style="max-height: 50vh; overflow-y: auto;">
+                                <input id="projectVersionCheckBoxesFilter" class="form-control form-control-sm"
+                                    type="text" placeholder="Filter...">
                                 <ul class="list-group" id="projectVersionList">
                                 </ul>
                             </div>
@@ -1143,8082 +707,7 @@
         </div>
     </div>
 
-<<<<<<< HEAD
     <!-- placeholder_javascript -->
-=======
-    <script>
-        /////////////////////////////
-        // GLOBAL VARIABLE SECTION //
-        /////////////////////////////
-
-        // svgs
-        const arrowRight = '<svg xmlns="http://www.w3.org/2000/svg" width="16px" height="16px" viewBox="0 0 52 52"><g><path fill="currentColor" d="M17.9,4.4l20.7,20.5c0.6,0.6,0.6,1.6,0,2.2L17.9,47.6c-0.6,0.6-1.6,0.6-2.2,0l-2.2-2.2c-0.6-0.6-0.6-1.6,0-2.2l16.3-16.1c0.6-0.6,0.6-1.6,0-2.2L13.6,8.8c-0.6-0.6-0.6-1.6,0-2.2l2.2-2.2C16.4,3.9,17.3,3.9,17.9,4.4z"></path></g></svg>';
-        const arrowDown = '<svg xmlns="http://www.w3.org/2000/svg" width="16px" height="16px" viewBox="0 0 52 52"><path fill="currentColor" d="M47.6,17.8L27.1,38.5c-0.6,0.6-1.6,0.6-2.2,0L4.4,17.8c-0.6-0.6-0.6-1.6,0-2.2l2.2-2.2c0.6-0.6,1.6-0.6,2.2,0l16.1,16.3c0.6,0.6,1.6,0.6,2.2,0l16.1-16.2c0.6-0.6,1.6-0.6,2.2,0l2.2,2.2C48.1,16.3,48.1,17.2,47.6,17.8z"/></svg>';
-        const githubDarkSVG = '<svg xmlns="http://www.w3.org/2000/svg" viewBox="0 0 24 24" width="24" height="24"><path fill="white" d="M12 1C5.923 1 1 5.923 1 12c0 4.867 3.149 8.979 7.521 10.436.55.096.756-.233.756-.522 0-.262-.013-1.128-.013-2.049-2.764.509-3.479-.674-3.699-1.292-.124-.317-.66-1.293-1.127-1.554-.385-.207-.936-.715-.014-.729.866-.014 1.485.797 1.691 1.128.99 1.663 2.571 1.196 3.204.907.096-.715.385-1.196.701-1.471-2.448-.275-5.005-1.224-5.005-5.432 0-1.196.426-2.186 1.128-2.956-.111-.275-.496-1.402.11-2.915 0 0 .921-.288 3.024 1.128a10.193 10.193 0 0 1 2.75-.371c.936 0 1.871.123 2.75.371 2.104-1.43 3.025-1.128 3.025-1.128.605 1.513.221 2.64.111 2.915.701.77 1.127 1.747 1.127 2.956 0 4.222-2.571 5.157-5.019 5.432.399.344.743 1.004.743 2.035 0 1.471-.014 2.654-.014 3.025 0 .289.206.632.756.522C19.851 20.979 23 16.854 23 12c0-6.077-4.922-11-11-11Z"></path></svg>';
-        const githubLightSVG = '<svg xmlns="http://www.w3.org/2000/svg" viewBox="0 0 24 24" width="24" height="24"><path d="M12 1C5.923 1 1 5.923 1 12c0 4.867 3.149 8.979 7.521 10.436.55.096.756-.233.756-.522 0-.262-.013-1.128-.013-2.049-2.764.509-3.479-.674-3.699-1.292-.124-.317-.66-1.293-1.127-1.554-.385-.207-.936-.715-.014-.729.866-.014 1.485.797 1.691 1.128.99 1.663 2.571 1.196 3.204.907.096-.715.385-1.196.701-1.471-2.448-.275-5.005-1.224-5.005-5.432 0-1.196.426-2.186 1.128-2.956-.111-.275-.496-1.402.11-2.915 0 0 .921-.288 3.024 1.128a10.193 10.193 0 0 1 2.75-.371c.936 0 1.871.123 2.75.371 2.104-1.43 3.025-1.128 3.025-1.128.605 1.513.221 2.64.111 2.915.701.77 1.127 1.747 1.127 2.956 0 4.222-2.571 5.157-5.019 5.432.399.344.743 1.004.743 2.035 0 1.471-.014 2.654-.014 3.025 0 .289.206.632.756.522C19.851 20.979 23 16.854 23 12c0-6.077-4.922-11-11-11Z"></path></svg>';
-        const settingsDarkSVG = '<svg xmlns="http://www.w3.org/2000/svg" viewBox="0 0 24 24" width="24" height="24"><path fill="white" d="M16 12a4 4 0 1 1-8 0 4 4 0 0 1 8 0Zm-1.5 0a2.5 2.5 0 1 0-5 0 2.5 2.5 0 0 0 5 0Z"></path><path fill="white" d="M12 1c.266 0 .532.009.797.028.763.055 1.345.617 1.512 1.304l.352 1.45c.019.078.09.171.225.221.247.089.49.19.728.302.13.061.246.044.315.002l1.275-.776c.603-.368 1.411-.353 1.99.147.402.349.78.726 1.128 1.129.501.578.515 1.386.147 1.99l-.776 1.274c-.042.069-.058.185.002.315.112.238.213.481.303.728.048.135.142.205.22.225l1.45.352c.687.167 1.249.749 1.303 1.512.038.531.038 1.063 0 1.594-.054.763-.616 1.345-1.303 1.512l-1.45.352c-.078.019-.171.09-.221.225-.089.248-.19.491-.302.728-.061.13-.044.246-.002.315l.776 1.275c.368.603.353 1.411-.147 1.99-.349.402-.726.78-1.129 1.128-.578.501-1.386.515-1.99.147l-1.274-.776c-.069-.042-.185-.058-.314.002a8.606 8.606 0 0 1-.729.303c-.135.048-.205.142-.225.22l-.352 1.45c-.167.687-.749 1.249-1.512 1.303-.531.038-1.063.038-1.594 0-.763-.054-1.345-.616-1.512-1.303l-.352-1.45c-.019-.078-.09-.171-.225-.221a8.138 8.138 0 0 1-.728-.302c-.13-.061-.246-.044-.315-.002l-1.275.776c-.603.368-1.411.353-1.99-.147-.402-.349-.78-.726-1.128-1.129-.501-.578-.515-1.386-.147-1.99l.776-1.274c.042-.069.058-.185-.002-.314a8.606 8.606 0 0 1-.303-.729c-.048-.135-.142-.205-.22-.225l-1.45-.352c-.687-.167-1.249-.749-1.304-1.512a11.158 11.158 0 0 1 0-1.594c.055-.763.617-1.345 1.304-1.512l1.45-.352c.078-.019.171-.09.221-.225.089-.248.19-.491.302-.728.061-.13.044-.246.002-.315l-.776-1.275c-.368-.603-.353-1.411.147-1.99.349-.402.726-.78 1.129-1.128.578-.501 1.386-.515 1.99-.147l1.274.776c.069.042.185.058.315-.002.238-.112.481-.213.728-.303.135-.048.205-.142.225-.22l.352-1.45c.167-.687.749-1.249 1.512-1.304C11.466 1.01 11.732 1 12 1Zm-.69 1.525c-.055.004-.135.05-.161.161l-.353 1.45a1.832 1.832 0 0 1-1.172 1.277 7.147 7.147 0 0 0-.6.249 1.833 1.833 0 0 1-1.734-.074l-1.274-.776c-.098-.06-.186-.036-.228 0a9.774 9.774 0 0 0-.976.976c-.036.042-.06.131 0 .228l.776 1.274c.314.529.342 1.18.074 1.734a7.147 7.147 0 0 0-.249.6 1.831 1.831 0 0 1-1.278 1.173l-1.45.351c-.11.027-.156.107-.16.162a9.63 9.63 0 0 0 0 1.38c.004.055.05.135.161.161l1.45.353a1.832 1.832 0 0 1 1.277 1.172c.074.204.157.404.249.6.268.553.24 1.204-.074 1.733l-.776 1.275c-.06.098-.036.186 0 .228.301.348.628.675.976.976.042.036.131.06.228 0l1.274-.776a1.83 1.83 0 0 1 1.734-.075c.196.093.396.176.6.25a1.831 1.831 0 0 1 1.173 1.278l.351 1.45c.027.11.107.156.162.16a9.63 9.63 0 0 0 1.38 0c.055-.004.135-.05.161-.161l.353-1.45a1.834 1.834 0 0 1 1.172-1.278 6.82 6.82 0 0 0 .6-.248 1.831 1.831 0 0 1 1.733.074l1.275.776c.098.06.186.036.228 0 .348-.301.675-.628.976-.976.036-.042.06-.131 0-.228l-.776-1.275a1.834 1.834 0 0 1-.075-1.733c.093-.196.176-.396.25-.6a1.831 1.831 0 0 1 1.278-1.173l1.45-.351c.11-.027.156-.107.16-.162a9.63 9.63 0 0 0 0-1.38c-.004-.055-.05-.135-.161-.161l-1.45-.353c-.626-.152-1.08-.625-1.278-1.172a6.576 6.576 0 0 0-.248-.6 1.833 1.833 0 0 1 .074-1.734l.776-1.274c.06-.098.036-.186 0-.228a9.774 9.774 0 0 0-.976-.976c-.042-.036-.131-.06-.228 0l-1.275.776a1.831 1.831 0 0 1-1.733.074 6.88 6.88 0 0 0-.6-.249 1.835 1.835 0 0 1-1.173-1.278l-.351-1.45c-.027-.11-.107-.156-.162-.16a9.63 9.63 0 0 0-1.38 0Z"></path></svg>'
-        const settingsLightSVG = '<svg xmlns="http://www.w3.org/2000/svg" viewBox="0 0 24 24" width="24" height="24"><path d="M16 12a4 4 0 1 1-8 0 4 4 0 0 1 8 0Zm-1.5 0a2.5 2.5 0 1 0-5 0 2.5 2.5 0 0 0 5 0Z"></path><path d="M12 1c.266 0 .532.009.797.028.763.055 1.345.617 1.512 1.304l.352 1.45c.019.078.09.171.225.221.247.089.49.19.728.302.13.061.246.044.315.002l1.275-.776c.603-.368 1.411-.353 1.99.147.402.349.78.726 1.128 1.129.501.578.515 1.386.147 1.99l-.776 1.274c-.042.069-.058.185.002.315.112.238.213.481.303.728.048.135.142.205.22.225l1.45.352c.687.167 1.249.749 1.303 1.512.038.531.038 1.063 0 1.594-.054.763-.616 1.345-1.303 1.512l-1.45.352c-.078.019-.171.09-.221.225-.089.248-.19.491-.302.728-.061.13-.044.246-.002.315l.776 1.275c.368.603.353 1.411-.147 1.99-.349.402-.726.78-1.129 1.128-.578.501-1.386.515-1.99.147l-1.274-.776c-.069-.042-.185-.058-.314.002a8.606 8.606 0 0 1-.729.303c-.135.048-.205.142-.225.22l-.352 1.45c-.167.687-.749 1.249-1.512 1.303-.531.038-1.063.038-1.594 0-.763-.054-1.345-.616-1.512-1.303l-.352-1.45c-.019-.078-.09-.171-.225-.221a8.138 8.138 0 0 1-.728-.302c-.13-.061-.246-.044-.315-.002l-1.275.776c-.603.368-1.411.353-1.99-.147-.402-.349-.78-.726-1.128-1.129-.501-.578-.515-1.386-.147-1.99l.776-1.274c.042-.069.058-.185-.002-.314a8.606 8.606 0 0 1-.303-.729c-.048-.135-.142-.205-.22-.225l-1.45-.352c-.687-.167-1.249-.749-1.304-1.512a11.158 11.158 0 0 1 0-1.594c.055-.763.617-1.345 1.304-1.512l1.45-.352c.078-.019.171-.09.221-.225.089-.248.19-.491.302-.728.061-.13.044-.246.002-.315l-.776-1.275c-.368-.603-.353-1.411.147-1.99.349-.402.726-.78 1.129-1.128.578-.501 1.386-.515 1.99-.147l1.274.776c.069.042.185.058.315-.002.238-.112.481-.213.728-.303.135-.048.205-.142.225-.22l.352-1.45c.167-.687.749-1.249 1.512-1.304C11.466 1.01 11.732 1 12 1Zm-.69 1.525c-.055.004-.135.05-.161.161l-.353 1.45a1.832 1.832 0 0 1-1.172 1.277 7.147 7.147 0 0 0-.6.249 1.833 1.833 0 0 1-1.734-.074l-1.274-.776c-.098-.06-.186-.036-.228 0a9.774 9.774 0 0 0-.976.976c-.036.042-.06.131 0 .228l.776 1.274c.314.529.342 1.18.074 1.734a7.147 7.147 0 0 0-.249.6 1.831 1.831 0 0 1-1.278 1.173l-1.45.351c-.11.027-.156.107-.16.162a9.63 9.63 0 0 0 0 1.38c.004.055.05.135.161.161l1.45.353a1.832 1.832 0 0 1 1.277 1.172c.074.204.157.404.249.6.268.553.24 1.204-.074 1.733l-.776 1.275c-.06.098-.036.186 0 .228.301.348.628.675.976.976.042.036.131.06.228 0l1.274-.776a1.83 1.83 0 0 1 1.734-.075c.196.093.396.176.6.25a1.831 1.831 0 0 1 1.173 1.278l.351 1.45c.027.11.107.156.162.16a9.63 9.63 0 0 0 1.38 0c.055-.004.135-.05.161-.161l.353-1.45a1.834 1.834 0 0 1 1.172-1.278 6.82 6.82 0 0 0 .6-.248 1.831 1.831 0 0 1 1.733.074l1.275.776c.098.06.186.036.228 0 .348-.301.675-.628.976-.976.036-.042.06-.131 0-.228l-.776-1.275a1.834 1.834 0 0 1-.075-1.733c.093-.196.176-.396.25-.6a1.831 1.831 0 0 1 1.278-1.173l1.45-.351c.11-.027.156-.107.16-.162a9.63 9.63 0 0 0 0-1.38c-.004-.055-.05-.135-.161-.161l-1.45-.353c-.626-.152-1.08-.625-1.278-1.172a6.576 6.576 0 0 0-.248-.6 1.833 1.833 0 0 1 .074-1.734l.776-1.274c.06-.098.036-.186 0-.228a9.774 9.774 0 0 0-.976-.976c-.042-.036-.131-.06-.228 0l-1.275.776a1.831 1.831 0 0 1-1.733.074 6.88 6.88 0 0 0-.6-.249 1.835 1.835 0 0 1-1.173-1.278l-.351-1.45c-.027-.11-.107-.156-.162-.16a9.63 9.63 0 0 0-1.38 0Z"></path></svg>'
-        const databaseDarkSVG = '<svg xmlns="http://www.w3.org/2000/svg" viewBox="0 0 24 24" width="24" height="24"><path fill="white" d="M12 1.25c2.487 0 4.773.402 6.466 1.079.844.337 1.577.758 2.112 1.264.536.507.922 1.151.922 1.907v12.987l-.026.013h.026c0 .756-.386 1.4-.922 1.907-.535.506-1.268.927-2.112 1.264-1.693.677-3.979 1.079-6.466 1.079s-4.774-.402-6.466-1.079c-.844-.337-1.577-.758-2.112-1.264C2.886 19.9 2.5 19.256 2.5 18.5h.026l-.026-.013V5.5c0-.756.386-1.4.922-1.907.535-.506 1.268-.927 2.112-1.264C7.226 1.652 9.513 1.25 12 1.25ZM4 14.371v4.116l-.013.013H4c0 .211.103.487.453.817.351.332.898.666 1.638.962 1.475.589 3.564.971 5.909.971 2.345 0 4.434-.381 5.909-.971.739-.296 1.288-.63 1.638-.962.349-.33.453-.607.453-.817h.013L20 18.487v-4.116a7.85 7.85 0 0 1-1.534.8c-1.693.677-3.979 1.079-6.466 1.079s-4.774-.402-6.466-1.079a7.843 7.843 0 0 1-1.534-.8ZM20 12V7.871a7.85 7.85 0 0 1-1.534.8C16.773 9.348 14.487 9.75 12 9.75s-4.774-.402-6.466-1.079A7.85 7.85 0 0 1 4 7.871V12c0 .21.104.487.453.817.35.332.899.666 1.638.961 1.475.59 3.564.972 5.909.972 2.345 0 4.434-.382 5.909-.972.74-.295 1.287-.629 1.638-.96.35-.33.453-.607.453-.818ZM4 5.5c0 .211.103.487.453.817.351.332.898.666 1.638.962 1.475.589 3.564.971 5.909.971 2.345 0 4.434-.381 5.909-.971.739-.296 1.288-.63 1.638-.962.349-.33.453-.607.453-.817 0-.211-.103-.487-.453-.817-.351-.332-.898-.666-1.638-.962-1.475-.589-3.564-.971-5.909-.971-2.345 0-4.434.381-5.909.971-.739.296-1.288.63-1.638.962C4.104 5.013 4 5.29 4 5.5Z"></path></svg>'
-        const databaseLightSVG = '<svg xmlns="http://www.w3.org/2000/svg" viewBox="0 0 24 24" width="24" height="24"><path d="M12 1.25c2.487 0 4.773.402 6.466 1.079.844.337 1.577.758 2.112 1.264.536.507.922 1.151.922 1.907v12.987l-.026.013h.026c0 .756-.386 1.4-.922 1.907-.535.506-1.268.927-2.112 1.264-1.693.677-3.979 1.079-6.466 1.079s-4.774-.402-6.466-1.079c-.844-.337-1.577-.758-2.112-1.264C2.886 19.9 2.5 19.256 2.5 18.5h.026l-.026-.013V5.5c0-.756.386-1.4.922-1.907.535-.506 1.268-.927 2.112-1.264C7.226 1.652 9.513 1.25 12 1.25ZM4 14.371v4.116l-.013.013H4c0 .211.103.487.453.817.351.332.898.666 1.638.962 1.475.589 3.564.971 5.909.971 2.345 0 4.434-.381 5.909-.971.739-.296 1.288-.63 1.638-.962.349-.33.453-.607.453-.817h.013L20 18.487v-4.116a7.85 7.85 0 0 1-1.534.8c-1.693.677-3.979 1.079-6.466 1.079s-4.774-.402-6.466-1.079a7.843 7.843 0 0 1-1.534-.8ZM20 12V7.871a7.85 7.85 0 0 1-1.534.8C16.773 9.348 14.487 9.75 12 9.75s-4.774-.402-6.466-1.079A7.85 7.85 0 0 1 4 7.871V12c0 .21.104.487.453.817.35.332.899.666 1.638.961 1.475.59 3.564.972 5.909.972 2.345 0 4.434-.382 5.909-.972.74-.295 1.287-.629 1.638-.96.35-.33.453-.607.453-.818ZM4 5.5c0 .211.103.487.453.817.351.332.898.666 1.638.962 1.475.589 3.564.971 5.909.971 2.345 0 4.434-.381 5.909-.971.739-.296 1.288-.63 1.638-.962.349-.33.453-.607.453-.817 0-.211-.103-.487-.453-.817-.351-.332-.898-.666-1.638-.962-1.475-.589-3.564-.971-5.909-.971-2.345 0-4.434.381-5.909.971-.739.296-1.288.63-1.638.962C4.104 5.013 4 5.29 4 5.5Z"></path></svg>'
-        const filterDarkSVG = '<svg xmlns="http://www.w3.org/2000/svg" viewBox="0 0 24 24" width="24" height="24"><path fill="white" d="M11 18.25a.75.75 0 0 1 .75-.75h8.5a.75.75 0 0 1 0 1.5h-8.5a.75.75 0 0 1-.75-.75Zm-8-12a.75.75 0 0 1 .75-.75h7.5a.75.75 0 0 1 0 1.5h-7.5A.75.75 0 0 1 3 6.25Zm13 6a.75.75 0 0 1 .75-.75h3.5a.75.75 0 0 1 0 1.5h-3.5a.75.75 0 0 1-.75-.75ZM8.75 16a.75.75 0 0 1 .75.75v3a.75.75 0 0 1-1.5 0v-3a.75.75 0 0 1 .75-.75Z"></path><path fill="white" d="M3 18.25a.75.75 0 0 1 .75-.75h4.5a.75.75 0 0 1 0 1.5h-4.5a.75.75 0 0 1-.75-.75Zm0-6a.75.75 0 0 1 .75-.75h8.5a.75.75 0 0 1 0 1.5h-8.5a.75.75 0 0 1-.75-.75ZM16.75 10a.75.75 0 0 1 .75.75v3a.75.75 0 0 1-1.5 0v-3a.75.75 0 0 1 .75-.75ZM14 6.25a.75.75 0 0 1 .75-.75h5.5a.75.75 0 0 1 0 1.5h-5.5a.75.75 0 0 1-.75-.75ZM11.25 4a.75.75 0 0 1 .75.75v3a.75.75 0 0 1-1.5 0v-3a.75.75 0 0 1 .75-.75Z"></path></svg>'
-        const filterLightSVG = '<svg xmlns="http://www.w3.org/2000/svg" viewBox="0 0 24 24" width="24" height="24"><path d="M11 18.25a.75.75 0 0 1 .75-.75h8.5a.75.75 0 0 1 0 1.5h-8.5a.75.75 0 0 1-.75-.75Zm-8-12a.75.75 0 0 1 .75-.75h7.5a.75.75 0 0 1 0 1.5h-7.5A.75.75 0 0 1 3 6.25Zm13 6a.75.75 0 0 1 .75-.75h3.5a.75.75 0 0 1 0 1.5h-3.5a.75.75 0 0 1-.75-.75ZM8.75 16a.75.75 0 0 1 .75.75v3a.75.75 0 0 1-1.5 0v-3a.75.75 0 0 1 .75-.75Z"></path><path d="M3 18.25a.75.75 0 0 1 .75-.75h4.5a.75.75 0 0 1 0 1.5h-4.5a.75.75 0 0 1-.75-.75Zm0-6a.75.75 0 0 1 .75-.75h8.5a.75.75 0 0 1 0 1.5h-8.5a.75.75 0 0 1-.75-.75ZM16.75 10a.75.75 0 0 1 .75.75v3a.75.75 0 0 1-1.5 0v-3a.75.75 0 0 1 .75-.75ZM14 6.25a.75.75 0 0 1 .75-.75h5.5a.75.75 0 0 1 0 1.5h-5.5a.75.75 0 0 1-.75-.75ZM11.25 4a.75.75 0 0 1 .75.75v3a.75.75 0 0 1-1.5 0v-3a.75.75 0 0 1 .75-.75Z"></path></svg>'
-        const rflogoDarkSVG = '<svg xmlns="http://www.w3.org/2000/svg" viewBox="0 0 24 24" width="24" height="24" class="fill-white"><path fill="white" data-v-266d6681="" id="path" d="M5,10.2c0-1.9,1.5-3.4,3.4-3.4c1.9,0,3.4,1.5,3.4,3.4c0,0.7-0.6,1.2-1.2,1.2c-0.7,0-1.2-0.6-1.2-1.2 c0-0.5-0.4-0.9-0.9-0.9c-0.5,0-0.9,0.4-0.9,0.9c0,0.7-0.6,1.2-1.2,1.2S5,10.9,5,10.2 M19,15.9c0,0.7-0.6,1.2-1.2,1.2H6.4 c-0.7,0-1.2-0.6-1.2-1.2c0-0.7,0.6-1.2,1.2-1.2h11.5C18.5,14.7,19,15.3,19,15.9 M13.7,10.9c-0.4-0.6-0.2-1.3,0.3-1.7l2.9-1.9 c0.6-0.4,1.3-0.2,1.7,0.3c0.4,0.6,0.2,1.3-0.3,1.7l-2.9,1.9c-0.2,0.1-0.5,0.2-0.7,0.2C14.3,11.5,13.9,11.3,13.7,10.9 M21.5,18.5 c0,0.2-0.1,0.5-0.3,0.6l-2.1,2.1c-0.2,0.2-0.4,0.3-0.6,0.3h-13c-0.2,0-0.5-0.1-0.6-0.3l-2.1-2.1c-0.2-0.2-0.3-0.4-0.3-0.6v-13 c0-0.2,0.1-0.5,0.3-0.6l2.1-2.1C5,2.6,5.2,2.5,5.5,2.5h13c0.2,0,0.5,0.1,0.6,0.3l2.1,2.1c0.2,0.2,0.3,0.4,0.3,0.6V18.5z M23.3,3.4 l-2.8-2.8C20.1,0.2,19.6,0,19,0H5C4.4,0,3.9,0.2,3.4,0.7L0.7,3.4C0.2,3.9,0,4.4,0,5v14c0,0.6,0.2,1.2,0.7,1.6l2.8,2.8 C3.9,23.8,4.4,24,5,24h14c0.6,0,1.2-0.2,1.6-0.7l2.8-2.8c0.4-0.4,0.7-1,0.7-1.6V5C24,4.4,23.8,3.9,23.3,3.4"></path></svg>'
-        const rflogoLightSVG = '<svg xmlns="http://www.w3.org/2000/svg" viewBox="0 0 24 24" width="24" height="24" class="fill-white"><path data-v-266d6681="" id="path" d="M5,10.2c0-1.9,1.5-3.4,3.4-3.4c1.9,0,3.4,1.5,3.4,3.4c0,0.7-0.6,1.2-1.2,1.2c-0.7,0-1.2-0.6-1.2-1.2 c0-0.5-0.4-0.9-0.9-0.9c-0.5,0-0.9,0.4-0.9,0.9c0,0.7-0.6,1.2-1.2,1.2S5,10.9,5,10.2 M19,15.9c0,0.7-0.6,1.2-1.2,1.2H6.4 c-0.7,0-1.2-0.6-1.2-1.2c0-0.7,0.6-1.2,1.2-1.2h11.5C18.5,14.7,19,15.3,19,15.9 M13.7,10.9c-0.4-0.6-0.2-1.3,0.3-1.7l2.9-1.9 c0.6-0.4,1.3-0.2,1.7,0.3c0.4,0.6,0.2,1.3-0.3,1.7l-2.9,1.9c-0.2,0.1-0.5,0.2-0.7,0.2C14.3,11.5,13.9,11.3,13.7,10.9 M21.5,18.5 c0,0.2-0.1,0.5-0.3,0.6l-2.1,2.1c-0.2,0.2-0.4,0.3-0.6,0.3h-13c-0.2,0-0.5-0.1-0.6-0.3l-2.1-2.1c-0.2-0.2-0.3-0.4-0.3-0.6v-13 c0-0.2,0.1-0.5,0.3-0.6l2.1-2.1C5,2.6,5.2,2.5,5.5,2.5h13c0.2,0,0.5,0.1,0.6,0.3l2.1,2.1c0.2,0.2,0.3,0.4,0.3,0.6V18.5z M23.3,3.4 l-2.8-2.8C20.1,0.2,19.6,0,19,0H5C4.4,0,3.9,0.2,3.4,0.7L0.7,3.4C0.2,3.9,0,4.4,0,5v14c0,0.6,0.2,1.2,0.7,1.6l2.8,2.8 C3.9,23.8,4.4,24,5,24h14c0.6,0,1.2-0.2,1.6-0.7l2.8-2.8c0.4-0.4,0.7-1,0.7-1.6V5C24,4.4,23.8,3.9,23.3,3.4"></path></svg>'
-        const docsDarkSVG = '<svg xmlns="http://www.w3.org/2000/svg" viewBox="0 0 24 24" width="24" height="24"><path fill="white" d="M6 2h12c1.1 0 2 .9 2 2v16c0 1.1-.9 2-2 2H6c-1.1 0-2-.9-2-2V4c0-1.1.9-2 2-2zm0 2v16h12V4H6zm2 3h8v2H8V7zm0 4h8v2H8v-2zm0 4h5v2H8v-2z"/></svg>';
-        const docsLightSVG = '<svg xmlns="http://www.w3.org/2000/svg" viewBox="0 0 24 24" width="24" height="24"><path fill="black" d="M6 2h12c1.1 0 2 .9 2 2v16c0 1.1-.9 2-2 2H6c-1.1 0-2-.9-2-2V4c0-1.1.9-2 2-2zm0 2v16h12V4H6zm2 3h8v2H8V7zm0 4h8v2H8v-2zm0 4h5v2H8v-2z"/></svg>';
-        const clockDarkSVG = `<svg class="mb-1" xmlns="http://www.w3.org/2000/svg" viewBox="0 0 16 16" width="16" height="16"><path fill="white" d="M8 0a8 8 0 1 1 0 16A8 8 0 0 1 8 0ZM1.5 8a6.5 6.5 0 1 0 13 0 6.5 6.5 0 0 0-13 0Zm7-3.25v2.992l2.028.812a.75.75 0 0 1-.557 1.392l-2.5-1A.751.751 0 0 1 7 8.25v-3.5a.75.75 0 0 1 1.5 0Z"></path></svg>`
-        const clockLightSVG = `<svg class="mb-1" xmlns="http://www.w3.org/2000/svg" viewBox="0 0 16 16" width="16" height="16"><path d="M8 0a8 8 0 1 1 0 16A8 8 0 0 1 8 0ZM1.5 8a6.5 6.5 0 1 0 13 0 6.5 6.5 0 0 0-13 0Zm7-3.25v2.992l2.028.812a.75.75 0 0 1-.557 1.392l-2.5-1A.751.751 0 0 1 7 8.25v-3.5a.75.75 0 0 1 1.5 0Z"></path></svg>`
-        const sunSVG = `<svg xmlns="http://www.w3.org/2000/svg" viewBox="0 0 24 24" width="24" height="24"><path fill="white" d="M12 19a7 7 0 1 1 0-14 7 7 0 0 1 0 14Zm0-1.5a5.5 5.5 0 1 0 0-11 5.5 5.5 0 1 0 0 11Zm-5.657.157a.75.75 0 0 1 0 1.06l-1.768 1.768a.749.749 0 0 1-1.275-.326.749.749 0 0 1 .215-.734l1.767-1.768a.75.75 0 0 1 1.061 0ZM3.515 3.515a.75.75 0 0 1 1.06 0l1.768 1.768a.749.749 0 0 1-.326 1.275.749.749 0 0 1-.734-.215L3.515 4.575a.75.75 0 0 1 0-1.06ZM12 0a.75.75 0 0 1 .75.75v2.5a.75.75 0 0 1-1.5 0V.75A.75.75 0 0 1 12 0ZM4 12a.75.75 0 0 1-.75.75H.75a.75.75 0 0 1 0-1.5h2.5A.75.75 0 0 1 4 12Zm8 8a.75.75 0 0 1 .75.75v2.5a.75.75 0 0 1-1.5 0v-2.5A.75.75 0 0 1 12 20Zm12-8a.75.75 0 0 1-.75.75h-2.5a.75.75 0 0 1 0-1.5h2.5A.75.75 0 0 1 24 12Zm-6.343 5.657a.75.75 0 0 1 1.06 0l1.768 1.768a.751.751 0 0 1-.018 1.042.751.751 0 0 1-1.042.018l-1.768-1.767a.75.75 0 0 1 0-1.061Zm2.828-14.142a.75.75 0 0 1 0 1.06l-1.768 1.768a.751.751 0 0 1-1.042-.018.751.751 0 0 1-.018-1.042l1.767-1.768a.75.75 0 0 1 1.061 0Z"></path></svg>`
-        const moonSVG = `<svg xmlns="http://www.w3.org/2000/svg" viewBox="0 0 24 24" width="24" height="24"><path d="M14.768 3.96v.001l-.002-.005a9.08 9.08 0 0 0-.218-.779c-.13-.394.21-.8.602-.67.29.096.575.205.855.328l.01.005A10.002 10.002 0 0 1 12 22a10.002 10.002 0 0 1-9.162-5.985l-.004-.01a9.722 9.722 0 0 1-.329-.855c-.13-.392.277-.732.67-.602.257.084.517.157.78.218l.004.002A9 9 0 0 0 14.999 6a9.09 9.09 0 0 0-.231-2.04ZM16.5 6c0 5.799-4.701 10.5-10.5 10.5-.426 0-.847-.026-1.26-.075A8.5 8.5 0 1 0 16.425 4.74c.05.413.075.833.075 1.259Z"></path></svg>`
-        const customizeViewDarkSVG = `<svg xmlns="http://www.w3.org/2000/svg" width="24" height="24" viewBox="0 0 24 24" fill="none" stroke="white" stroke-width="1.5" stroke-linecap="round" stroke-linejoin="round" class="lucide lucide-layout-dashboard-icon lucide-layout-dashboard"><rect style="stroke: white;" width="7" height="9" x="3" y="3" rx="1"/><rect style="stroke: white;" width="7" height="5" x="14" y="3" rx="1"/><rect style="stroke: white;" width="7" height="9" x="14" y="12" rx="    1"/><rect style="stroke: white;" width="7" height="5" x="3" y="16" rx="1"/></svg>`
-        const customizeViewLightSVG = `<svg xmlns="http://www.w3.org/2000/svg" width="24" height="24" viewBox="0 0 24 24" fill="none" stroke="black" stroke-width="1.5" stroke-linecap="round" stroke-linejoin="round" class="lucide lucide-layout-dashboard-icon lucide-layout-dashboard"><rect style="stroke: black;" width="7" height="9" x="3" y="3" rx="1"/><rect style="stroke: black;" width="7" height="5" x="14" y="3" rx="1"/><rect style="stroke: black;" width="7" height="9" x="14" y="12" rx="1"/><rect style="stroke: black;" width="7" height="5" x="3" y="16" rx="1"/></svg>`
-        const saveDarkSVG = `<svg xmlns="http://www.w3.org/2000/svg" width="24" height="24" viewBox="0 0 24 24" fill="none" stroke="white" stroke-width="1.5" stroke-linecap="round" stroke-linejoin="round" class="lucide lucide-save-icon lucide-save"><path d="M15.2 3a2 2 0 0 1 1.4.6l3.8 3.8a2 2 0 0 1 .6 1.4V19a2 2 0 0 1-2 2H5a2 2 0 0 1-2-2V5a2 2 0 0 1 2-2z"/><path d="M17 21v-7a1 1 0 0 0-1-1H8a1 1 0 0 0-1 1v7"/><path d="M7 3v4a1 1 0 0 0 1 1h7"/></svg>`
-        const saveLightSVG = `<svg xmlns="http://www.w3.org/2000/svg" width="24" height="24" viewBox="0 0 24 24" fill="none" stroke="black" stroke-width="1.5" stroke-linecap="round" stroke-linejoin="round" class="lucide lucide-save-icon lucide-save"><path d="M15.2 3a2 2 0 0 1 1.4.6l3.8 3.8a2 2 0 0 1 .6 1.4V19a2 2 0 0 1-2 2H5a2 2 0 0 1-2-2V5a2 2 0 0 1 2-2z"/><path d="M17 21v-7a1 1 0 0 0-1-1H8a1 1 0 0 0-1 1v7"/><path d="M7 3v4a1 1 0 0 0 1 1h7"/></svg>`
-        const bugDarkSVG = `<svg xmlns="http://www.w3.org/2000/svg" viewBox="0 0 24 24" width="24" height="24"><path fill="white" d="M7.72.22a.75.75 0 0 1 1.06 0l1.204 1.203A4.98 4.98 0 0 1 12 1c.717 0 1.4.151 2.016.423L15.22.22a.751.751 0 0 1 1.042.018.751.751 0 0 1 .018 1.042l-.971.972A4.991 4.991 0 0 1 17 6v1.104a2.755 2.755 0 0 1 1.917 1.974l1.998-.999a.75.75 0 0 1 .67 1.342L19 10.714V13.5l3.25.003a.75.75 0 0 1 0 1.5L19 15.001V16c0 .568-.068 1.134-.204 1.686l.04.018 2.75 1.375a.75.75 0 1 1-.671 1.342l-2.638-1.319A6.998 6.998 0 0 1 12 23a6.998 6.998 0 0 1-6.197-3.742l-2.758 1.181a.752.752 0 0 1-1.064-.776.752.752 0 0 1 .474-.602l2.795-1.199A6.976 6.976 0 0 1 5 16v-.996H1.75a.75.75 0 0 1 0-1.5H5v-2.79L2.415 9.42a.75.75 0 0 1 .67-1.342l1.998.999A2.756 2.756 0 0 1 7 7.104V6a4.99 4.99 0 0 1 1.69-3.748l-.97-.972a.75.75 0 0 1 0-1.06ZM6.5 9.75V16a5.5 5.5 0 1 0 11 0V9.75c0-.69-.56-1.25-1.25-1.25h-8.5c-.69 0-1.25.56-1.25 1.25ZM8.5 7h7V6a3.5 3.5 0 1 0-7 0Z"></path></svg>`
-        const bugLightSVG = `<svg xmlns="http://www.w3.org/2000/svg" viewBox="0 0 24 24" width="24" height="24"><path fill="black" d="M7.72.22a.75.75 0 0 1 1.06 0l1.204 1.203A4.98 4.98 0 0 1 12 1c.717 0 1.4.151 2.016.423L15.22.22a.751.751 0 0 1 1.042.018.751.751 0 0 1 .018 1.042l-.971.972A4.991 4.991 0 0 1 17 6v1.104a2.755 2.755 0 0 1 1.917 1.974l1.998-.999a.75.75 0 0 1 .67 1.342L19 10.714V13.5l3.25.003a.75.75 0 0 1 0 1.5L19 15.001V16c0 .568-.068 1.134-.204 1.686l.04.018 2.75 1.375a.75.75 0 1 1-.671 1.342l-2.638-1.319A6.998 6.998 0 0 1 12 23a6.998 6.998 0 0 1-6.197-3.742l-2.758 1.181a.752.752 0 0 1-1.064-.776.752.752 0 0 1 .474-.602l2.795-1.199A6.976 6.976 0 0 1 5 16v-.996H1.75a.75.75 0 0 1 0-1.5H5v-2.79L2.415 9.42a.75.75 0 0 1 .67-1.342l1.998.999A2.756 2.756 0 0 1 7 7.104V6a4.99 4.99 0 0 1 1.69-3.748l-.97-.972a.75.75 0 0 1 0-1.06ZM6.5 9.75V16a5.5 5.5 0 1 0 11 0V9.75c0-.69-.56-1.25-1.25-1.25h-8.5c-.69 0-1.25.56-1.25 1.25ZM8.5 7h7V6a3.5 3.5 0 1 0-7 0Z"></path></svg>`
-        const informationDarkSVG = `<svg xmlns="http://www.w3.org/2000/svg" viewBox="0 0 24 24" width="24" height="24"><path fill="white" d="M13 7.5a1 1 0 1 1-2 0 1 1 0 0 1 2 0Zm-3 3.75a.75.75 0 0 1 .75-.75h1.5a.75.75 0 0 1 .75.75v4.25h.75a.75.75 0 0 1 0 1.5h-3a.75.75 0 0 1 0-1.5h.75V12h-.75a.75.75 0 0 1-.75-.75Z"></path><path fill="white" d="M12 1c6.075 0 11 4.925 11 11s-4.925 11-11 11S1 18.075 1 12 5.925 1 12 1ZM2.5 12a9.5 9.5 0 0 0 9.5 9.5 9.5 9.5 0 0 0 9.5-9.5A9.5 9.5 0 0 0 12 2.5 9.5 9.5 0 0 0 2.5 12Z"></path></svg>`
-        const informationLightSVG = `<svg xmlns="http://www.w3.org/2000/svg" viewBox="0 0 24 24" width="24" height="24"><path d="M13 7.5a1 1 0 1 1-2 0 1 1 0 0 1 2 0Zm-3 3.75a.75.75 0 0 1 .75-.75h1.5a.75.75 0 0 1 .75.75v4.25h.75a.75.75 0 0 1 0 1.5h-3a.75.75 0 0 1 0-1.5h.75V12h-.75a.75.75 0 0 1-.75-.75Z"></path><path d="M12 1c6.075 0 11 4.925 11 11s-4.925 11-11 11S1 18.075 1 12 5.925 1 12 1ZM2.5 12a9.5 9.5 0 0 0 9.5 9.5 9.5 9.5 0 0 0 9.5-9.5A9.5 9.5 0 0 0 12 2.5 9.5 9.5 0 0 0 2.5 12Z"></path></svg>`
-        const percentageDarkSVG = `<svg xmlns="http://www.w3.org/2000/svg" width="24" height="24" viewBox="0 0 24 24" fill="none" stroke="white" stroke-width="1.5" stroke-linecap="round" stroke-linejoin="round" class="lucide lucide-square-percent-icon lucide-square-percent"><rect width="18" height="18" x="3" y="3" rx="2" /><path d="m15 9-6 6" /><path d="M9 9h.01" /><path d="M15 15h.01" /></svg>`;
-        const percentageLightSVG = `<svg xmlns="http://www.w3.org/2000/svg" width="24" height="24" viewBox="0 0 24 24" fill="none" stroke="black" stroke-width="1.5" stroke-linecap="round" stroke-linejoin="round" class="lucide lucide-square-percent-icon lucide-square-percent"><rect width="18" height="18" x="3" y="3" rx="2" /><path d="m15 9-6 6" /><path d="M9 9h.01" /><path d="M15 15h.01" /></svg>`;
-        const barDarkSVG = `<svg xmlns="http://www.w3.org/2000/svg" width="24" height="24" viewBox="0 0 24 24" fill="none" stroke="white" stroke-width="1.5" stroke-linecap="round" stroke-linejoin="round" class="lucide lucide-chart-column-big-icon lucide-chart-column-big"><path d="M3 3v16a2 2 0 0 0 2 2h16" /><rect x="15" y="5" width="4" height="12" rx="1" /><rect x="7" y="8" width="4" height="9" rx="1" /></svg>`;
-        const barLightSVG = `<svg xmlns="http://www.w3.org/2000/svg" width="24" height="24" viewBox="0 0 24 24" fill="none" stroke="black" stroke-width="1.5" stroke-linecap="round" stroke-linejoin="round" class="lucide lucide-chart-column-big-icon lucide-chart-column-big"><path d="M3 3v16a2 2 0 0 0 2 2h16" /><rect x="15" y="5" width="4" height="12" rx="1" /><rect x="7" y="8" width="4" height="9" rx="1" /></svg>`;
-        const lineDarkSVG = `<svg xmlns="http://www.w3.org/2000/svg" width="24" height="24" viewBox="0 0 24 24" fill="none" stroke="white" stroke-width="1.5" stroke-linecap="round" stroke-linejoin="round" class="lucide lucide-chart-line-icon lucide-chart-line"><path d="M3 3v16a2 2 0 0 0 2 2h16" /><path d="m19 9-5 5-4-4-3 3" /></svg>`;
-        const lineLightSVG = `<svg xmlns="http://www.w3.org/2000/svg" width="24" height="24" viewBox="0 0 24 24" fill="none" stroke="black" stroke-width="1.5" stroke-linecap="round" stroke-linejoin="round" class="lucide lucide-chart-line-icon lucide-chart-line"><path d="M3 3v16a2 2 0 0 0 2 2h16" /><path d="m19 9-5 5-4-4-3 3" /></svg>`;
-        const pieDarkSVG = `<svg xmlns="http://www.w3.org/2000/svg" width="24" height="24" viewBox="0 0 24 24" fill="none" stroke="white" stroke-width="1.5" stroke-linecap="round" stroke-linejoin="round" class="lucide lucide-chart-pie-icon lucide-chart-pie"><path d="M21 12c.552 0 1.005-.449.95-.998a10 10 0 0 0-8.953-8.951c-.55-.055-.998.398-.998.95v8a1 1 0 0 0 1 1z" /><path d="M21.21 15.89A10 10 0 1 1 8 2.83" /></svg>`;
-        const pieLightSVG = `<svg xmlns="http://www.w3.org/2000/svg" width="24" height="24" viewBox="0 0 24 24" fill="none" stroke="black" stroke-width="1.5" stroke-linecap="round" stroke-linejoin="round" class="lucide lucide-chart-pie-icon lucide-chart-pie"><path d="M21 12c.552 0 1.005-.449.95-.998a10 10 0 0 0-8.953-8.951c-.55-.055-.998.398-.998.95v8a1 1 0 0 0 1 1z" /><path d="M21.21 15.89A10 10 0 1 1 8 2.83" /></svg>`;
-        const statsDarkSVG = `<svg xmlns="http://www.w3.org/2000/svg" width="24" height="24" viewBox="0 0 24 24" fill="none" stroke="white" stroke-width="1.5" stroke-linecap="round" stroke-linejoin="round" class="lucide lucide-list-ordered-icon lucide-list-ordered"><path d="M10 12h11" /><path d="M10 18h11" /><path d="M10 6h11" /><path d="M4 10h2" /><path d="M4 6h1v4" /><path d="M6 18H4c0-1 2-2 2-3s-1-1.5-2-1" /></svg>`;
-        const statsLightSVG = `<svg xmlns="http://www.w3.org/2000/svg" width="24" height="24" viewBox="0 0 24 24" fill="none" stroke="black" stroke-width="1.5" stroke-linecap="round" stroke-linejoin="round" class="lucide lucide-list-ordered-icon lucide-list-ordered"><path d="M10 12h11" /><path d="M10 18h11" /><path d="M10 6h11" /><path d="M4 10h2" /><path d="M4 6h1v4" /><path d="M6 18H4c0-1 2-2 2-3s-1-1.5-2-1" /></svg>`;
-        const boxplotDarkSVG = `<svg xmlns="http://www.w3.org/2000/svg" width="24" height="24" viewBox="0 0 24 24" fill="none" stroke="white" stroke-width="1.5" stroke-linecap="round" stroke-linejoin="round" class="lucide lucide-chart-candlestick-icon lucide-chart-candlestick"><path d="M9 5v4"/><rect width="4" height="6" x="7" y="9" rx="1"/><path d="M9 15v2"/><path d="M17 3v2"/><rect width="4" height="8" x="15" y="5" rx="1"/><path d="M17 13v3"/><path d="M3 3v16a2 2 0 0 0 2 2h16"/></svg>`;
-        const boxplotLightSVG = `<svg xmlns="http://www.w3.org/2000/svg" width="24" height="24" viewBox="0 0 24 24" fill="none" stroke="black" stroke-width="1.5" stroke-linecap="round" stroke-linejoin="round" class="lucide lucide-chart-candlestick-icon lucide-chart-candlestick"><path d="M9 5v4"/><rect width="4" height="6" x="7" y="9" rx="1"/><path d="M9 15v2"/><path d="M17 3v2"/><rect width="4" height="8" x="15" y="5" rx="1"/><path d="M17 13v3"/><path d="M3 3v16a2 2 0 0 0 2 2h16"/></svg>`;
-        const heatmapDarkSVG = `<svg xmlns="http://www.w3.org/2000/svg" width="24" height="24" viewBox="0 0 24 24" fill="none" stroke="white" stroke-width="1.5" stroke-linecap="round" stroke-linejoin="round" class="lucide lucide-chart-scatter-icon lucide-chart-scatter"><circle cx="7.5" cy="7.5" r=".5" fill="currentColor"/><circle cx="18.5" cy="5.5" r=".5" fill="currentColor"/><circle cx="11.5" cy="11.5" r=".5" fill="currentColor"/><circle cx="7.5" cy="16.5" r=".5" fill="currentColor"/><circle cx="17.5" cy="14.5" r=".5" fill="currentColor"/><path d="M3 3v16a2 2 0 0 0 2 2h16"/></svg>`;
-        const heatmapLightSVG = `<svg xmlns="http://www.w3.org/2000/svg" width="24" height="24" viewBox="0 0 24 24" fill="none" stroke="black" stroke-width="1.5" stroke-linecap="round" stroke-linejoin="round" class="lucide lucide-chart-scatter-icon lucide-chart-scatter"><circle cx="7.5" cy="7.5" r=".5" fill="currentColor"/><circle cx="18.5" cy="5.5" r=".5" fill="currentColor"/><circle cx="11.5" cy="11.5" r=".5" fill="currentColor"/><circle cx="7.5" cy="16.5" r=".5" fill="currentColor"/><circle cx="17.5" cy="14.5" r=".5" fill="currentColor"/><path d="M3 3v16a2 2 0 0 0 2 2h16"/></svg>`;
-        const timelineDarkSVG = `<svg xmlns="http://www.w3.org/2000/svg" width="24" height="24" viewBox="0 0 24 24" fill="none" stroke="white" stroke-width="1.5" stroke-linecap="round" stroke-linejoin="round" class="lucide lucide-chart-bar-stacked-icon lucide-chart-bar-stacked"><path d="M11 13v4"/><path d="M15 5v4"/><path d="M3 3v16a2 2 0 0 0 2 2h16"/><rect x="7" y="13" width="9" height="4" rx="1"/><rect x="7" y="5" width="12" height="4" rx="1"/></svg>`;
-        const timelineLightSVG = `<svg xmlns="http://www.w3.org/2000/svg" width="24" height="24" viewBox="0 0 24 24" fill="none" stroke="black" stroke-width="1.5" stroke-linecap="round" stroke-linejoin="round" class="lucide lucide-chart-bar-stacked-icon lucide-chart-bar-stacked"><path d="M11 13v4"/><path d="M15 5v4"/><path d="M3 3v16a2 2 0 0 0 2 2h16"/><rect x="7" y="13" width="9" height="4" rx="1"/><rect x="7" y="5" width="12" height="4" rx="1"/></svg>`;
-        const radarDarkSVG = `<svg xmlns="http://www.w3.org/2000/svg" class="lucide lucide-radar-icon" width="24" height="24" viewBox="0 0 24 24" fill="none" stroke="white" stroke-width="1.5" stroke-linecap="round" stroke-linejoin="round"><circle cx="12" cy="12" r="10"/><path d="M12 2v10l6 6"/></svg>`;
-        const radarLightSVG = `<svg xmlns="http://www.w3.org/2000/svg" class="lucide lucide-radar-icon" width="24" height="24" viewBox="0 0 24 24" fill="none" stroke="black" stroke-width="1.5" stroke-linecap="round" stroke-linejoin="round"><circle cx="12" cy="12" r="10"/><path d="M12 2v10l6 6"/></svg>`;
-        const fullscreenDarkSVG = `<svg xmlns="http://www.w3.org/2000/svg" width="24" height="24" viewBox="0 0 24 24" fill="none" stroke="white" stroke-width="1.5" stroke-linecap="round" stroke-linejoin="round" class="lucide lucide-maximize-icon lucide-maximize"><path d="M8 3H5a2 2 0 0 0-2 2v3" /><path d="M21 8V5a2 2 0 0 0-2-2h-3" /><path d="M3 16v3a2 2 0 0 0 2 2h3" /><path d="M16 21h3a2 2 0 0 0 2-2v-3" /></svg>`;
-        const fullscreenLightSVG = `<svg xmlns="http://www.w3.org/2000/svg" width="24" height="24" viewBox="0 0 24 24" fill="none" stroke="black" stroke-width="1.5" stroke-linecap="round" stroke-linejoin="round" class="lucide lucide-maximize-icon lucide-maximize"><path d="M8 3H5a2 2 0 0 0-2 2v3" /><path d="M21 8V5a2 2 0 0 0-2-2h-3" /><path d="M3 16v3a2 2 0 0 0 2 2h3" /><path d="M16 21h3a2 2 0 0 0 2-2v-3" /></svg>`;
-        const closeDarkSVG = `<svg xmlns="http://www.w3.org/2000/svg" width="24" height="24" viewBox="0 0 24 24" fill="none" stroke="white" stroke-width="1.5" stroke-linecap="round" stroke-linejoin="round" class="lucide lucide-minimize-icon lucide-minimize"><path d="M8 3v3a2 2 0 0 1-2 2H3"/><path d="M21 8h-3a2 2 0 0 1-2-2V3"/><path d="M3 16h3a2 2 0 0 1 2 2v3"/><path d="M16 21v-3a2 2 0 0 1 2-2h3"/></svg>`;
-        const closeLightSVG = `<svg xmlns="http://www.w3.org/2000/svg" width="24" height="24" viewBox="0 0 24 24" fill="none" stroke="black" stroke-width="1.5" stroke-linecap="round" stroke-linejoin="round" class="lucide lucide-minimize-icon lucide-minimize"><path d="M8 3v3a2 2 0 0 1-2 2H3"/><path d="M21 8h-3a2 2 0 0 1-2-2V3"/><path d="M3 16h3a2 2 0 0 1 2 2v3"/><path d="M16 21v-3a2 2 0 0 1 2-2h3"/></svg>`;
-        const eyeDarkSVG = `<svg xmlns="http://www.w3.org/2000/svg" width="24" height="24" viewBox="0 0 24 24" fill="none" stroke="white" stroke-width="1.5" stroke-linecap="round" stroke-linejoin="round" class="lucide lucide-eye-icon lucide-eye"><path d="M2.062 12.348a1 1 0 0 1 0-.696 10.75 10.75 0 0 1 19.876 0 1 1 0 0 1 0 .696 10.75 10.75 0 0 1-19.876 0"/><circle cx="12" cy="12" r="3"/></svg>`
-        const eyeLightSVG = `<svg xmlns="http://www.w3.org/2000/svg" width="24" height="24" viewBox="0 0 24 24" fill="none" stroke="black" stroke-width="1.5" stroke-linecap="round" stroke-linejoin="round" class="lucide lucide-eye-icon lucide-eye"><path d="M2.062 12.348a1 1 0 0 1 0-.696 10.75 10.75 0 0 1 19.876 0 1 1 0 0 1 0 .696 10.75 10.75 0 0 1-19.876 0"/><circle cx="12" cy="12" r="3"/></svg>`
-        const eyeOffDarkSVG = `<svg xmlns="http://www.w3.org/2000/svg" width="24" height="24" viewBox="0 0 24 24" fill="none" stroke="white" stroke-width="1.5" stroke-linecap="round" stroke-linejoin="round" class="lucide lucide-eye-off-icon lucide-eye-off"><path d="M10.733 5.076a10.744 10.744 0 0 1 11.205 6.575 1 1 0 0 1 0 .696 10.747 10.747 0 0 1-1.444 2.49"/><path d="M14.084 14.158a3 3 0 0 1-4.242-4.242"/><path d="M17.479 17.499a10.75 10.75 0 0 1-15.417-5.151 1 1 0 0 1 0-.696 10.75 10.75 0 0 1 4.446-5.143"/><path d="m2 2 20 20"/></svg>`
-        const eyeOffLightSVG = `<svg xmlns="http://www.w3.org/2000/svg" width="24" height="24" viewBox="0 0 24 24" fill="none" stroke="black" stroke-width="1.5" stroke-linecap="round" stroke-linejoin="round" class="lucide lucide-eye-off-icon lucide-eye-off"><path d="M10.733 5.076a10.744 10.744 0 0 1 11.205 6.575 1 1 0 0 1 0 .696 10.747 10.747 0 0 1-1.444 2.49"/><path d="M14.084 14.158a3 3 0 0 1-4.242-4.242"/><path d="M17.479 17.499a10.75 10.75 0 0 1-15.417-5.151 1 1 0 0 1 0-.696 10.75 10.75 0 0 1 4.446-5.143"/><path d="m2 2 20 20"/></svg>`
-        const moveDownDarkSVG = `<svg xmlns="http://www.w3.org/2000/svg" width="24" height="24" viewBox="0 0 24 24" fill="none" stroke="white" stroke-width="1.5" stroke-linecap="round" stroke-linejoin="round" class="lucide lucide-chevron-down-icon lucide-chevron-down"><path d="m6 9 6 6 6-6"/></svg>`
-        const moveDownLightSVG = `<svg xmlns="http://www.w3.org/2000/svg" width="24" height="24" viewBox="0 0 24 24" fill="none" stroke="black" stroke-width="1.5" stroke-linecap="round" stroke-linejoin="round" class="lucide lucide-chevron-down-icon lucide-chevron-down"><path d="m6 9 6 6 6-6"/></svg>`
-        const moveUpDarkSVG = `<svg xmlns="http://www.w3.org/2000/svg" width="24" height="24" viewBox="0 0 24 24" fill="none" stroke="white" stroke-width="1.5" stroke-linecap="round" stroke-linejoin="round" class="lucide lucide-chevron-up-icon lucide-chevron-up"><path d="m18 15-6-6-6 6"/></svg>`
-        const moveUpLightSVG = `<svg xmlns="http://www.w3.org/2000/svg" width="24" height="24" viewBox="0 0 24 24" fill="none" stroke="black" stroke-width="1.5" stroke-linecap="round" stroke-linejoin="round" class="lucide lucide-chevron-up-icon lucide-chevron-up"><path d="m18 15-6-6-6 6"/></svg>`
-
-        // colors
-        const passedBackgroundBorderColor = "#97bd61";
-        const passedBackgroundColor = "rgba(151, 189, 97, 0.7)";
-        const skippedBackgroundBorderColor = "#fed84f";
-        const skippedBackgroundColor = "rgba(254, 216, 79, 0.7)";
-        const failedBackgroundBorderColor = "#ce3e01";
-        const failedBackgroundColor = "rgba(206, 62, 1, 0.7)";
-        const greyBackgroundBorderColor = "#0f172a";
-        const greyBackgroundColor = "rgba(33, 37, 41, 0.7)";
-        const blueBackgroundBorderColor = "rgba(54, 162, 235)";
-        const blueBackgroundColor = "rgba(54, 162, 235, 0.5)";
-        const graphFontSize = 12;
-
-        // UI defaults
-        const CARDS_PER_ROW = 3;
-        const DEFAULT_DURATION_PERCENTAGE = 20;
-
-        // base bar config
-        const barConfig = {
-            borderSkipped: false,
-            borderRadius: () => {
-                return {
-                    topLeft: settings.show.rounding,
-                    topRight: settings.show.rounding,
-                    bottomLeft: settings.show.rounding,
-                    bottomRight: settings.show.rounding
-                };
-            }
-        };
-        const passedConfig = {
-            backgroundColor: passedBackgroundColor,
-            borderColor: passedBackgroundBorderColor,
-            ...barConfig,
-        }
-        const failedConfig = {
-            backgroundColor: failedBackgroundColor,
-            borderColor: failedBackgroundBorderColor,
-            ...barConfig,
-        }
-        const skippedConfig = {
-            backgroundColor: skippedBackgroundColor,
-            borderColor: skippedBackgroundBorderColor,
-            ...barConfig,
-        }
-        const blueConfig = {
-            backgroundColor: blueBackgroundColor,
-            borderColor: blueBackgroundBorderColor,
-            ...barConfig,
-        }
-        // base line config
-        const lineConfig = {
-            tension: 0.1,
-            pointRadius: 4,
-            pointHoverRadius: 6
-        }
-        // data label background rectangle config
-        const dataLabelConfig = {
-            color: "#eee",
-            backgroundColor: function (context) {
-                return "rgba(0, 0, 0, 0.6)";
-            },
-            borderRadius: 4,
-            padding: 3,
-            align: "center",
-            anchor: "center",
-            font: {
-                size: graphFontSize,
-            },
-        }
-
-        // prepare input data
-        const runs = decode_and_decompress("placeholder_runs").sort((a, b) => new Date(a.run_start).getTime() - new Date(b.run_start).getTime());
-        const suites = decode_and_decompress("placeholder_suites").sort((a, b) => new Date(a.run_start).getTime() - new Date(b.run_start).getTime());
-        const tests = decode_and_decompress("placeholder_tests").sort((a, b) => new Date(a.run_start).getTime() - new Date(b.run_start).getTime());
-        const keywords = decode_and_decompress("placeholder_keywords").sort((a, b) => new Date(a.run_start).getTime() - new Date(b.run_start).getTime());
-
-        // populated by prepare_overview()
-        const projects_by_tag = {};
-        const projects_by_name = {};
-        const latestRunByProjectTag = {};
-        const latestRunByProjectName = {};
-        let areGroupedProjectsPrepared = false;
-        const versionsByProject = {};
-
-        function decode_and_decompress(base64Str) {
-            const compressedData = Uint8Array.from(atob(base64Str), c => c.charCodeAt(0));
-            const decompressedData = pako.inflate(compressedData, { to: 'string' });
-            return JSON.parse(decompressedData);
-        }
-
-        var message_config = '"placeholder_message_config"'
-        var json_config = "placeholder_json_config"
-        var admin_json_config = "placeholder_admin_json_config"
-        var filteredAmount = "placeholder_amount"
-        var filteredAmountDefault = 0
-        const use_logs = "placeholder_use_logs"
-        const server = "placeholder_server"
-        if (!message_config.includes("placeholder_message_config")) { message_config = JSON.parse(message_config) }
-
-        // filtered data vars
-        var filteredRuns;
-        var filteredSuites;
-        var filteredTests;
-        var filteredKeywords;
-
-        // vars to keep track of grids
-        var gridRun
-        var gridSuite
-        var gridTest
-        var gridKeyword
-        var gridCompare
-        var gridEditMode = false; // used to check how the graphs should be shown when rendered
-
-        // global vars for switching between overview and dashboard
-        var selectedRunSetting = '';
-        var selectedTagSetting = '';
-
-        // some global vars for various functionalities
-        var showingRunTags = false; // used to keep track if the runtags popup is showing and determine if it should be closed when clicked outside
-        let showingProjectVersionDialogue = false; // used to keep track if the projectVersion popup is showing and determine if it should be closed when clicked outside
-        var inFullscreen = false; // used to keep track if fullscreen view is being shown
-        var inFullscreenGraph = ""; // used to keep track of the graph being shown in fullscreen
-        var heatMapHourAll = true; // used to keep track of the heatmap setting, is it set to an hour or all
-        var previousFolder = ""; // used to update the suite folder donut to the previous folder with the button
-        var lastScrollY = 0; // used to scroll back to where you were previously
-        var ignoreSkips = false; // test most flaky graph
-        var ignoreSkipsRecent = false; // test recent most flaky graph
-        var onlyFailedFolders = false; // suite folder donut
-
-        // add datalabels plugin
-        Chart.register(ChartDataLabels);
-
-        const graphMetadata = [
-            {
-                key: "runStatistics",
-                label: "Run Statistics",
-                defaultType: "percentages",
-                viewOptions: ["Percentages", "Line", "Amount"],
-                hasFullscreenButton: true,
-                html: `<div class="graph-header">
-                    <h6>Statistics</h6>
-                    <div class="graph-controls">
-                        <a class="percentage-graph information" id="runStatisticsGraphPercentages"></a>
-                        <a class="bar-graph information" id="runStatisticsGraphAmount"></a>
-                        <a class="line-graph information" id="runStatisticsGraphLine"></a>
-                        <a class="fullscreen-graph information" id="runStatisticsFullscreen"></a>
-                        <a class="close-graph information" id="runStatisticsClose" hidden></a>
-                        <a class="shown-graph information" id="runStatisticsShown" showGraphHidden></a>
-                        <a class="hidden-graph information" id="runStatisticsHidden" hideGraphHidden></a>
-                    </div>
-                </div>
-                <div class="graph-body">
-                    <canvas id="runStatisticsGraph"></canvas>
-                </div>`,
-            },
-            {
-                key: "runDonut",
-                label: "Run Donut",
-                defaultType: "donut",
-                viewOptions: ["Donut"],
-                hasFullscreenButton: true,
-                html: `<div class="graph-header">
-                    <h6>Donut</h6>
-                    <div class="graph-controls">
-                        <a class="pie-graph information" id="runDonutGraphDonut"></a>
-                        <a class="fullscreen-graph information" id="runDonutFullscreen"></a>
-                        <a class="close-graph information" id="runDonutClose" hidden></a>
-                        <a class="shown-graph information" id="runDonutShown" showGraphHidden></a>
-                        <a class="hidden-graph information" id="runDonutHidden" hideGraphHidden></a>
-                    </div>
-                </div>
-                <div class="graph-body" style="height:90%;">
-                    <div class="row w-100 h-100">
-                        <div class="col-md-6 w-50 h-100">
-                            <canvas id="runDonutGraph"></canvas>
-                        </div>
-                        <div class="col-md-6 w-50 h-100">
-                            <canvas id="runDonutTotalGraph"></canvas>
-                        </div>
-                    </div>
-                </div>`,
-            },
-            {
-                key: "runDonutTotal",
-                label: "Run Donut Total",
-                defaultType: "donut",
-                viewOptions: ["Donut"],
-                hasFullscreenButton: false,
-                information: null,
-            },
-            {
-                key: "runStats",
-                label: "Run Stats",
-                defaultType: "stats",
-                viewOptions: ["Stats"],
-                hasFullscreenButton: true,
-                html: `<div class="graph-header">
-                    <h6>Stats</h6>
-                    <div class="graph-controls">
-                        <a class="stats-graph information" id="runStatsGraphStats"></a>
-                        <a class="fullscreen-graph information" id="runStatsFullscreen"></a>
-                        <a class="close-graph information" id="runStatsClose" hidden></a>
-                        <a class="shown-graph information" id="runStatsShown" showGraphHidden></a>
-                        <a class="hidden-graph information" id="runStatsHidden" hideGraphHidden></a>
-                    </div>
-                </div>
-                <div class="graph-body">
-                    <div class="w-100 h-100">
-                        <div class="d-flex flex-column justify-content-between h-100">
-                            <div class="row text-center mb-4">
-                                <div class="col">
-                                    <div class="stat-label">Executed Runs</div>
-                                    <div class="stat-value blue-text" id="totalRuns"></div>
-                                </div>
-                                <div class="col">
-                                    <div class="stat-label">Executed Suites</div>
-                                    <div class="stat-value blue-text" id="totalSuites"></div>
-                                </div>
-                                <div class="col">
-                                    <div class="stat-label">Executed Tests</div>
-                                    <div class="stat-value blue-text" id="totalTests"></div>
-                                </div>
-                                <div class="col">
-                                    <div class="stat-label">Executed Keywords</div>
-                                    <div class="stat-value blue-text" id="totalKeywords"></div>
-                                </div>
-                            </div>
-                            <div class="row text-center mb-4">
-                                <div class="col">
-                                    <div class="stat-label">Unique Tests</div>
-                                    <div class="stat-value white-text" id="totalUniqueTests"></div>
-                                </div>
-                                <div class="col">
-                                    <div class="stat-label">Passed</div>
-                                    <div class="stat-value green-text" id="totalPassed"></div>
-                                </div>
-                                <div class="col">
-                                    <div class="stat-label">Failed</div>
-                                    <div class="stat-value red-text" id="totalFailed"></div>
-                                </div>
-                                <div class="col">
-                                    <div class="stat-label">Skipped</div>
-                                    <div class="stat-value yellow-text" id="totalSkipped"></div>
-                                </div>
-                            </div>
-                            <div class="row text-center">
-                                <div class="col">
-                                    <div class="stat-label">Total Run Time</div>
-                                    <div class="stat-value white-text" id="totalRunTime"></div>
-                                </div>
-                                <div class="col">
-                                    <div class="stat-label">Avg Run Time</div>
-                                    <div class="stat-value white-text" id="averageRunTime"></div>
-                                </div>
-                                <div class="col">
-                                    <div class="stat-label">Avg Test Time</div>
-                                    <div class="stat-value white-text" id="averageTestTime"></div>
-                                </div>
-                                <div class="col">
-                                    <div class="stat-label">Avg Run Pass Rate</div>
-                                    <div class="stat-value green-text" id="averagePassRate"></div>
-                                </div>
-                            </div>
-                        </div>
-                    </div>
-                </div>`,
-            },
-            {
-                key: "runDuration",
-                label: "Run Duration",
-                defaultType: "line",
-                viewOptions: ["Bar", "Line"],
-                hasFullscreenButton: true,
-                html: ` <div class="graph-header">
-                    <h6>Duration</h6>
-                    <div class="graph-controls">
-                        <a class="bar-graph information" id="runDurationGraphBar"></a>
-                        <a class="line-graph information" id="runDurationGraphLine"></a>
-                        <a class="fullscreen-graph information" id="runDurationFullscreen"></a>
-                        <a class="close-graph information" id="runDurationClose" hidden></a>
-                        <a class="shown-graph information" id="runDurationShown" showGraphHidden></a>
-                        <a class="hidden-graph information" id="runDurationHidden" hideGraphHidden></a>
-                    </div>
-                </div>
-                <div class="graph-body">
-                    <canvas id="runDurationGraph"></canvas>
-                </div>`,
-            },
-            {
-                key: "runHeatmap",
-                label: "Run Heatmap",
-                defaultType: "heatmap",
-                viewOptions: ["Heatmap"],
-                hasFullscreenButton: true,
-                html: `<div class="graph-header">
-                    <h6>Heatmap</h6>
-                    <div class="graph-controls">
-                        <div class="btn-group">
-                            <label class="form-check-label" for="heatMapTestType">Status</label>
-                        </div>
-                        <div class="btn-group">
-                            <select class="form-select form-select-sm" id="heatMapTestType">
-                                <option value="All">All</option>
-                                <option value="Passed">Passed</option>
-                                <option value="Failed">Failed</option>
-                                <option value="Skipped">Skipped</option>
-                            </select>
-                        </div>
-                        <div class="btn-group">
-                            <label class="form-check-label" for="heatMapHour">Hour</label>
-                        </div>
-                        <div class="btn-group">
-                            <select class="form-select form-select-sm" id="heatMapHour">
-                                <option value="All">All</option>
-                                <option value="0">00:00</option>
-                                <option value="1">01:00</option>
-                                <option value="2">02:00</option>
-                                <option value="3">03:00</option>
-                                <option value="4">04:00</option>
-                                <option value="5">05:00</option>
-                                <option value="6">06:00</option>
-                                <option value="7">07:00</option>
-                                <option value="8">08:00</option>
-                                <option value="9">09:00</option>
-                                <option value="10">10:00</option>
-                                <option value="11">11:00</option>
-                                <option value="12">12:00</option>
-                                <option value="13">13:00</option>
-                                <option value="14">14:00</option>
-                                <option value="15">15:00</option>
-                                <option value="16">16:00</option>
-                                <option value="17">17:00</option>
-                                <option value="18">18:00</option>
-                                <option value="19">19:00</option>
-                                <option value="20">20:00</option>
-                                <option value="21">21:00</option>
-                                <option value="22">22:00</option>
-                                <option value="23">23:00</option>
-                            </select>
-                        </div>
-                        <a class="heatmap-graph information" id="runHeatmapGraphHeatmap"></a>
-                        <a class="fullscreen-graph information" id="runHeatmapFullscreen"></a>
-                        <a class="close-graph information" id="runHeatmapClose" hidden></a>
-                        <a class="shown-graph information" id="runHeatmapShown" showGraphHidden></a>
-                        <a class="hidden-graph information" id="runHeatmapHidden" hideGraphHidden></a>
-                    </div>
-                </div>
-                <div class="graph-body">
-                    <canvas id="runHeatmapGraph"></canvas>
-                </div>`,
-            },
-            {
-                key: "suiteFolderDonut",
-                label: "Suite Folder Donut",
-                defaultType: "donut",
-                viewOptions: ["Donut"],
-                hasFullscreenButton: true,
-                html: `<div class="graph-header">
-                    <h6>Folders</h6>
-                    <div class="graph-controls">
-                        <div class="btn-group">
-                            <label class="form-check-label" for="onlyFailedFolders">Only Failed</label>
-                        </div>
-                        <div class="btn-group form-switch">
-                            <input class="form-check-input" type="checkbox" role="switch" id="onlyFailedFolders">
-                        </div>
-                        <button class="btn btn-outline-light btn-sm" id="suiteFolderDonutGoUp">Go Up</button>
-                        <a class="pie-graph information" id="suiteFolderDonutGraphDonut"></a>
-                        <a class="fullscreen-graph information" id="suiteFolderDonutFullscreen"></a>
-                        <a class="close-graph information" id="suiteFolderDonutClose" hidden></a>
-                        <a class="shown-graph information" id="suiteFolderDonutShown" showGraphHidden></a>
-                        <a class="hidden-graph information" id="suiteFolderDonutHidden" hideGraphHidden></a>
-                    </div>
-                </div>
-                <div class="graph-body">
-                    <div class="row w-100 h-100">
-                        <div class="col-md-6 w-50 h-100">
-                            <canvas id="suiteFolderDonutGraph" class="w-100 h-100"></canvas>
-                        </div>
-                        <div class="col-md-6 w-50 h-100">
-                            <canvas id="suiteFolderFailDonutGraph" class="w-100 h-100"></canvas>
-                        </div>
-                    </div>
-                </div>`,
-            },
-            {
-                key: "suiteFolderFailDonut",
-                label: "Suite Folder Fail Donut",
-                defaultType: "donut",
-                viewOptions: ["Donut"],
-                hasFullscreenButton: false,
-                information: null,
-            },
-            {
-                key: "suiteStatistics",
-                label: "Suite Statistics",
-                defaultType: "percentages",
-                viewOptions: ["Percentages", "Line", "Amount"],
-                hasFullscreenButton: true,
-                html: `<div class="graph-header">
-                    <h6>Statistics</h6>
-                    <div class="graph-controls">
-                        <a class="percentage-graph information" id="suiteStatisticsGraphPercentages"></a>
-                        <a class="bar-graph information" id="suiteStatisticsGraphAmount"></a>
-                        <a class="line-graph information" id="suiteStatisticsGraphLine"></a>
-                        <a class="fullscreen-graph information" id="suiteStatisticsFullscreen"></a>
-                        <a class="close-graph information" id="suiteStatisticsClose" hidden></a>
-                        <a class="shown-graph information" id="suiteStatisticsShown" showGraphHidden></a>
-                        <a class="hidden-graph information" id="suiteStatisticsHidden" hideGraphHidden></a>
-                    </div>
-                </div>
-                <div class="graph-body">
-                    <canvas id="suiteStatisticsGraph"></canvas>
-                </div>`,
-            },
-            {
-                key: "suiteDuration",
-                label: "Suite Duration",
-                defaultType: "line",
-                viewOptions: ["Bar", "Line"],
-                hasFullscreenButton: true,
-                html: `<div class="graph-header">
-                    <h6>Duration</h6>
-                    <div class="graph-controls">
-                        <a class="bar-graph information" id="suiteDurationGraphBar"></a>
-                        <a class="line-graph information" id="suiteDurationGraphLine"></a>
-                        <a class="fullscreen-graph information" id="suiteDurationFullscreen"></a>
-                        <a class="close-graph information" id="suiteDurationClose" hidden></a>
-                        <a class="shown-graph information" id="suiteDurationShown" showGraphHidden></a>
-                        <a class="hidden-graph information" id="suiteDurationHidden" hideGraphHidden></a>
-                    </div>
-                </div>
-                <div class="graph-body">
-                    <canvas id="suiteDurationGraph"></canvas>
-                </div>`,
-            },
-            {
-                key: "suiteMostFailed",
-                label: "Suite Most Failed",
-                defaultType: "bar",
-                viewOptions: ["Bar", "Timeline"],
-                hasFullscreenButton: true,
-                html: `<div class="graph-header">
-                    <h6>Most Failed</h6>
-                    <div class="graph-controls">
-                        <a class="bar-graph information" id="suiteMostFailedGraphBar"></a>
-                        <a class="timeline-graph information" id="suiteMostFailedGraphTimeline"></a>
-                        <a class="fullscreen-graph information" id="suiteMostFailedFullscreen"></a>
-                        <a class="close-graph information" id="suiteMostFailedClose" hidden></a>
-                        <a class="shown-graph information" id="suiteMostFailedShown" showGraphHidden></a>
-                        <a class="hidden-graph information" id="suiteMostFailedHidden" hideGraphHidden></a>
-                    </div>
-                </div>
-                <div class="graph-body">
-                    <div id="suiteMostFailedVertical" class="w-100 vertical">
-                        <canvas id="suiteMostFailedGraph"></canvas>
-                    </div>
-                </div>`,
-            },
-            {
-                key: "suiteMostTimeConsuming",
-                label: "Suite Most Time Consuming",
-                defaultType: "timeline",
-                viewOptions: ["Bar", "Timeline"],
-                hasFullscreenButton: true,
-                html: `<div class="graph-header">
-                    <h6>Most Time Consuming</h6>
-                    <div class="graph-controls">
-                        <div class="btn-group">
-                            <label class="form-check-label" for="onlyLastRunSuite">Only Last Run</label>
-                        </div>
-                        <div class="btn-group form-switch">
-                            <input class="form-check-input" type="checkbox" role="switch" id="onlyLastRunSuite">
-                        </div>
-                        <a class="bar-graph information" id="suiteMostTimeConsumingGraphBar"></a>
-                        <a class="timeline-graph information" id="suiteMostTimeConsumingGraphTimeline"></a>
-                        <a class="fullscreen-graph information" id="suiteMostTimeConsumingFullscreen"></a>
-                        <a class="close-graph information" id="suiteMostTimeConsumingClose" hidden></a>
-                        <a class="shown-graph information" id="suiteMostTimeConsumingShown" showGraphHidden></a>
-                        <a class="hidden-graph information" id="suiteMostTimeConsumingHidden" hideGraphHidden></a>
-                    </div>
-                </div>
-                <div class="graph-body">
-                    <div id="suiteMostTimeConsumingVertical" class="w-100 vertical">
-                        <canvas id="suiteMostTimeConsumingGraph"></canvas>
-                    </div
-                </div>`,
-            },
-            {
-                key: "testStatistics",
-                label: "Test Statistics",
-                defaultType: "timeline",
-                viewOptions: ["Timeline"],
-                hasFullscreenButton: true,
-                html: `<div class="graph-header">
-                    <h6>Statistics</h6>
-                    <div class="graph-controls">
-                        <div class="btn-group">
-                            <label class="form-check-label" for="testOnlyChanges">Only Changes</label>
-                        </div>
-                        <div class="btn-group form-switch">
-                            <input class="form-check-input" type="checkbox" role="switch" id="testOnlyChanges">
-                        </div>
-                        <a class="timeline-graph information" id="testStatisticsGraphTimeline"></a>
-                        <a class="fullscreen-graph information" id="testStatisticsFullscreen"></a>
-                        <a class="close-graph information" id="testStatisticsClose" hidden></a>
-                        <a class="shown-graph information" id="testStatisticsShown" showGraphHidden></a>
-                        <a class="hidden-graph information" id="testStatisticsHidden" hideGraphHidden></a>
-                    </div>
-                </div>
-                <div class="graph-body">
-                    <div id="testStatisticsVertical" class="w-100 vertical">
-                        <canvas id="testStatisticsGraph"></canvas>
-                    </div>
-                </div>`,
-            },
-            {
-                key: "testDuration",
-                label: "Test Duration",
-                defaultType: "line",
-                viewOptions: ["Bar", "Line"],
-                hasFullscreenButton: true,
-                html: `<div class="graph-header">
-                    <h6>Duration</h6>
-                    <div class="graph-controls">
-                        <a class="bar-graph information" id="testDurationGraphBar"></a>
-                        <a class="line-graph information" id="testDurationGraphLine"></a>
-                        <a class="fullscreen-graph information" id="testDurationFullscreen"></a>
-                        <a class="close-graph information" id="testDurationClose" hidden></a>
-                        <a class="shown-graph information" id="testDurationShown" showGraphHidden></a>
-                        <a class="hidden-graph information" id="testDurationHidden" hideGraphHidden></a>
-                    </div>
-                </div>
-                <div class="graph-body">
-                    <canvas id="testDurationGraph"></canvas>
-                </div>`,
-            },
-            {
-                key: "testDurationDeviation",
-                label: "Test Duration Deviation",
-                defaultType: "bar",
-                viewOptions: ["Bar"],
-                hasFullscreenButton: true,
-                html: `<div class="graph-header">
-                    <h6>Duration Deviation</h6>
-                    <div class="graph-controls">
-                        <a class="boxplot-graph information" id="testDurationDeviationGraphBar"></a>
-                        <a class="fullscreen-graph information" id="testDurationDeviationFullscreen"></a>
-                        <a class="close-graph information" id="testDurationDeviationClose" hidden></a>
-                        <a class="shown-graph information" id="testDurationDeviationShown" showGraphHidden></a>
-                        <a class="hidden-graph information" id="testDurationDeviationHidden" hideGraphHidden></a>
-                    </div>
-                </div>
-                <div class="graph-body">
-                    <canvas id="testDurationDeviationGraph"></canvas>
-                </div>`,
-            },
-            {
-                key: "testMessages",
-                label: "Test Messages",
-                defaultType: "timeline",
-                viewOptions: ["Bar", "Timeline"],
-                hasFullscreenButton: true,
-                html: `<div class="graph-header">
-                    <h6>Messages</h6>
-                    <div class="graph-controls">
-                        <a class="bar-graph information" id="testMessagesGraphBar"></a>
-                        <a class="timeline-graph information" id="testMessagesGraphTimeline"></a>
-                        <a class="fullscreen-graph information" id="testMessagesFullscreen"></a>
-                        <a class="close-graph information" id="testMessagesClose" hidden></a>
-                        <a class="shown-graph information" id="testMessagesShown" showGraphHidden></a>
-                        <a class="hidden-graph information" id="testMessagesHidden" hideGraphHidden></a>
-                    </div>
-                </div>
-                <div class="graph-body">
-                    <div id="testMessagesVertical" class="w-100 vertical">
-                        <canvas id="testMessagesGraph"></canvas>
-                    </div>
-                </div>`,
-            },
-            {
-                key: "testMostFlaky",
-                label: "Test Most Flaky",
-                defaultType: "timeline",
-                viewOptions: ["Bar", "Timeline"],
-                hasFullscreenButton: true,
-                html: `<div class="graph-header">
-                    <h6>Most Flaky</h6>
-                    <div class="graph-controls">
-                        <div class="btn-group">
-                            <label class="form-check-label" for="ignoreSkips">Ignore Skips</label>
-                        </div>
-                        <div class="btn-group form-switch">
-                            <input class="form-check-input" type="checkbox" role="switch" id="ignoreSkips">
-                        </div>
-                        <a class="bar-graph information" id="testMostFlakyGraphBar"></a>
-                        <a class="timeline-graph information" id="testMostFlakyGraphTimeline"></a>
-                        <a class="fullscreen-graph information" id="testMostFlakyFullscreen"></a>
-                        <a class="close-graph information" id="testMostFlakyClose" hidden></a>
-                        <a class="shown-graph information" id="testMostFlakyShown" showGraphHidden></a>
-                        <a class="hidden-graph information" id="testMostFlakyHidden" hideGraphHidden></a>
-                    </div>
-                </div>
-                <div class="graph-body">
-                    <div id="testMostFlakyVertical" class="w-100 vertical">
-                        <canvas id="testMostFlakyGraph"></canvas>
-                    </div>
-                </div>`,
-            },
-            {
-                key: "testRecentMostFlaky",
-                label: "Test Recent Most Flaky",
-                defaultType: "timeline",
-                viewOptions: ["Bar", "Timeline"],
-                hasFullscreenButton: true,
-                html: `<div class="graph-header">
-                    <h6>Recent Most Flaky</h6>
-                    <div class="graph-controls">
-                        <div class="btn-group">
-                            <label class="form-check-label" for="ignoreSkipsRecent">Ignore Skips</label>
-                        </div>
-                        <div class="btn-group form-switch">
-                            <input class="form-check-input" type="checkbox" role="switch" id="ignoreSkipsRecent">
-                        </div>
-                        <a class="bar-graph information" id="testRecentMostFlakyGraphBar"></a>
-                        <a class="timeline-graph information" id="testRecentMostFlakyGraphTimeline"></a>
-                        <a class="fullscreen-graph information" id="testRecentMostFlakyFullscreen"></a>
-                        <a class="close-graph information" id="testRecentMostFlakyClose" hidden></a>
-                        <a class="shown-graph information" id="testRecentMostFlakyShown" showGraphHidden></a>
-                        <a class="hidden-graph information" id="testRecentMostFlakyHidden" hideGraphHidden></a>
-                    </div>
-                </div>
-                <div class="graph-body">
-                    <div id="testRecentMostFlakyVertical" class="w-100 vertical">
-                        <canvas id="testRecentMostFlakyGraph"></canvas>
-                    </div>
-                </div>`,
-            },
-            {
-                key: "testMostFailed",
-                label: "Test Most Failed",
-                defaultType: "timeline",
-                viewOptions: ["Bar", "Timeline"],
-                hasFullscreenButton: true,
-                html: `<div class="graph-header">
-                    <h6>Most Failed</h6>
-                    <div class="graph-controls">
-                        <a class="bar-graph information" id="testMostFailedGraphBar"></a>
-                        <a class="timeline-graph information" id="testMostFailedGraphTimeline"></a>
-                        <a class="fullscreen-graph information" id="testMostFailedFullscreen"></a>
-                        <a class="close-graph information" id="testMostFailedClose" hidden></a>
-                        <a class="shown-graph information" id="testMostFailedShown" showGraphHidden></a>
-                        <a class="hidden-graph information" id="testMostFailedHidden" hideGraphHidden></a>
-                    </div>
-                </div>
-                <div class="graph-body">
-                    <div id="testMostFailedVertical" class="w-100 vertical">
-                        <canvas id="testMostFailedGraph"></canvas>
-                    </div>
-                </div>`,
-            },
-            {
-                key: "testRecentMostFailed",
-                label: "Test Recent Most Failed",
-                defaultType: "timeline",
-                viewOptions: ["Bar", "Timeline"],
-                hasFullscreenButton: true,
-                html: `<div class="graph-header">
-                    <h6>Recent Most Failed</h6>
-                    <div class="graph-controls">
-                        <a class="bar-graph information" id="testRecentMostFailedGraphBar"></a>
-                        <a class="timeline-graph information" id="testRecentMostFailedGraphTimeline"></a>
-                        <a class="fullscreen-graph information" id="testRecentMostFailedFullscreen"></a>
-                        <a class="close-graph information" id="testRecentMostFailedClose" hidden></a>
-                        <a class="shown-graph information" id="testRecentMostFailedShown" showGraphHidden></a>
-                        <a class="hidden-graph information" id="testRecentMostFailedHidden" hideGraphHidden></a>
-                    </div>
-                </div>
-                <div class="graph-body">
-                    <div id="testRecentMostFailedVertical" class="w-100 vertical">
-                        <canvas id="testRecentMostFailedGraph"></canvas>
-                    </div>
-                </div>`,
-            },
-            {
-                key: "testMostTimeConsuming",
-                label: "Test Most Time Consuming",
-                defaultType: "timeline",
-                viewOptions: ["Bar", "Timeline"],
-                hasFullscreenButton: true,
-                html: `<div class="graph-header">
-                    <h6>Most Time Consuming</h6>
-                    <div class="graph-controls">
-                        <div class="btn-group">
-                            <label class="form-check-label" for="onlyLastRunTest">Only Last Run</label>
-                        </div>
-                        <div class="btn-group form-switch">
-                            <input class="form-check-input" type="checkbox" role="switch" id="onlyLastRunTest">
-                        </div>
-                        <a class="bar-graph information" id="testMostTimeConsumingGraphBar"></a>
-                        <a class="timeline-graph information" id="testMostTimeConsumingGraphTimeline"></a>
-                        <a class="fullscreen-graph information" id="testMostTimeConsumingFullscreen"></a>
-                        <a class="close-graph information" id="testMostTimeConsumingClose" hidden></a>
-                        <a class="shown-graph information" id="testMostTimeConsumingShown" showGraphHidden></a>
-                        <a class="hidden-graph information" id="testMostTimeConsumingHidden" hideGraphHidden></a>
-                    </div>
-                </div>
-                <div class="graph-body">
-                    <div id="testMostTimeConsumingVertical" class="w-100 vertical">
-                        <canvas id="testMostTimeConsumingGraph"></canvas>
-                    </div
-                </div>`,
-            },
-            {
-                key: "keywordStatistics",
-                label: "Keyword Statistics",
-                defaultType: "percentages",
-                viewOptions: ["Percentages", "Line", "Amount"],
-                hasFullscreenButton: true,
-                html: `<div class="graph-header">
-                    <h6>Statistics</h6>
-                    <div class="graph-controls">
-                        <a class="percentage-graph information" id="keywordStatisticsGraphPercentages"></a>
-                        <a class="bar-graph information" id="keywordStatisticsGraphAmount"></a>
-                        <a class="line-graph information" id="keywordStatisticsGraphLine"></a>
-                        <a class="fullscreen-graph information" id="keywordStatisticsFullscreen"></a>
-                        <a class="close-graph information" id="keywordStatisticsClose" hidden></a>
-                        <a class="shown-graph information" id="keywordStatisticsShown" showGraphHidden></a>
-                        <a class="hidden-graph information" id="keywordStatisticsHidden" hideGraphHidden></a>
-                    </div>
-                </div>
-                <div class="graph-body">
-                    <canvas id="keywordStatisticsGraph"></canvas>
-                </div>`,
-            },
-            {
-                key: "keywordTimesRun",
-                label: "Keyword Times Run",
-                defaultType: "line",
-                viewOptions: ["Bar", "Line"],
-                hasFullscreenButton: true,
-                html: `<div class="graph-header">
-                    <h6>Times Run</h6>
-                    <div class="graph-controls">
-                        <a class="bar-graph information" id="keywordTimesRunGraphBar"></a>
-                        <a class="line-graph information" id="keywordTimesRunGraphLine"></a>
-                        <a class="fullscreen-graph information" id="keywordTimesRunFullscreen"></a>
-                        <a class="close-graph information" id="keywordTimesRunClose" hidden></a>
-                        <a class="shown-graph information" id="keywordTimesRunShown" showGraphHidden></a>
-                        <a class="hidden-graph information" id="keywordTimesRunHidden" hideGraphHidden></a>
-                    </div>
-                </div>
-                <div class="graph-body">
-                    <canvas id="keywordTimesRunGraph"></canvas>
-                </div>`,
-            },
-            {
-                key: "keywordTotalDuration",
-                label: "Keyword Total Duration",
-                defaultType: "line",
-                viewOptions: ["Bar", "Line"],
-                hasFullscreenButton: true,
-                html: `<div class="graph-header">
-                    <h6>Total Duration</h6>
-                    <div class="graph-controls">
-                        <a class="bar-graph information" id="keywordTotalDurationGraphBar"></a>
-                        <a class="line-graph information" id="keywordTotalDurationGraphLine"></a>
-                        <a class="fullscreen-graph information" id="keywordTotalDurationFullscreen"></a>
-                        <a class="close-graph information" id="keywordTotalDurationClose" hidden></a>
-                        <a class="shown-graph information" id="keywordTotalDurationShown" showGraphHidden></a>
-                        <a class="hidden-graph information" id="keywordTotalDurationHidden" hideGraphHidden></a>
-                    </div>
-                </div>
-                <div class="graph-body">
-                    <canvas id="keywordTotalDurationGraph"></canvas>
-                </div>`,
-            },
-            {
-                key: "keywordAverageDuration",
-                label: "Keyword Average Duration",
-                defaultType: "line",
-                viewOptions: ["Bar", "Line"],
-                hasFullscreenButton: true,
-                html: `<div class="graph-header">
-                    <h6>Average Duration</h6>
-                    <div class="graph-controls">
-                        <a class="bar-graph information" id="keywordAverageDurationGraphBar"></a>
-                        <a class="line-graph information" id="keywordAverageDurationGraphLine"></a>
-                        <a class="fullscreen-graph information" id="keywordAverageDurationFullscreen"></a>
-                        <a class="close-graph information" id="keywordAverageDurationClose" hidden></a>
-                        <a class="shown-graph information" id="keywordAverageDurationShown" showGraphHidden></a>
-                        <a class="hidden-graph information" id="keywordAverageDurationHidden" hideGraphHidden></a>
-                    </div>
-                </div>
-                <div class="graph-body">
-                    <canvas id="keywordAverageDurationGraph"></canvas>
-                </div>`,
-            },
-            {
-                key: "keywordMinDuration",
-                label: "Keyword Min Duration",
-                defaultType: "line",
-                viewOptions: ["Bar", "Line"],
-                hasFullscreenButton: true,
-                html: `<div class="graph-header">
-                    <h6>Min Duration</h6>
-                    <div class="graph-controls">
-                        <a class="bar-graph information" id="keywordMinDurationGraphBar"></a>
-                        <a class="line-graph information" id="keywordMinDurationGraphLine"></a>
-                        <a class="fullscreen-graph information" id="keywordMinDurationFullscreen"></a>
-                        <a class="close-graph information" id="keywordMinDurationClose" hidden></a>
-                        <a class="shown-graph information" id="keywordMinDurationShown" showGraphHidden></a>
-                        <a class="hidden-graph information" id="keywordMinDurationHidden" hideGraphHidden></a>
-                    </div>
-                </div>
-                <div class="graph-body">
-                    <canvas id="keywordMinDurationGraph"></canvas>
-                </div>`,
-            },
-            {
-                key: "keywordMaxDuration",
-                label: "Keyword Max Duration",
-                defaultType: "line",
-                viewOptions: ["Bar", "Line"],
-                hasFullscreenButton: true,
-                html: `<div class="graph-header">
-                    <h6>Max Duration</h6>
-                    <div class="graph-controls">
-                        <a class="bar-graph information" id="keywordMaxDurationGraphBar"></a>
-                        <a class="line-graph information" id="keywordMaxDurationGraphLine"></a>
-                        <a class="fullscreen-graph information" id="keywordMaxDurationFullscreen"></a>
-                        <a class="close-graph information" id="keywordMaxDurationClose" hidden></a>
-                        <a class="shown-graph information" id="keywordMaxDurationShown" showGraphHidden></a>
-                        <a class="hidden-graph information" id="keywordMaxDurationHidden" hideGraphHidden></a>
-                    </div>
-                </div>
-                <div class="graph-body">
-                    <canvas id="keywordMaxDurationGraph"></canvas>
-                </div>>`,
-            },
-            {
-                key: "keywordMostFailed",
-                label: "Keyword Most Failed",
-                defaultType: "timeline",
-                viewOptions: ["Bar", "Timeline"],
-                hasFullscreenButton: true,
-                html: `<div class="graph-header">
-                    <h6>Most Failed</h6>
-                    <div class="graph-controls">
-                        <a class="bar-graph information" id="keywordMostFailedGraphBar"></a>
-                        <a class="timeline-graph information" id="keywordMostFailedGraphTimeline"></a>
-                        <a class="fullscreen-graph information" id="keywordMostFailedFullscreen"></a>
-                        <a class="close-graph information" id="keywordMostFailedClose" hidden></a>
-                        <a class="shown-graph information" id="keywordMostFailedShown" showGraphHidden></a>
-                        <a class="hidden-graph information" id="keywordMostFailedHidden" hideGraphHidden></a>
-                    </div>
-                </div>
-                <div class="graph-body">
-                    <div id="keywordMostFailedVertical" class="w-100 vertical">
-                        <canvas id="keywordMostFailedGraph"></canvas>
-                    </div
-                </div>`,
-            },
-            {
-                key: "keywordMostTimeConsuming",
-                label: "Keyword Most Time Consuming",
-                defaultType: "timeline",
-                viewOptions: ["Bar", "Timeline"],
-                hasFullscreenButton: true,
-                html: `<div class="graph-header">
-                    <h6>Most Time Consuming</h6>
-                    <div class="graph-controls">
-                        <div class="btn-group">
-                            <label class="form-check-label" for="onlyLastRunKeyword">Only Last Run</label>
-                        </div>
-                        <div class="btn-group form-switch">
-                            <input class="form-check-input" type="checkbox" role="switch" id="onlyLastRunKeyword">
-                        </div>
-                        <a class="bar-graph information" id="keywordMostTimeConsumingGraphBar"></a>
-                        <a class="timeline-graph information" id="keywordMostTimeConsumingGraphTimeline"></a>
-                        <a class="fullscreen-graph information" id="keywordMostTimeConsumingFullscreen"></a>
-                        <a class="close-graph information" id="keywordMostTimeConsumingClose" hidden></a>
-                        <a class="shown-graph information" id="keywordMostTimeConsumingShown" showGraphHidden></a>
-                        <a class="hidden-graph information" id="keywordMostTimeConsumingHidden" hideGraphHidden></a>
-                    </div>
-                </div>
-                <div class="graph-body">
-                    <div id="keywordMostTimeConsumingVertical" class="w-100 vertical">
-                        <canvas id="keywordMostTimeConsumingGraph"></canvas>
-                    </div
-                </div>`,
-            },
-            {
-                key: "keywordMostUsed",
-                label: "Keyword Most Used",
-                defaultType: "timeline",
-                viewOptions: ["Bar", "Timeline"],
-                hasFullscreenButton: true,
-                html: `<div class="graph-header">
-                    <h6>Most Used</h6>
-                    <div class="graph-controls">
-                        <div class="btn-group">
-                            <label class="form-check-label" for="onlyLastRunKeywordMostUsed">Only Last Run</label>
-                        </div>
-                        <div class="btn-group form-switch">
-                            <input class="form-check-input" type="checkbox" role="switch" id="onlyLastRunKeywordMostUsed">
-                        </div>
-                        <a class="bar-graph information" id="keywordMostUsedGraphBar"></a>
-                        <a class="timeline-graph information" id="keywordMostUsedGraphTimeline"></a>
-                        <a class="fullscreen-graph information" id="keywordMostUsedFullscreen"></a>
-                        <a class="close-graph information" id="keywordMostUsedClose" hidden></a>
-                        <a class="shown-graph information" id="keywordMostUsedShown" showGraphHidden></a>
-                        <a class="hidden-graph information" id="keywordMostUsedHidden" hideGraphHidden></a>
-                    </div>
-                </div>
-                <div class="graph-body">
-                    <div id="keywordMostUsedVertical" class="w-100 vertical">
-                        <canvas id="keywordMostUsedGraph"></canvas>
-                    </div
-                </div>`,
-            },
-            {
-                key: "compareStatistics",
-                label: "Compare Statistics",
-                defaultType: "bar",
-                viewOptions: ["Bar"],
-                hasFullscreenButton: true,
-                html: `<div class="graph-header">
-                    <h6>Statistics</h6>
-                    <div class="graph-controls">
-                        <a class="bar-graph information" id="compareStatisticsGraphBar"></a>
-                        <a class="fullscreen-graph information" id="compareStatisticsFullscreen"></a>
-                        <a class="close-graph information" id="compareStatisticsClose" hidden></a>
-                        <a class="shown-graph information" id="compareStatisticsShown" showGraphHidden></a>
-                        <a class="hidden-graph information" id="compareStatisticsHidden" hideGraphHidden></a>
-                    </div>
-                </div>
-                <div class="graph-body">
-                    <canvas id="compareStatisticsGraph"></canvas>
-                </div>`,
-            },
-            {
-                key: "compareSuiteDuration",
-                label: "Compare Suite Duration",
-                defaultType: "radar",
-                viewOptions: ["Radar"],
-                hasFullscreenButton: true,
-                html: `<div class="graph-header">
-                    <h6>Suite Duration</h6>
-                    <div class="graph-controls">
-                        <a class="radar-graph information" id="compareSuiteDurationGraphRadar"></a>
-                        <a class="fullscreen-graph information" id="compareSuiteDurationFullscreen"></a>
-                        <a class="close-graph information" id="compareSuiteDurationClose" hidden></a>
-                        <a class="shown-graph information" id="compareSuiteDurationShown" showGraphHidden></a>
-                        <a class="hidden-graph information" id="compareSuiteDurationHidden" hideGraphHidden></a>
-                    </div>
-                </div>
-                <div class="graph-body">
-                    <canvas id="compareSuiteDurationGraph"></canvas>
-                </div>`,
-            },
-            {
-                key: "compareTests",
-                label: "Compare Tests",
-                defaultType: "timeline",
-                viewOptions: ["Timeline"],
-                hasFullscreenButton: true,
-                html: `<div class="graph-header">
-                    <h6>Tests</h6>
-                    <div class="graph-controls">
-                        <div class="btn-group">
-                            <label class="form-check-label" for="compareOnlyChanges">Only Changes</label>
-                        </div>
-                        <div class="btn-group form-switch">
-                            <input class="form-check-input" type="checkbox" role="switch" id="compareOnlyChanges">
-                        </div>
-                        <a class="timeline-graph information" id="compareTestsGraphTimeline"></a>
-                        <a class="fullscreen-graph information" id="compareTestsFullscreen"></a>
-                        <a class="close-graph information" id="compareTestsClose" hidden></a>
-                        <a class="shown-graph information" id="compareTestsShown" showGraphHidden></a>
-                        <a class="hidden-graph information" id="compareTestsHidden" hideGraphHidden></a>
-                    </div>
-                </div>
-                <div class="graph-body">
-                    <div id="compareTestsVertical" class="w-100 vertical">
-                        <canvas id="compareTestsGraph"></canvas>
-                    </div>
-                </div>`,
-            },
-            {
-                key: "runTable",
-                label: "Table Run",
-                defaultType: "table",
-                viewOptions: ["Table"],
-                hasFullscreenButton: false,
-                information: null,
-                html: `<div class="col table-section" id="runTableCanvas">
-                    <div class="d-flex justify-content-between align-items-center mb-2">
-                        <h6 class="mb-0">Run Table</h6>
-                        <div>
-                            <a class="move-up-table information" id="runTableMoveUp" moveUpHidden></a>
-                            <a class="move-down-table information" id="runTableMoveDown" moveDownHidden></a>
-                            <a class="shown-graph information" id="runTableShown" showGraphHidden></a>
-                            <a class="hidden-graph information" id="runTableHidden" hideGraphHidden></a>
-                        </div>
-                    </div>
-                    <table class="table table-striped" id="runTable"></table>
-                </div>`,
-            },
-            {
-                key: "suiteTable",
-                label: "Table Suite",
-                defaultType: "table",
-                viewOptions: ["Table"],
-                hasFullscreenButton: false,
-                information: null,
-                html: `<div class="col table-section" id="suiteTableCanvas">
-                    <div class="d-flex justify-content-between align-items-center mb-2">
-                        <h6 class="mb-0">Suite Table</h6>
-                        <div>
-                            <a class="move-up-table information" id="suiteTableMoveUp" moveUpHidden></a>
-                            <a class="move-down-table information" id="suiteTableMoveDown" moveDownHidden></a>
-                            <a class="shown-graph information" id="suiteTableShown" showGraphHidden></a>
-                            <a class="hidden-graph information" id="suiteTableHidden" hideGraphHidden></a>
-                        </div>
-                    </div>
-                    <table class="table table-striped" id="suiteTable"></table>
-                </div>`,
-            },
-            {
-                key: "testTable",
-                label: "Table Test",
-                defaultType: "table",
-                viewOptions: ["Table"],
-                hasFullscreenButton: false,
-                information: null,
-                html: `<div class="col table-section" id="testTableCanvas">
-                    <div class="d-flex justify-content-between align-items-center mb-2">
-                        <h6 class="mb-0">Test Table</h6>
-                        <div>
-                            <a class="move-up-table information" id="testTableMoveUp" moveUpHidden></a>
-                            <a class="move-down-table information" id="testTableMoveDown" moveDownHidden></a>
-                            <a class="shown-graph information" id="testTableShown" showGraphHidden></a>
-                            <a class="hidden-graph information" id="testTableHidden" hideGraphHidden></a>
-                        </div>
-                    </div>
-                    <table class="table table-striped" id="testTable"></table>
-                </div>`,
-            },
-            {
-                key: "keywordTable",
-                label: "Table Keyword",
-                defaultType: "table",
-                viewOptions: ["Table"],
-                hasFullscreenButton: false,
-                information: null,
-                html: `<div class="col table-section" id="keywordTableCanvas">
-                    <div class="d-flex justify-content-between align-items-center mb-2">
-                        <h6 class="mb-0">Keyword Table</h6>
-                        <div>
-                            <a class="move-up-table information" id="keywordTableMoveUp" moveUpHidden></a>
-                            <a class="move-down-table information" id="keywordTableMoveDown" moveDownHidden></a>
-                            <a class="shown-graph information" id="keywordTableShown" showGraphHidden></a>
-                            <a class="hidden-graph information" id="keywordTableHidden" hideGraphHidden></a>
-                        </div>
-                    </div>
-                    <table class="table table-striped" id="keywordTable"></table>
-                </div>`,
-            },
-        ];
-
-        const informationMap = {
-            "rflogo": "Robot Framework",
-            "filters": "Filters",
-            "customizeLayout": "Customize Layout",
-            "saveLayout": "Save Layout",
-            "settings": "Settings",
-            "themeLight": "Theme",
-            "themeDark": "Theme",
-            "database": "Database Summary",
-            "versionInformation": '"placeholder_version"',
-            "bug": "Report a bug or request a feature",
-            "github": "Github",
-            "docs": "Docs",
-            "amount": "Amount of runs that are shown. Only the most recent x runs are shown after applying the other filters.",
-            "amountLabel": "Amount of runs that are shown. Only the most recent x runs are shown after applying the other filters.",
-            "overviewStatisticsInformation": `This section shows the projects and their associated runs:
-- Overview Statistics show the latest result for each project
-- The additional project bars contain all runs for that project
-- You can define your own projects or groupings by appending '-o path/to/output.xml:project_yourprojectname' when generating results.
-- If runs don't include custom 'project_' tags, they will be grouped by their run name by default.
-- Choose which project types to show by toggling their respective "Display by" switch.
-- Duration color indicates performance relative to the average: green if more than x% faster, red if more than x% slower. You can adjust this threshold using the Percentage toggle.
-- Passed runs represent the percentage of runs with zero failures.
-- Clicking on the run card applies a filter for that project and switches to dashboard
-- Clicking on the version element within the run card additionally applies a filter for that version`,
-            "runStatisticsGraphPercentages": "Percentages: Displays the distribution of passed, failed, skipped tests per run, where 100% equals all tests combined",
-            "runStatisticsGraphAmount": "Amount: Displays the actual number of passed, failed, skipped tests per run",
-            "runStatisticsGraphLine": "Line: Displays the same data but over a time axis, useful for spotting failure patterns on specific dates or times",
-            "runStatisticsFullscreen": "Fullscreen",
-            "runStatisticsClose": "Close",
-            "runStatisticsShown": "Hide Graph",
-            "runStatisticsHidden": "Show Graph",
-            "runDonutGraphDonut": `This graph contains two donut charts:
-- The first donut displays the percentage of passed, failed, and skipped tests for the most recent run..
-- The second donut displays the total percentage of passed, failed, and skipped tests across all runs`,
-            "runDonutFullscreen": "Fullscreen",
-            "runDonutClose": "Close",
-            "runDonutShown": "Hide Graph",
-            "runDonutHidden": "Show Graph",
-            "runStatsGraphStats": `This section provides key statistics:
-- Executed: Total counts of Runs, Suites, Tests, and Keywords that have been executed.
-- Unique Tests: Displays the number of distinct test cases across all runs.
-- Outcomes: Total Passed, Failed, and Skipped tests, including their percentages relative to the full test set.
-- Duration: Displays the cumulative runtime of all runs, the average runtime per run, and the average duration of individual tests.
-- Pass Rate: Displays the average run-level pass rate, helping evaluate overall reliability over time.`,
-            "runStatsFullscreen": "Fullscreen",
-            "runStatsClose": "Close",
-            "runStatsShown": "Hide Graph",
-            "runStatsHidden": "Show Graph",
-            "runDurationGraphBar": "Bar: Displays total run durations represented as vertical bars",
-            "runDurationGraphLine": "Displays the same data but over a time axis for clearer trend analysis",
-            "runDurationFullscreen": "Fullscreen",
-            "runDurationClose": "Close",
-            "runDurationShown": "Hide Graph",
-            "runDurationHidden": "Show Graph",
-            "runHeatmapGraphHeatmap": `This graph visualizes a heatmap of when tests are executed the most:
-- All: Displays how many tests ran during the hours or minutes of the week days.
-- Status: Displays only tests of the selected status.
-- Hour: Displays only that hour so you get insights per minute.`,
-            "runHeatmapFullscreen": "Fullscreen",
-            "runHeatmapClose": "Close",
-            "runHeatmapShown": "Hide Graph",
-            "runHeatmapHidden": "Show Graph",
-            "suiteFolderDonutGraphDonut": `This graph contains two donut charts:
-- The first donut displays the top-level folders of the suites and the amount of tests each folder contains.
-- The second donut displays the same folder structure but only for the most recent run and only includes failed tests.
-- Clicking on a folder updates the chart with the subfolders/suites it contains.
-- Navigating folders also updates Suite Statistics and Suite Duration.
-- Go Up: navigates to the parent folder level.
-- Only Failed: filters to show only folders with failing tests.`,
-            "suiteFolderDonutFullscreen": "Fullscreen",
-            "suiteFolderDonutClose": "Close",
-            "suiteFolderDonutShown": "Hide Graph",
-            "suiteFolderDonutHidden": "Show Graph",
-            "suiteStatisticsGraphPercentages": "Percentages: Displays the passed, failed, skipped rate of test suites per run",
-            "suiteStatisticsGraphAmount": "Amount: Displays the actual number of passed, failed, skipped suites per run",
-            "suiteStatisticsGraphLine": "Line: Displays the same data but over a time axis, useful for spotting failure patterns on specific dates or times",
-            "suiteStatisticsFullscreen": "Fullscreen",
-            "suiteStatisticsClose": "Close",
-            "suiteStatisticsShown": "Hide Graph",
-            "suiteStatisticsHidden": "Show Graph",
-            "suiteDurationGraphBar": "Bar: Displays total suite durations represented as vertical bars",
-            "suiteDurationGraphLine": "Line: Displays the same data but over a time axis for clearer trend analysis",
-            "suiteDurationFullscreen": "Fullscreen",
-            "suiteDurationClose": "Close",
-            "suiteDurationShown": "Hide Graph",
-            "suiteDurationHidden": "Show Graph",
-            "suiteMostFailedGraphBar": "Bar: Displays suites ranked by number of failures represented as vertical bars. The default view shows the Top 10 most failed suites; fullscreen expands this to the Top 50.",
-            "suiteMostFailedGraphTimeline": "Timeline: Displays when failures occurred to identify clustering over time. The default view shows the Top 10 most failed suites; fullscreen expands this to the Top 50",
-            "suiteMostFailedFullscreen": "Fullscreen",
-            "suiteMostFailedClose": "Close",
-            "suiteMostFailedShown": "Hide Graph",
-            "suiteMostFailedHidden": "Show Graph",
-            "suiteMostTimeConsumingGraphBar": "Bar: Displays suites ranked by how often they were the slowest (most time-consuming) suite in a run. Each bar represents how many times a suite was the single slowest one across all runs. The regular view shows the Top 10; fullscreen mode expands the list to the Top 50. When 'Only Last Run' is enabled, this graph instead shows the Top 10 (or Top 50 in fullscreen) most time-consuming suites *within the latest run only*, ranked by duration.",
-            "suiteMostTimeConsumingGraphTimeline": "Timeline: Displays the slowest suite for each run on a timeline. For every run, only the single most time-consuming suite is shown. The regular view shows the Top 10 most frequently slowest suites; fullscreen mode expands the list to the Top 50. When 'Only Last Run' is enabled, the timeline shows only the latest run, highlighting its Top 10 (or Top 50 in fullscreen) most time-consuming suites by duration.",
-            "suiteMostTimeConsumingFullscreen": "Fullscreen",
-            "suiteMostTimeConsumingClose": "Close",
-            "suiteMostTimeConsumingShown": "Hide Graph",
-            "suiteMostTimeConsumingHidden": "Show Graph",
-            "testStatisticsGraphTimeline": `This graph displays the statistics of the tests in a timeline format
-Only Changes: Displays only tests that have changed statuses at some point in time`,
-            "testStatisticsFullscreen": "Fullscreen",
-            "testStatisticsClose": "Close",
-            "testStatisticsShown": "Hide Graph",
-            "testStatisticsHidden": "Show Graph",
-            "testDurationGraphBar": "Bar: Displays test durations represented as vertical bars",
-            "testDurationGraphLine": "Line: Displays the same data but over a time axis for clearer trend analysis",
-            "testDurationFullscreen": "Fullscreen",
-            "testDurationClose": "Close",
-            "testDurationShown": "Hide Graph",
-            "testDurationHidden": "Show Graph",
-            "testDurationDeviationGraphBar": `This boxplot chart displays how much test durations deviate from the average, represented as vertical bars.
-It helps identify tests with inconsistent execution times, which might be flaky or worth investigating`,
-            "testDurationDeviationFullscreen": "Fullscreen",
-            "testDurationDeviationClose": "Close",
-            "testDurationDeviationShown": "Hide Graph",
-            "testDurationDeviationHidden": "Show Graph",
-            "testMessagesGraphBar": `Bar: Displays messages ranked by number of occurrences represented as vertical bars
-- The regular view shows the Top 10 most frequent messages; fullscreen mode expands this to the Top 50.
-- To generalize messages (e.g., group similar messages), use the -m/--messageconfig option in the CLI (--help or README).`,
-            "testMessagesGraphTimeline": `Timeline: Displays when those messages occurred to reveal problem spikes
-- The regular view shows the Top 10 most frequent messages; fullscreen mode expands this to the Top 50.
-- To generalize messages (e.g., group similar messages), use the -m/--messageconfig option in the CLI (--help or README).`,
-            "testMessagesFullscreen": "Fullscreen",
-            "testMessagesClose": "Close",
-            "testMessagesShown": "Hide Graph",
-            "testMessagesHidden": "Show Graph",
-            "testMostFlakyGraphBar": `Bar: Displays tests ranked by frequency of status changes represented as vertical bars
-- The regular view shows the Top 10 flaky tests; fullscreen mode expands the list to the Top 50.
-- Ignore Skips: filters to only count passed/failed as status flips and not skips.`,
-            "testMostFlakyGraphTimeline": `Timeline: Displays when the status changes occurred across runs
-- The regular view shows the Top 10 flaky tests; fullscreen mode expands the list to the Top 50.
-- Ignore Skips: filters to only count passed/failed as status flips and not skips.`,
-            "testMostFlakyFullscreen": "Fullscreen",
-            "testMostFlakyClose": "Close",
-            "testMostFlakyShown": "Hide Graph",
-            "testMostFlakyHidden": "Show Graph",
-            "testRecentMostFlakyGraphBar": `Bar: Displays tests ranked by frequency of recent status changes represented as vertical bars
-- The regular view shows the Top 10 flaky tests; fullscreen mode expands the list to the Top 50.
-- Ignore Skips: filters to only count passed/failed as status flips and not skips.`,
-            "testRecentMostFlakyGraphTimeline": `Timeline: Displays when the status changes occurred across runs
-- The regular view shows the Top 10 flaky tests; fullscreen mode expands the list to the Top 50.
-- Ignore Skips: filters to only count passed/failed as status flips and not skips.`,
-            "testRecentMostFlakyFullscreen": "Fullscreen",
-            "testRecentMostFlakyClose": "Close",
-            "testRecentMostFlakyShown": "Hide Graph",
-            "testRecentMostFlakyHidden": "Show Graph",
-            "testMostFailedGraphBar": `Bar: Displays tests ranked by total number of failures represented as vertical bars. The regular view shows the Top 10 most failed tests; fullscreen mode expands the list to the Top 50.`,
-            "testMostFailedGraphTimeline": `Displays when failures occurred across runs. The regular view shows the Top 10 most failed tests; fullscreen mode expands the list to the Top 50.`,
-            "testMostFailedFullscreen": "Fullscreen",
-            "testMostFailedClose": "Close",
-            "testMostFailedShown": "Hide Graph",
-            "testMostFailedHidden": "Show Graph",
-            "testRecentMostFailedGraphBar": `Bar: Displays recent tests ranked by total number of failures represented as vertical bars. The regular view shows the Top 10 most failed tests; fullscreen mode expands the list to the Top 50.`,
-            "testRecentMostFailedGraphTimeline": `Displays when most recent failures occurred across runs. The regular view shows the Top 10 most failed tests; fullscreen mode expands the list to the Top 50.`,
-            "testRecentMostFailedFullscreen": "Fullscreen",
-            "testRecentMostFailedClose": "Close",
-            "testRecentMostFailedShown": "Hide Graph",
-            "testRecentMostFailedHidden": "Show Graph",
-            "testMostTimeConsumingGraphBar": "Bar: Displays tests ranked by how often they were the slowest (most time-consuming) test in a run. Each bar represents how many times a test was the single slowest one across all runs. The regular view shows the Top 10; fullscreen mode expands the list to the Top 50. When 'Only Last Run' is enabled, this graph instead shows the Top 10 (or Top 50 in fullscreen) most time-consuming tests *within the latest run only*, ranked by duration.",
-            "testMostTimeConsumingGraphTimeline": "Timeline: Displays the slowest test for each run on a timeline. For every run, only the single most time-consuming test is shown. The regular view shows the Top 10 most frequently slowest tests; fullscreen mode expands the list to the Top 50. When 'Only Last Run' is enabled, the timeline shows only the latest run, highlighting its Top 10 (or Top 50 in fullscreen) most time-consuming tests by duration.",
-            "testMostTimeConsumingFullscreen": "Fullscreen",
-            "testMostTimeConsumingClose": "Close",
-            "testMostTimeConsumingShown": "Hide Graph",
-            "testMostTimeConsumingHidden": "Show Graph",
-            "keywordStatisticsGraphPercentages": "Percentages: Displays the distribution of passed, failed, skipped statuses for each keyword per run",
-            "keywordStatisticsGraphAmount": "Amount: Displays raw counts of each status per run",
-            "keywordStatisticsGraphLine": "Line: Displays the same data but over a time axis",
-            "keywordStatisticsFullscreen": "Fullscreen",
-            "keywordStatisticsClose": "Close",
-            "keywordStatisticsShown": "Hide Graph",
-            "keywordStatisticsHidden": "Show Graph",
-            "keywordTimesRunGraphBar": "Bar: Displays times run per keyword represented as vertical bars",
-            "keywordTimesRunGraphLine": "Line: Displays the same data but over a time axis",
-            "keywordTimesRunFullscreen": "Fullscreen",
-            "keywordTimesRunClose": "Close",
-            "keywordTimesRunShown": "Hide Graph",
-            "keywordTimesRunHidden": "Show Graph",
-            "keywordTotalDurationGraphBar": "Bar: Displays the cumulative time each keyword ran during each run represented as vertical bars",
-            "keywordTotalDurationGraphLine": "Line: Displays the same data but over a time axis",
-            "keywordTotalDurationFullscreen": "Fullscreen",
-            "keywordTotalDurationClose": "Close",
-            "keywordTotalDurationShown": "Hide Graph",
-            "keywordTotalDurationHidden": "Show Graph",
-            "keywordAverageDurationGraphBar": "Bar: Displays the average duration for each keyword represented as vertical bars",
-            "keywordAverageDurationGraphLine": "Line: Displays the same data but over a time axis",
-            "keywordAverageDurationFullscreen": "Fullscreen",
-            "keywordAverageDurationClose": "Close",
-            "keywordAverageDurationShown": "Hide Graph",
-            "keywordAverageDurationHidden": "Show Graph",
-            "keywordMinDurationGraphBar": "Bar: Displays minimum durations represented as vertical bars",
-            "keywordMinDurationGraphLine": "Line: Displays the same data but over a time axis",
-            "keywordMinDurationFullscreen": "Fullscreen",
-            "keywordMinDurationClose": "Close",
-            "keywordMinDurationShown": "Hide Graph",
-            "keywordMinDurationHidden": "Show Graph",
-            "keywordMaxDurationGraphBar": "Bar: Displays maximum durations represented as vertical bars",
-            "keywordMaxDurationGraphLine": "Line: Displays the same data but over a time axis",
-            "keywordMaxDurationFullscreen": "Fullscreen",
-            "keywordMaxDurationClose": "Close",
-            "keywordMaxDurationShown": "Hide Graph",
-            "keywordMaxDurationHidden": "Show Graph",
-            "keywordMostFailedGraphBar": "Bar: Displays keywords ranked by total number of failures represented as vertical bars. The regular view shows the Top 10 most failed keywords; fullscreen mode expands the list to the Top 50.",
-            "keywordMostFailedGraphTimeline": "Timeline: Displays when failures occurred across runs. The regular view shows the Top 10 most failed keywords; fullscreen mode expands the list to the Top 50.",
-            "keywordMostFailedFullscreen": "Fullscreen",
-            "keywordMostFailedClose": "Close",
-            "keywordMostFailedShown": "Hide Graph",
-            "keywordMostFailedHidden": "Show Graph",
-            "keywordMostTimeConsumingGraphBar": "Bar: Displays keywords ranked by how often they were the slowest (most time-consuming) keyword in a run. Each bar represents how many times a keyword was the single slowest one across all runs. The regular view shows the Top 10; fullscreen mode expands the list to the Top 50. When 'Only Last Run' is enabled, this graph instead shows the Top 10 (or Top 50 in fullscreen) most time-consuming keywords *within the latest run only*, ranked by duration.",
-            "keywordMostTimeConsumingGraphTimeline": "Timeline: Displays the slowest keyword for each run on a timeline. For every run, only the single most time-consuming keyword is shown. The regular view shows the Top 10 most frequently slowest keywords; fullscreen mode expands the list to the Top 50. When 'Only Last Run' is enabled, the timeline shows only the latest run, highlighting its Top 10 (or Top 50 in fullscreen) most time-consuming keywords by duration.",
-            "keywordMostTimeConsumingFullscreen": "Fullscreen",
-            "keywordMostTimeConsumingClose": "Close",
-            "keywordMostTimeConsumingShown": "Hide Graph",
-            "keywordMostTimeConsumingHidden": "Show Graph",
-            "keywordMostUsedGraphBar": "Bar: Displays keywords ranked by how frequently they were used across all runs. Each bar represents how many times a keyword appeared in total. The regular view shows the Top 10 most used keywords; fullscreen mode expands the list to the Top 50. When 'Only Last Run' is enabled, this graph instead shows the Top 10 (or Top 50 in fullscreen) most used keywords *within the latest run only*, ranked by occurrence count.",
-            "keywordMostUsedGraphTimeline": "Timeline: Displays keyword usage trends over time. For each run, the most frequently used keyword (or keywords) is shown, illustrating how keyword usage changes across runs. The regular view highlights the Top 10 most frequently used keywords overall; fullscreen mode expands the list to the Top 50. When 'Only Last Run' is enabled, the timeline shows only the latest run, highlighting its Top 10 (or Top 50 in fullscreen) most used keywords by frequency.",
-            "keywordMostUsedFullscreen": "Fullscreen",
-            "keywordMostUsedClose": "Close",
-            "keywordMostUsedShown": "Hide Graph",
-            "keywordMostUsedHidden": "Show Graph",
-            "compareStatisticsGraphBar": "This graph displays the overall statistics of the selected runs",
-            "compareStatisticsFullscreen": "Fullscreen",
-            "compareStatisticsClose": "Close",
-            "compareStatisticsShown": "Hide Graph",
-            "compareStatisticsHidden": "Show Graph",
-            "compareSuiteDurationGraphRadar": "This graph displays the duration per suite in a radar format",
-            "compareSuiteDurationFullscreen": "Fullscreen",
-            "compareSuiteDurationClose": "Close",
-            "compareSuiteDurationShown": "Hide Graph",
-            "compareSuiteDurationHidden": "Show Graph",
-            "compareTestsGraphTimeline": `This graph displays the statistics of the tests in a timeline format
-Only Changes: Displays only tests that have changed statuses at some point in time`,
-            "compareTestsFullscreen": "Fullscreen",
-            "compareTestsClose": "Close",
-            "compareTestsShown": "Hide Graph",
-            "compareTestsHidden": "Show Graph",
-            "runTableMoveUp": "Move Up",
-            "runTableMoveDown": "Move Down",
-            "runTableShown": "Hide Table",
-            "runTableHidden": "Show Table",
-            "suiteTableMoveUp": "Move Up",
-            "suiteTableMoveDown": "Move Down",
-            "suiteTableShown": "Hide Table",
-            "suiteTableHidden": "Show Table",
-            "testTableMoveUp": "Move Up",
-            "testTableMoveDown": "Move Down",
-            "testTableShown": "Hide Table",
-            "testTableHidden": "Show Table",
-            "keywordTableMoveUp": "Move Up",
-            "keywordTableMoveDown": "Move Down",
-            "keywordTableShown": "Hide Table",
-            "keywordTableHidden": "Show Table",
-            "runSectionMoveUp": "Move Up",
-            "runSectionMoveDown": "Move Down",
-            "runSectionShown": "Hide Section",
-            "runSectionHidden": "Show Section",
-            "suiteSectionMoveUp": "Move Up",
-            "suiteSectionMoveDown": "Move Down",
-            "suiteSectionShown": "Hide Section",
-            "suiteSectionHidden": "Show Section",
-            "testSectionMoveUp": "Move Up",
-            "testSectionMoveDown": "Move Down",
-            "testSectionShown": "Hide Section",
-            "testSectionHidden": "Show Section",
-            "keywordSectionMoveUp": "Move Up",
-            "keywordSectionMoveDown": "Move Down",
-            "keywordSectionShown": "Hide Section",
-            "keywordSectionHidden": "Show Section",
-        }
-
-        const tables = graphMetadata.filter(graph => graph.label.includes('Table'))
-        // hideGraphs (contains all graphs that can be hidden or shown)
-        const hideGraphs = graphMetadata
-            .map(graph => graph.label)
-            .filter(label => label !== "Run Donut Total" && label !== "Suite Folder Fail Donut");
-        // fullscreenButtons (contains all graphs that have a fullscreen/close button)
-        const fullscreenButtons = graphMetadata
-            .filter(graph => graph.hasFullscreenButton)
-            .map(graph => graph.key);
-        // defaultGraphTypes (stored in localstorge like percentage, bar etc.)
-        const defaultGraphTypes = {};
-        graphMetadata.forEach(graph => {
-            defaultGraphTypes[`${graph.key}GraphType`] = graph.defaultType;
-        });
-        // graphChangeButtons (adds the eventlisteners to the buttons ike percentage, bar, etc.)
-        const excludeKeys = ["runDonutTotal", "suiteFolderFailDonut"];
-        const graphChangeButtons = {};
-        graphMetadata.forEach(graph => {
-            if (!excludeKeys.includes(graph.key) && graph.type !== "Table") {
-                const snakeKey = camelcase_to_underscore(graph.key);
-                graphChangeButtons[snakeKey] = graph.viewOptions.join(',');
-            }
-        });
-        // graphVars
-        const graphVars = graphMetadata.map(g => g.defaultType === "table" ? g.key : `${g.key}Graph`);
-        graphVars.forEach(name => {
-            window[name] = undefined;
-        });
-
-        // Run compare filter Id's
-        const compareRunIds = ['compareRun1', 'compareRun2', 'compareRun3', 'compareRun4']
-
-        // customize view lists
-        const overviewSections = ["Overview"]
-        const dashboardSections = ["Run Statistics", "Suite Statistics", "Test Statistics", "Keyword Statistics",]
-        const compareSections = ["Compare Statistics"]
-        const tableSections = ["Table Statistics"]
-        const dashboardGraphs = graphMetadata
-            .filter(graph => !graph.label.startsWith("Compare")
-                && !graph.label.startsWith("Table")
-                && graph.label !== "Run Donut Total"
-                && graph.label !== "Suite Folder Fail Donut")
-            .map(graph => graph.label);
-        const compareGraphs = graphMetadata
-            .filter(graph => graph.label.startsWith("Compare"))
-            .map(graph => graph.label)
-        const tableGraphs = graphMetadata
-            .filter(graph => graph.label.startsWith("Table"))
-            .map(graph => graph.label)
-
-        // settings var
-        var settings = {
-            switch: {
-                runTags: false,
-                runName: true,
-                suitePathsSuiteSection: false,
-                suitePathsTestSection: false,
-                suitePathsCompareSection: false,
-                useLibraryNames: false,
-            },
-            show: {
-                dateLabels: true,
-                legends: true,
-                aliases: false,
-                milliseconds: false,
-                axisTitles: true,
-                animation: true,
-                duration: 1500,
-                rounding: 6,
-            },
-            menu: {
-                overview: false,
-                dashboard: true,
-                compare: false,
-                tables: false,
-            },
-            graphTypes: defaultGraphTypes,
-            view: {
-                overview: {
-                    sections: {
-                        show: overviewSections,
-                        hide: [],
-                    },
-                    graphs: {
-                        show: [],
-                        hide: [],
-                    }
-                },
-                dashboard: {
-                    sections: {
-                        show: dashboardSections,
-                        hide: [],
-                    },
-                    graphs: {
-                        show: dashboardGraphs,
-                        hide: [],
-                    },
-                },
-                compare: {
-                    sections: {
-                        show: compareSections,
-                        hide: [],
-                    },
-                    graphs: {
-                        show: compareGraphs,
-                        hide: [],
-                    },
-                },
-                tables: {
-                    sections: {
-                        show: tableSections,
-                        hide: [],
-                    },
-                    graphs: {
-                        show: tableGraphs,
-                        hide: [],
-                    },
-                },
-            }
-        };
-
-        /////////////////////////////
-        // GENERIC SETUP FUNCTIONS //
-        /////////////////////////////
-
-        // function to update the theme when the button is clicked
-        function toggle_theme() {
-            if (document.documentElement.classList.contains("dark-mode")) {
-                set_local_storage_item("theme", "light");
-            } else {
-                set_local_storage_item("theme", "dark");
-            }
-            setup_theme()
-            setup_dashboard_graphs()
-        }
-
-        // theme function based on browser/machine color scheme
-        function setup_theme() {
-            Chart.defaults.font.size = graphFontSize;
-            const html = document.documentElement;
-
-            function swap_button_classes(from1, to1, from2, to2) {
-                // bootstrap buttons theme swap (outline and regular)
-                document.querySelectorAll(from1).forEach(btn => {
-                    btn.classList.remove(from1.replace(".", ""));
-                    btn.classList.add(to1);
-                });
-                document.querySelectorAll(from2).forEach(btn => {
-                    btn.classList.remove(from2.replace(".", ""));
-                    btn.classList.add(to2);
-                });
-            }
-
-            function set_light_mode() {
-                // menu theme
-                document.getElementById("navigation").classList.remove("navbar-dark")
-                document.getElementById("navigation").classList.add("navbar-light")
-                document.getElementById("themeLight").hidden = false;
-                document.getElementById("themeDark").hidden = true;
-                // bootstrap related settings
-                document.getElementsByTagName("html")[0].setAttribute("data-bs-theme", "light");
-                html.style.setProperty("--bs-body-bg", "#fff");
-                swap_button_classes(".btn-outline-light", "btn-outline-dark", ".btn-light", "btn-dark");
-                // chartjs default graph settings
-                Chart.defaults.color = "#666";
-                Chart.defaults.borderColor = "rgba(0,0,0,0.1)";
-                Chart.defaults.backgroundColor = "rgba(0,0,0,0.1)";
-                Chart.defaults.elements.line.borderColor = "rgba(0,0,0,0.1)";
-                // svgs
-                const svgMap = {
-                    ids: {
-                        "github": githubLightSVG,
-                        "docs": docsLightSVG,
-                        "settings": settingsLightSVG,
-                        "database": databaseLightSVG,
-                        "filters": filterLightSVG,
-                        "rflogo": rflogoLightSVG,
-                        "themeLight": moonSVG,
-                        "bug": bugLightSVG,
-                        "customizeLayout": customizeViewLightSVG,
-                        "saveLayout": saveLightSVG,
-                    },
-                    classes: {
-                        ".percentage-graph": percentageLightSVG,
-                        ".bar-graph": barLightSVG,
-                        ".line-graph": lineLightSVG,
-                        ".pie-graph": pieLightSVG,
-                        ".boxplot-graph": boxplotLightSVG,
-                        ".heatmap-graph": heatmapLightSVG,
-                        ".stats-graph": statsLightSVG,
-                        ".timeline-graph": timelineLightSVG,
-                        ".radar-graph": radarLightSVG,
-                        ".fullscreen-graph": fullscreenLightSVG,
-                        ".close-graph": closeLightSVG,
-                        ".information-icon": informationLightSVG,
-                        ".shown-graph": eyeLightSVG,
-                        ".hidden-graph": eyeOffLightSVG,
-                        ".shown-section": eyeLightSVG,
-                        ".hidden-section": eyeOffLightSVG,
-                        ".move-up-table": moveUpLightSVG,
-                        ".move-down-table": moveDownLightSVG,
-                        ".move-up-section": moveUpLightSVG,
-                        ".move-down-section": moveDownLightSVG,
-                        ".clock-icon": clockLightSVG,
-                    }
-                };
-                for (const [id, svg] of Object.entries(svgMap.ids)) {
-                    const el = document.getElementById(id);
-                    if (el) el.innerHTML = svg;
-                }
-                for (const [selector, svg] of Object.entries(svgMap.classes)) {
-                    document.querySelectorAll(selector).forEach(el => {
-                        el.innerHTML = svg;
-                    });
-                }
-            }
-
-            function set_dark_mode() {
-                // menu theme
-                document.getElementById("themeLight").hidden = true;
-                document.getElementById("themeDark").hidden = false;
-                document.getElementById("navigation").classList.remove("navbar-light")
-                document.getElementById("navigation").classList.add("navbar-dark")
-                // bootstrap related settings
-                document.getElementsByTagName("html")[0].setAttribute("data-bs-theme", "dark");
-                html.style.setProperty("--bs-body-bg", "rgba(30, 41, 59, 0.9)");
-                swap_button_classes(".btn-outline-dark", "btn-outline-light", ".btn-dark", "btn-light");
-                // chartjs default graph settings
-                Chart.defaults.color = "#eee";
-                Chart.defaults.borderColor = "rgba(255,255,255,0.1)";
-                Chart.defaults.backgroundColor = "rgba(255,255,0,0.1)";
-                Chart.defaults.elements.line.borderColor = "rgba(255,255,0,0.4)";
-                // svgs
-                const svgMap = {
-                    ids: {
-                        "github": githubDarkSVG,
-                        "docs": docsDarkSVG,
-                        "settings": settingsDarkSVG,
-                        "database": databaseDarkSVG,
-                        "filters": filterDarkSVG,
-                        "rflogo": rflogoDarkSVG,
-                        "themeDark": sunSVG,
-                        "bug": bugDarkSVG,
-                        "customizeLayout": customizeViewDarkSVG,
-                        "saveLayout": saveDarkSVG,
-                    },
-                    classes: {
-                        ".percentage-graph": percentageDarkSVG,
-                        ".bar-graph": barDarkSVG,
-                        ".line-graph": lineDarkSVG,
-                        ".pie-graph": pieDarkSVG,
-                        ".boxplot-graph": boxplotDarkSVG,
-                        ".heatmap-graph": heatmapDarkSVG,
-                        ".stats-graph": statsDarkSVG,
-                        ".timeline-graph": timelineDarkSVG,
-                        ".radar-graph": radarDarkSVG,
-                        ".fullscreen-graph": fullscreenDarkSVG,
-                        ".close-graph": closeDarkSVG,
-                        ".information-icon": informationDarkSVG,
-                        ".shown-graph": eyeDarkSVG,
-                        ".hidden-graph": eyeOffDarkSVG,
-                        ".shown-section": eyeDarkSVG,
-                        ".hidden-section": eyeOffDarkSVG,
-                        ".move-up-table": moveUpDarkSVG,
-                        ".move-down-table": moveDownDarkSVG,
-                        ".move-up-section": moveUpDarkSVG,
-                        ".move-down-section": moveDownDarkSVG,
-                        ".clock-icon": clockDarkSVG,
-                    }
-                };
-                for (const [id, svg] of Object.entries(svgMap.ids)) {
-                    const el = document.getElementById(id);
-                    if (el) el.innerHTML = svg;
-                }
-                for (const [selector, svg] of Object.entries(svgMap.classes)) {
-                    document.querySelectorAll(selector).forEach(el => {
-                        el.innerHTML = svg;
-                    });
-                }
-            }
-
-            // detect theme preference
-            const isDark = html.classList.contains("dark-mode");
-
-            if (settings.theme === "light") {
-                if (isDark) html.classList.remove("dark-mode");
-                set_light_mode();
-            } else if (settings.theme === "dark") {
-                if (!isDark) html.classList.add("dark-mode");
-                set_dark_mode();
-            } else {
-                // No theme in localStorage, fall back to system preference
-                if (window.matchMedia("(prefers-color-scheme: dark)").matches) {
-                    html.classList.add("dark-mode");
-                    set_dark_mode();
-                } else {
-                    html.classList.remove("dark-mode");
-                    set_light_mode();
-                }
-            }
-        }
-
-        // set default values
-        function setup_database_stats() {
-            document.getElementById("stats").innerHTML = `<table class='table table-striped'>
-                <tr><td>Runs</td><td>${runs.length}</td></tr>
-                <tr><td>Suites</td><td>${suites.length}</td></tr>
-                <tr><td>Tests</td><td>${tests.length}</td></tr>
-                <tr><td>Keywords</td><td>${keywords.length}</td></tr>
-            </table>`
-
-            window.onbeforeprint = () => {
-                return new Promise(res => setTimeout(res, settings.show.duration + 500)); // allow rendering time
-            };
-        }
-
-        function customize_layout() {
-            document.getElementById("customizeLayout").hidden = true;
-            document.getElementById("saveLayout").hidden = false;
-            add_alert("You can now change your layout. Don't forget to save!", "info")
-        }
-
-        function save_layout() {
-            document.getElementById("customizeLayout").hidden = false;
-            document.getElementById("saveLayout").hidden = true;
-            const shownDashboardItems = [];
-            const hiddenDashboardItems = [];
-            const shownCompareItems = [];
-            const hiddenCompareItems = [];
-            // save dashboard/compare graph layout
-            const grids = document.querySelectorAll(".grid-stack");
-            grids.forEach(grid => {
-                const layout = window[`${grid.id}`].engine.nodes.map(w => {
-                    const id = w.el?.getAttribute('data-gs-id');
-                    return {
-                        x: w.x,
-                        y: w.y,
-                        w: w.w,
-                        h: w.h,
-                        id
-                    };
-                }).filter(w => w.id);
-                if (layout.length > 0) {
-                    set_local_storage_item(`layouts.${grid.id}`, JSON.stringify(layout));
-                }
-                const shown = document.querySelectorAll(`#${grid.id} .shown-graph:not([hidden])`);
-                const hidden = document.querySelectorAll(`#${grid.id} .hidden-graph:not([hidden])`);
-                shown.forEach(btn => {
-                    if (grid.id.includes("Compare")) {
-                        shownCompareItems.push(graphMetadata.find(graph => graph.key == btn.id.replace("Shown", "")).label)
-                    } else {
-                        shownDashboardItems.push(graphMetadata.find(graph => graph.key == btn.id.replace("Shown", "")).label)
-                    }
-                })
-                hidden.forEach(btn => {
-                    if (grid.id.includes("Compare")) {
-                        hiddenCompareItems.push(graphMetadata.find(graph => graph.key == btn.id.replace("Hidden", "")).label)
-                    } else {
-                        hiddenDashboardItems.push(graphMetadata.find(graph => graph.key == btn.id.replace("Hidden", "")).label)
-                    }
-                })
-                if (shownDashboardItems.length + hiddenDashboardItems.length > 0) {
-                    set_local_storage_item("view.dashboard.graphs.show", shownDashboardItems)
-                    set_local_storage_item("view.dashboard.graphs.hide", hiddenDashboardItems)
-                }
-                if (shownCompareItems.length + hiddenCompareItems.length > 0) {
-                    set_local_storage_item("view.compare.graphs.show", shownCompareItems)
-                    set_local_storage_item("view.compare.graphs.hide", hiddenCompareItems)
-                }
-            });
-            // save table section layout
-            const shownTables = [...document.querySelectorAll("#gridTable .shown-graph:not([hidden])")]
-                .map(el => {
-                    const key = el.id.replace("Shown", "");
-                    return graphMetadata.find(graph => graph.key === key)?.label;
-                });
-
-            const hiddenTables = [...document.querySelectorAll("#gridTable .hidden-graph:not([hidden])")]
-                .map(el => {
-                    const key = el.id.replace("Hidden", "");
-                    return graphMetadata.find(graph => graph.key === key)?.label;
-                });
-            if (shownTables.length + hiddenTables.length > 0) {
-                set_local_storage_item("view.tables.graphs.show", shownTables)
-                set_local_storage_item("view.tables.graphs.hide", hiddenTables)
-            }
-            // save dashboard section layout
-            const shownDashboardSections = [...document.querySelectorAll(".shown-section:not([hidden])")]
-                .map(el => {
-                    var key = el.id.replace("SectionShown", "");
-                    key = String(key).charAt(0).toUpperCase() + String(key).slice(1);
-                    return `${key} Statistics`
-                });
-            const hiddenDashboardSections = [...document.querySelectorAll(".hidden-section:not([hidden])")]
-                .map(el => {
-                    var key = el.id.replace("SectionHidden", "");
-                    key = String(key).charAt(0).toUpperCase() + String(key).slice(1);
-                    return `${key} Statistics`
-                });
-            if (shownDashboardSections.length + hiddenDashboardSections.length > 0) {
-                set_local_storage_item("view.dashboard.sections.show", shownDashboardSections)
-                set_local_storage_item("view.dashboard.sections.hide", hiddenDashboardSections)
-            }
-
-            add_alert("Layout has been updated and saved to settings in local storage!", "success")
-        }
-
-        function setup_edit_mode_icons(hidden) {
-            document.querySelectorAll(".bar-graph").forEach(btn => btn.hidden = hidden)
-            document.querySelectorAll(".line-graph").forEach(btn => btn.hidden = hidden)
-            document.querySelectorAll(".timeline-graph").forEach(btn => btn.hidden = hidden)
-            document.querySelectorAll(".radar-graph").forEach(btn => btn.hidden = hidden)
-            document.querySelectorAll(".pie-graph").forEach(btn => btn.hidden = hidden)
-            document.querySelectorAll(".percentage-graph").forEach(btn => btn.hidden = hidden)
-            document.querySelectorAll(".stats-graph").forEach(btn => btn.hidden = hidden)
-            document.querySelectorAll(".boxplot-graph").forEach(btn => btn.hidden = hidden)
-            document.querySelectorAll(".fullscreen-graph").forEach(btn => btn.hidden = hidden)
-            if (hidden) {
-                document.querySelector('.navbar-nav').classList.add('navbar-disabled');
-                document.querySelectorAll('.navbar-disabled').forEach(el => {
-                    el.classList.add("information")
-                    el.setAttribute("data-title", "Save your layout changes first! (Save Icon)");
-                });
-            } else {
-                document.querySelectorAll('.navbar-disabled').forEach(el => {
-                    el.classList.remove("information")
-                    el.removeAttribute("data-title")
-                });
-                document.querySelector('.navbar-nav').classList.remove('navbar-disabled');
-            }
-        }
-
-        // function to add the layout eventlisteners
-        function setup_layout() {
-            document.getElementById("customizeLayout").addEventListener("click", (e) => {
-                gridEditMode = !gridEditMode;
-                customize_layout();
-                setup_data_and_graphs();
-                requestAnimationFrame(() => {
-                    setup_edit_mode_icons(true);
-                })
-            });
-            document.getElementById("saveLayout").addEventListener("click", (e) => {
-                gridEditMode = !gridEditMode;
-                save_layout()
-                setup_data_and_graphs();
-                requestAnimationFrame(() => {
-                    setup_edit_mode_icons(false);
-                })
-            });
-            // disable or enable sections
-            document.querySelectorAll(".shown-section").forEach(btn => {
-                btn.addEventListener("click", () => {
-                    btn.hidden = true;
-                    document.getElementById(`${btn.id.replace("Shown", "Hidden")}`).hidden = false;
-                })
-            });
-            document.querySelectorAll(".hidden-section").forEach(btn => {
-                btn.addEventListener("click", () => {
-                    btn.hidden = true;
-                    document.getElementById(`${btn.id.replace("Hidden", "Shown")}`).hidden = false;
-                })
-            });
-            // move sections up or down
-            document.querySelectorAll(".move-up-section").forEach(btn => {
-                btn.addEventListener("click", () => {
-                    const card = btn.closest(".card");
-                    const previousCard = card.previousElementSibling;
-                    if (previousCard && !previousCard.hidden && previousCard.classList.contains("card")) {
-                        card.parentNode.insertBefore(card, previousCard);
-                    }
-                });
-            });
-            document.querySelectorAll(".move-down-section").forEach(btn => {
-                btn.addEventListener("click", () => {
-                    const card = btn.closest(".card");
-                    const nextCard = card.nextElementSibling;
-                    if (nextCard && !nextCard.hidden && nextCard.classList.contains("card")) {
-                        card.parentNode.insertBefore(nextCard, card);
-                    }
-                });
-            });
-        }
-
-        // function to add an alert to the page
-        function add_alert(message, category, timeout = 5000) {
-            const alertHTML = `<div class="row alert alert-${category} alert-dismissible" role="alert">
-                <div class="col">${message}</div>
-                <div class="col-auto">
-                    <span onclick="close_alert()" type="button" class="close" data-dismiss="alert" aria-label="Close">
-                        <span aria-hidden="true">&times;</span>
-                    </span>
-                </div>
-            </div>`
-            document.getElementById("alertContainer").innerHTML = alertHTML
-
-            setTimeout(() => {
-                close_alert()
-            }, timeout);
-        }
-
-        // function to close the alerts
-        function close_alert() {
-            document.getElementById("alertContainer").innerHTML = ""
-        }
-
-        // function to setup collapse buttons and icons
-        function setup_collapsables(elementToSearch = document) {
-            elementToSearch.querySelectorAll(".collapse-icon").forEach(icon => {
-                const sectionId = icon.id.replace("collapse", "");
-                const update_icon = () => {
-                    const section = document.getElementById(sectionId);
-                    icon.innerHTML = section.hidden ? arrowRight : arrowDown;
-                };
-                icon.addEventListener("click", () => {
-                    const section = document.getElementById(sectionId);
-                    section.hidden = !section.hidden;
-                    update_icon();
-                });
-                update_icon();
-            });
-        }
-
-        // function to update the section (menu) buttons with the correct eventlisteners
-        // also sets up the automatic highlighting of the section that is most visible in the top
-        // 20-50% percent of the screen
-        function setup_section_menu_buttons() {
-            const sectionButtons = [
-                document.getElementById("runStatisticsSectionNav"),
-                document.getElementById("suiteStatisticsSectionNav"),
-                document.getElementById("testStatisticsSectionNav"),
-                document.getElementById("keywordStatisticsSectionNav"),
-            ];
-            const sectionMap = {
-                runStatisticsSection: sectionButtons[0],
-                suiteStatisticsSection: sectionButtons[1],
-                testStatisticsSection: sectionButtons[2],
-                keywordStatisticsSection: sectionButtons[3],
-            };
-
-            if (settings.menu.dashboard) {
-                sectionButtons.forEach(btn => btn.hidden = false);
-                sectionButtons.forEach(btn => btn.classList.remove('active'));
-                settings.view.dashboard.sections.hide.forEach(hiddenSection => sectionMap[`${space_to_camelcase(hiddenSection)}Section`].hidden = true) // hide section menu buttons that should be hidden
-            } else {
-                sectionButtons.forEach(btn => btn.hidden = true);
-            }
-
-            const sections = Object.keys(sectionMap).map(id => document.getElementById(id));
-            function update_active_section() {
-                const viewportHeight = window.innerHeight;
-                const viewportTop = viewportHeight * 0.2;
-                const viewportBottom = viewportHeight * 0.5;
-                let bestMatch = null;
-                let bestMatchAmount = 0;
-                sections.forEach(section => {
-                    const rect = section.getBoundingClientRect();
-                    // Calculate overlap in the 20%-50% viewport vertical range
-                    const top = Math.max(rect.top, viewportTop);
-                    const bottom = Math.min(rect.bottom, viewportBottom);
-                    const overlap = bottom - top;
-                    if (overlap > bestMatchAmount) {
-                        bestMatch = section;
-                        bestMatchAmount = overlap;
-                    }
-                });
-
-                // Highlight the matching button
-                sectionButtons.forEach(btn => btn.classList.remove("active"));
-                if (bestMatch && sectionMap[bestMatch.id]) {
-                    sectionMap[bestMatch.id].classList.add("active");
-                }
-            }
-
-            window.addEventListener("scroll", update_active_section);
-            // Initial call to set active on load
-            update_active_section();
-
-            sectionButtons.forEach(btn => {
-                btn.addEventListener("click", () => {
-                    const target = document.getElementById(btn.id.slice(0, -3));
-                    if (target) {
-                        const stickyTop = document.getElementById("navigation");
-                        const stickyHeight = stickyTop ? stickyTop.offsetHeight : 0;
-                        const targetTop = target.getBoundingClientRect().top + window.pageYOffset;
-                        const top = targetTop < 200 ? 0 : targetTop - stickyHeight - 8; // exception for the section at the top, scroll to 0
-                        window.scrollTo({
-                            top: top - 7,
-                            behavior: "auto"
-                        });
-                    }
-                });
-            });
-        }
-
-        // function to fill the information icons with the correct data
-        function setup_information_popups() {
-            for (const id in informationMap) {
-                const title = informationMap[id];
-                const element = document.getElementById(id);
-                if (!element) continue;  // safety check if element not found
-                element.setAttribute("data-title", title);
-            }
-
-            let tooltipEl = null;
-            let currentTarget = null;
-
-            function createTooltip(el) {
-                if (tooltipEl) removeTooltip();
-
-                const text = el.getAttribute('data-title');
-                if (!text) return;
-
-                tooltipEl = document.createElement('div');
-                tooltipEl.className = 'tooltip-popup';
-                tooltipEl.textContent = text;
-                document.body.appendChild(tooltipEl);
-
-                const rect = el.getBoundingClientRect();
-                const padding = 8;
-                const maxWidth = 440;
-
-                const baseCharWidth = 8;
-                const dynamicWidth = Math.min(text.length * baseCharWidth + 26, maxWidth);
-
-                tooltipEl.style.width = dynamicWidth + 'px';
-                tooltipEl.style.maxWidth = maxWidth + 'px';
-
-                let left = rect.left + rect.width / 2;
-                let top = rect.bottom + 8;
-
-                tooltipEl.style.left = `${left}px`;
-                tooltipEl.style.top = `${top}px`;
-                tooltipEl.style.transform = 'translateX(-50%)';
-
-                const tooltipRect = tooltipEl.getBoundingClientRect();
-
-                const overflowLeft = tooltipRect.left < padding;
-                const overflowRight = tooltipRect.right > window.innerWidth - padding;
-
-                if (overflowLeft) {
-                    const shiftAmount = padding - tooltipRect.left;
-                    tooltipEl.style.transform = `translateX(calc(-50% + ${shiftAmount}px))`;
-                } else if (overflowRight) {
-                    const shiftAmount = tooltipRect.right - (window.innerWidth - padding);
-                    tooltipEl.style.transform = `translateX(calc(-50% - ${shiftAmount}px))`;
-                }
-            }
-
-            function removeTooltip() {
-                document.querySelectorAll('.tooltip-popup').forEach(el => el.remove());
-                tooltipEl = null;
-                currentTarget = null;
-            }
-
-            function isElementVisible(el) {
-                const style = window.getComputedStyle(el);
-                return !(style.display === 'none' || style.visibility === 'hidden' || el.offsetParent === null);
-            }
-
-            document.querySelectorAll('.information[data-title]').forEach(el => {
-                el.onmouseenter = null;
-                el.onmouseleave = null;
-                el.onclick = null;
-
-                el.addEventListener('mouseenter', () => {
-                    if (currentTarget !== el) {
-                        currentTarget = el;
-                        createTooltip(el);
-                    }
-                });
-
-                el.addEventListener('mouseleave', () => {
-                    if (currentTarget === el) {
-                        removeTooltip();
-                    }
-                });
-
-                el.addEventListener('click', () => {
-                    if (!isElementVisible(el) && currentTarget === el) {
-                        removeTooltip();
-                    }
-                });
-            });
-
-            document.addEventListener('mouseover', e => {
-                const target = e.target.closest('.information[data-title]');
-                if (target !== currentTarget) {
-                    removeTooltip();
-                    if (target) {
-                        currentTarget = target;
-                        createTooltip(target);
-                    }
-                }
-            });
-        }
-
-
-        // function to add a spinner for slow loads
-        function setup_spinner(hide) {
-            if (hide) {
-                $("#loading").fadeOut(100)
-                $("#overview").fadeIn()
-                $("#projectOverview").fadeIn()
-                $("#dashboard").fadeIn()
-                $("#compare").fadeIn()
-                $("#tables").fadeIn()
-            } else {
-                $("#overview").hide()
-                $("#projectOverview").hide()
-                $("#dashboard").hide()
-                $("#compare").hide()
-                $("#tables").hide()
-                $("#loading").show();
-            }
-        }
-
-        // function to convert to camelcase
-        function space_to_camelcase(string) {
-            return string.replace(/(?:^\w|[A-Z]|\b\w)/g, function (word, index) {
-                return index === 0 ? word.toLowerCase() : word.toUpperCase();
-            }).replace(/\s+/g, "");
-        }
-
-        // function to convert to camelcase from underscores
-        function underscore_to_camelcase(str) {
-            return str.replace(/_(.)/g, (match, group) => group.toUpperCase());
-        }
-
-        // function to convert camelcose to underscores
-        function camelcase_to_underscore(str) {
-            return str
-                .replace(/([A-Z]+)/g, "_$1")     // Prefix all capital groups with _
-                .replace(/^_/, "")               // Remove leading underscore if it appears
-                .toLowerCase();                  // Convert everything to lowercase
-        }
-
-        // function to convert a date object to the desired string format
-        function format_date_to_string(date) {
-            const pad = (n) => n.toString().padStart(2, "0");
-            const year = date.getFullYear();
-            const month = pad(date.getMonth() + 1); // Months are 0-indexed
-            const day = pad(date.getDate());
-            const hours = pad(date.getHours());
-            const minutes = pad(date.getMinutes());
-            const seconds = pad(date.getSeconds());
-            return `${year}-${month}-${day} ${hours}:${minutes}:${seconds}`;
-        }
-
-        // function to transform an output.xml path to a log.html path
-        function transform_file_path(filePath) {
-            const normalizedPath = filePath.replace(/\\/g, "/");
-            const pathSegments = normalizedPath.split("/");
-            const filename = pathSegments.pop();
-            const updatedFilename = filename.replace(/output/g, "log").replace(/\.xml$/i, ".html");
-            const updatedPath = [...pathSegments, updatedFilename].join("/");
-            return filePath.includes("\\") ? updatedPath.replace(/\//g, "\\") : updatedPath;
-        }
-
-        // function used to combine paths to open the correct log file, used in combination with a file server
-        function combine_paths(baseUrlStr, relativePath) {
-            const baseUrl = new URL(baseUrlStr);
-            const baseParts = baseUrl.pathname.split("/").filter(Boolean);
-            const relParts = relativePath.replaceAll("\\", "/").split("/").filter(Boolean);
-            // Find the first matching folder name from the relative path in the base path
-            let match = null;
-            for (let i = 0; i < relParts.length; i++) {
-                const folder = relParts[i];
-                const baseMatchIndex = baseParts.lastIndexOf(folder);
-                if (baseMatchIndex !== -1) {
-                    match = { baseIndex: baseMatchIndex, relIndex: i };
-                    break;
-                }
-            }
-
-            let combinedParts;
-            if (match) {
-                const baseSlice = baseParts.slice(0, match.baseIndex);
-                const relSlice = relParts.slice(match.relIndex);
-                combinedParts = [...baseSlice, ...relSlice];
-            } else {
-                combinedParts = relParts;
-            }
-
-            // Resolve "." and ".."
-            const resolvedParts = [];
-            for (const part of combinedParts) {
-                if (part === ".") continue;
-                if (part === "..") {
-                    if (resolvedParts.length > 0) resolvedParts.pop();
-                } else {
-                    resolvedParts.push(part);
-                }
-            }
-
-            return baseUrl.origin + "/" + resolvedParts.join("/");
-        }
-
-        // function to update the localstorage and graphs for the suitepath switches
-        function update_switch_local_storage(key, state, firstLoad = false) {
-            const id = key.split('.').map((part, index) => {
-                if (index === 0) return part;
-                return part.charAt(0).toUpperCase() + part.slice(1);
-            }).join('');
-            const currentState = key.split('.').reduce((o, i) => o[i], settings)
-            if (firstLoad) {
-                if (currentState !== undefined) {
-                    set_local_storage_item(key, currentState); // Ensure internal settings var is updated
-                    document.getElementById(id).checked = currentState;
-                } else {
-                    set_local_storage_item(key, state); // If no value exists yet, default to current 'state' and save it
-                    document.getElementById(id).checked = state;
-                }
-            } else {
-                set_local_storage_item(key, state);
-            }
-        }
-
-        // function to get a higher folder path based on the full_path or partial full_path provided
-        function get_next_folder_level(currentPath, fullPath) {
-            const fullParts = fullPath.split(".");
-            const currentParts = currentPath.split(".");
-            if (
-                currentParts.length < fullParts.length &&
-                fullParts.slice(0, currentParts.length).join(".") === currentPath
-            ) {
-                return fullParts.slice(0, currentParts.length + 1).join(".");
-            }
-            return currentPath;
-        }
-
-        // helper to format seconds into d/h/m/s + 100ths of a second
-        function format_duration(seconds) {
-            if (seconds < 60) {
-                // keep up to 2 decimals for sub-minute values
-                const fixed = seconds.toFixed(2);
-                return `${fixed.replace(/\.?0+$/, "")}s`; // strip trailing zeros
-            }
-
-            const days = Math.floor(seconds / 86400);
-            const hours = Math.floor((seconds % 86400) / 3600);
-            const minutes = Math.floor((seconds % 3600) / 60);
-            const sec = Math.floor(seconds % 60);
-
-            let parts = [];
-            if (days > 0) parts.push(`${days}d`);
-            if (hours > 0) parts.push(`${hours}h`);
-            if (minutes > 0) parts.push(`${minutes}m`);
-            if (sec > 0 && days === 0) parts.push(`${sec}s`); // only show seconds if <1d
-            return parts.join(" ");
-        }
-
-        // returns run card duration class
-        function compare_to_average(duration, average, percent) {
-            const t = parseFloat(percent) / 100;
-            return duration < average * (1 - t) ? 'text-passed' :
-                duration > average * (1 + t) ? 'text-failed' : '';
-        }
-
-        // delay in milliseconds
-        function debounce(func, delay) {
-            let timeout;
-            return function (...args) {
-                clearTimeout(timeout);
-                timeout = setTimeout(() => {
-                    func.apply(this, args);
-                }, delay);
-            };
-        }
-
-        //////////////////////////////
-        // CUSTOMIZE VIEW FUNCTIONS //
-        //////////////////////////////
-
-        // function to update the localstorage of the graphtypes
-        function update_graph_type(graph, type) {
-            settings.graphTypes[graph] = type;
-            set_local_storage_item('graphTypes', settings.graphTypes);
-        }
-
-        /////////////////////////////
-        // EVENTLISTENER FUNCTIONS //
-        /////////////////////////////
-
-        function setup_filter_modal() {
-            // eventlistener to catch the closing of the filter modal
-            $("#filtersModal").on("hidden.bs.modal", function () {
-                setup_data_and_graphs();
-            });
-            // eventlistener to reset the filters
-            document.getElementById("resetFilters").addEventListener("click", function () {
-                clear_all_filters();
-                add_alert("Filters have been set to default values!", "success")
-            });
-            // eventlistener for all runs button
-            document.getElementById("allRuns").addEventListener("click", function () {
-                document.getElementById("amount").value = Object.keys(runs).length;
-            });
-            // eventlistener for the runTags
-            function show_checkboxes() {
-                const checkboxes = document.getElementById("runTagCheckBoxes");
-                showingRunTags = !showingRunTags;
-                checkboxes.style.display = showingRunTags ? "block" : "none";
-            }
-            const checkboxesElement = document.getElementById("runTagCheckBoxes");
-            const runTagsSelectElement = document.getElementById("selectRunTags");
-            // eventlistener for click events on body to hide the run checkboxes when clicking outside of the select/checkboxes elements
-            document.getElementById("selectRunTags").addEventListener("click", show_checkboxes);
-            document.body.addEventListener("click", function (event) {
-                if (showingRunTags == true && !checkboxesElement.contains(event.target) && !runTagsSelectElement.contains(event.target)) {
-                    show_checkboxes()
-                }
-            });
-            // eventlistener for the project version filter popup
-            const projectVersionCheckboxes = document.getElementById("projectVersionCheckBoxes");
-            const projectVersionSelectElement = document.getElementById("selectProjectVersion");
-            function toggle_project_version_filter_dialogue() {
-                showingProjectVersionDialogue = !showingProjectVersionDialogue;
-                projectVersionCheckboxes.style.display = showingProjectVersionDialogue ? "block" : "none";
-            }
-            projectVersionSelectElement.addEventListener("pointerdown", toggle_project_version_filter_dialogue);
-            document.body.addEventListener("pointerdown", function (event) {
-                if (showingProjectVersionDialogue && !projectVersionCheckboxes.contains(event.target) && !projectVersionSelectElement.contains(event.target)) {
-                    toggle_project_version_filter_dialogue();
-                }
-            });
-            // amount filter setup
-            filteredAmountDefault = filteredAmount
-            document.getElementById("amount").value = filteredAmount
-            if (server) {
-                document.getElementById("openDashboard").hidden = false
-            }
-            // fill the filters with default values
-            setup_run_amount_filter();
-            setup_lowest_highest_dates();
-            setup_metadata_filter();
-            setup_runs_in_select_filter_buttons();
-            setup_runtags_in_select_filter_buttons();
-            setup_project_versions_in_select_filter_buttons();
-        }
-
-        // function to create customized view eventlisteners
-        function setup_settings_modal() {
-            // function to catch the closing of the settings modal
-            $("#settingsModal").on("hidden.bs.modal", function () {
-                setup_data_and_graphs();
-            });
-            // function to catch the closing of the settings modal
-            $("#settingsModal").on("shown.bs.modal", function () {
-                const libraries = [...new Set(
-                    keywords
-                        .map(item => item.owner)
-                        .filter(owner => owner) // remove null, undefined, or empty string
-                )];
-                const keywordPrefs = settings.libraries ?? {};
-                function render_keyword_libraries() {
-                    const container = document.getElementById("keywordLibraryList");
-                    container.innerHTML = "";
-                    libraries.forEach(lib => {
-                        const isChecked = keywordPrefs[lib] ?? true;
-                        const item = document.createElement("div");
-                        item.className = "list-group-item d-flex justify-content-between align-items-center";
-                        item.innerHTML = `
-                            <span>${lib}</span>
-                            <div class="form-check form-switch mb-0">
-                                <input class="form-check-input" type="checkbox" id="keyword-${lib}"
-                                    ${isChecked ? "checked" : ""}>
-                            </div>
-                        `;
-                        container.appendChild(item);
-                        document.getElementById(`keyword-${lib}`).addEventListener("change", e => {
-                            keywordPrefs[lib] = e.target.checked;
-                            set_local_storage_item("libraries", keywordPrefs)
-                        });
-                    });
-                }
-                render_keyword_libraries();
-            });
-            // function to create setting toggle handlers
-            function create_toggle_handler({ key, elementId, isNumber = false }) {
-                return function (load = false) {
-                    const element = document.getElementById(elementId);
-                    if (load) {
-                        const storedValue = key.split(".").reduce((acc, k) => acc?.[k], settings);
-                        if (isNumber) {
-                            if (typeof storedValue === "number") {
-                                element.value = storedValue;
-                            }
-                        } else {
-                            if (typeof storedValue === "boolean") {
-                                element.checked = storedValue;
-                            }
-                        }
-                    } else {
-                        let newValue;
-                        if (isNumber) {
-                            newValue = parseInt(element.value);
-                        } else {
-                            const currentValue = key.split(".").reduce((acc, k) => acc?.[k], settings);
-                            newValue = !currentValue;
-                            element.checked = newValue;
-                        }
-                        set_local_storage_item(key, newValue);
-                    }
-                };
-            }
-
-            const toggle_labels = create_toggle_handler({
-                key: "show.dateLabels",
-                elementId: "toggleLabels"
-            });
-
-            const toggle_legends = create_toggle_handler({
-                key: "show.legends",
-                elementId: "toggleLegends"
-            });
-
-            const toggle_aliases = create_toggle_handler({
-                key: "show.aliases",
-                elementId: "toggleAliases"
-            });
-
-            const toggle_milliseconds = create_toggle_handler({
-                key: "show.milliseconds",
-                elementId: "toggleMilliseconds"
-            });
-
-            const toggle_axis_titles = create_toggle_handler({
-                key: "show.axisTitles",
-                elementId: "toggleAxisTitles"
-            });
-
-            const toggle_animations = create_toggle_handler({
-                key: "show.animation",
-                elementId: "toggleAnimations"
-            });
-
-            const toggle_animation_duration = create_toggle_handler({
-                key: "show.duration",
-                elementId: "toggleAnimationDuration",
-                isNumber: true
-            });
-
-            const toggle_bar_rounding = create_toggle_handler({
-                key: "show.rounding",
-                elementId: "toggleBarRounding",
-                isNumber: true
-            });
-
-            // Initial load
-            toggle_labels(true);
-            toggle_legends(true);
-            toggle_aliases(true);
-            toggle_milliseconds(true);
-            toggle_axis_titles(true);
-            toggle_animations(true);
-            toggle_animation_duration(true);
-            toggle_bar_rounding(true);
-
-            // Add event listeners
-            document.getElementById("toggleLabels").addEventListener("click", () => toggle_labels());
-            document.getElementById("toggleLegends").addEventListener("click", () => toggle_legends());
-            document.getElementById("toggleAliases").addEventListener("click", () => toggle_aliases());
-            document.getElementById("toggleMilliseconds").addEventListener("click", () => toggle_milliseconds());
-            document.getElementById("toggleAxisTitles").addEventListener("click", () => toggle_axis_titles());
-            document.getElementById("toggleAnimations").addEventListener("click", () => toggle_animations());
-            document.getElementById("toggleAnimationDuration").addEventListener("change", () => toggle_animation_duration());
-            document.getElementById("toggleBarRounding").addEventListener("change", () => toggle_bar_rounding());
-            document.getElementById("themeLight").addEventListener("click", () => toggle_theme());
-            document.getElementById("themeDark").addEventListener("click", () => toggle_theme());
-
-            function show_settings_in_textarea() {
-                const textArea = document.getElementById("settingsTextArea");
-                textArea.value = JSON.stringify(settings, null, 2);
-            }
-
-            function copy_settings_to_clipboard() {
-                const textArea = document.getElementById("settingsTextArea");
-                textArea.select();
-                textArea.setSelectionRange(0, 99999);
-                navigator.clipboard.writeText(textArea.value);
-                add_alert("Copied settings to clipboard!", "success")
-            }
-
-            async function reset_settings_to_default() {
-                const confirmed = await confirm_action(`Are you sure you want to resset all settings?<br><br>
-                    This may override:<br>
-                    - Graph settings<br>
-                    - Custom layouts (e.g., moved or resized graphs)<br>
-                    - Hidden graphs
-                    If you only want to update a few small settings it is recommended to update the settings json and re-apply it.
-                `);
-                if (confirmed) {
-                    localStorage.removeItem("settings");
-                    location.reload();
-                }
-            }
-
-            async function apply_settings_from_textarea() {
-                const confirmed = await confirm_action(`Are you sure you want to apply the new settings?<br><br>
-                    This may override:<br>
-                    - Graph settings<br>
-                    - Custom layouts (e.g., moved or resized graphs)<br>
-                    - Hidden graphs
-                `);
-                if (confirmed) {
-                    try {
-                        const input = document.getElementById("settingsTextArea").value;
-                        const newSettings = JSON.parse(input);
-                        settings = newSettings
-                        localStorage.setItem("settings", JSON.stringify(newSettings));
-                        location.reload();
-                    } catch (e) {
-                        add_alert("Failed to update admin json config: " + e, "danger")
-                    }
-                }
-            }
-            document.getElementById("copySettings").addEventListener("click", copy_settings_to_clipboard);
-            document.getElementById("resetSettings").addEventListener("click", reset_settings_to_default);
-            document.getElementById("applySettings").addEventListener("click", apply_settings_from_textarea);
-            document.getElementById("settingsModal").addEventListener("shown.bs.modal", show_settings_in_textarea);
-        }
-
-        function confirm_action(message = "Are you sure?") {
-            return new Promise((resolve) => {
-                const settingsModal = document.getElementById("settingsModal");
-                const modalEl = document.getElementById("confirmModal");
-                const modalBody = document.getElementById("confirmModalMessage");
-                const cancelBtn = document.getElementById("confirmCancel");
-                const okBtn = document.getElementById("confirmOk");
-
-                settingsModal.classList.add("dimmed");
-                modalBody.innerHTML = message;
-
-                const modal = new bootstrap.Modal(modalEl);
-                const onCancel = () => {
-                    resolve(false);
-                    modal.hide();
-                };
-                const onConfirm = () => {
-                    resolve(true);
-                    modal.hide();
-                };
-                const onHidden = () => {
-                    cleanup();
-                };
-                const cleanup = () => {
-                    cancelBtn.removeEventListener("click", onCancel);
-                    okBtn.removeEventListener("click", onConfirm);
-                    modalEl.removeEventListener("hidden.bs.modal", onHidden);
-                    settingsModal.classList.remove("dimmed");
-                };
-
-                cancelBtn.addEventListener("click", onCancel);
-                okBtn.addEventListener("click", onConfirm);
-                modalEl.addEventListener("hidden.bs.modal", onHidden);
-                modal.show();
-            });
-        }
-
-        // function to setup eventlisteners for filter buttons
-        function setup_sections_filters() {
-            update_switch_local_storage("switch.runTags", settings.switch.runTags, true);
-            update_switch_local_storage("switch.runName", settings.switch.runName, true);
-            document.getElementById("switchRunTags").addEventListener("click", function () {
-                settings.switch.runTags = !settings.switch.runTags
-                update_switch_local_storage("switch.runTags", settings.switch.runTags);
-                create_overview_statistics_graphs();
-                update_overview_statistics_heading();
-                update_overview_version_select_list();
-                update_projectbar_visibility();
-            });
-            document.getElementById("switchRunName").addEventListener("click", function () {
-                settings.switch.runName = !settings.switch.runName
-                update_switch_local_storage("switch.runName", settings.switch.runName);
-                create_overview_statistics_graphs();
-                update_overview_statistics_heading();
-                update_overview_version_select_list();
-                update_projectbar_visibility();
-            });
-            document.getElementById("overviewDurationPercentage").addEventListener("change", function () {
-                create_overview_statistics_graphs();
-            });
-            document.getElementById("suiteSelectSuites").addEventListener("change", () => {
-                create_suite_duration_graph();
-                create_suite_statistics_graph();
-            });
-            update_switch_local_storage("switch.suitePathsSuiteSection", settings.switch.suitePathsSuiteSection, true);
-            document.getElementById("switchSuitePathsSuiteSection").addEventListener("change", (e) => {
-                settings.switch.suitePathsSuiteSection = !settings.switch.suitePathsSuiteSection;
-                update_switch_local_storage("switch.suitePathsSuiteSection", settings.switch.suitePathsSuiteSection);
-                setup_suites_in_suite_select();
-                create_suite_statistics_graph();
-                create_suite_duration_graph();
-                create_suite_most_failed_graph();
-                create_suite_most_time_consuming_graph();
-            });
-            document.getElementById("resetSuiteFolder").addEventListener("click", () => {
-                create_suite_folder_donut_graph("");
-            });
-            document.getElementById("suiteSelectTests").addEventListener("change", () => {
-                setup_testtags_in_select();
-                setup_tests_in_select();
-                create_test_statistics_graph();
-                create_test_duration_graph();
-                create_test_duration_deviation_graph();
-            });
-            update_switch_local_storage("switch.suitePathsTestSection", settings.switch.suitePathsTestSection, true);
-            document.getElementById("switchSuitePathsTestSection").addEventListener("change", () => {
-                settings.switch.suitePathsTestSection = !settings.switch.suitePathsTestSection;
-                update_switch_local_storage("switch.suitePathsTestSection", settings.switch.suitePathsTestSection);
-                setup_suites_in_test_select();
-                create_test_statistics_graph();
-                create_test_duration_graph();
-                create_test_duration_deviation_graph();
-                create_test_messages_graph();
-                create_test_most_flaky_graph();
-                create_test_recent_most_flaky_graph();
-                create_test_most_failed_graph();
-                create_test_recent_most_failed_graph();
-                create_test_most_time_consuming_graph();
-            });
-            document.getElementById("testTagsSelect").addEventListener("change", () => {
-                setup_tests_in_select();
-                create_test_statistics_graph();
-                create_test_duration_graph();
-                create_test_duration_deviation_graph();
-            });
-            document.getElementById("testSelect").addEventListener("change", () => {
-                create_test_statistics_graph();
-                create_test_duration_graph();
-                create_test_duration_deviation_graph();
-            });
-            document.getElementById("keywordSelect").addEventListener("change", () => {
-                create_keyword_statistics_graph();
-                create_keyword_times_run_graph();
-                create_keyword_total_duration_graph();
-                create_keyword_average_duration_graph();
-                create_keyword_min_duration_graph();
-                create_keyword_max_duration_graph();
-            });
-            update_switch_local_storage("switch.useLibraryNames", settings.switch.useLibraryNames, true);
-            document.getElementById("switchUseLibraryNames").addEventListener("change", () => {
-                settings.switch.useLibraryNames = !settings.switch.useLibraryNames;
-                update_switch_local_storage("switch.useLibraryNames", settings.switch.useLibraryNames);
-                setup_keywords_in_select();
-                create_keyword_statistics_graph();
-                create_keyword_times_run_graph();
-                create_keyword_total_duration_graph();
-                create_keyword_average_duration_graph();
-                create_keyword_min_duration_graph();
-                create_keyword_max_duration_graph();
-                create_keyword_most_failed_graph();
-                create_keyword_most_time_consuming_graph();
-                create_keyword_most_used_graph();
-            });
-            // compare filters
-            compareRunIds.forEach(id => {
-                const element = document.getElementById(id);
-                if (element) {
-                    element.addEventListener('change', () => {
-                        create_compare_statistics_graph();
-                        create_compare_suite_duration_graph();
-                        create_compare_tests_graph();
-                    });
-                }
-            });
-            update_switch_local_storage("switch.suitePathsCompareSection", settings.switch.suitePathsCompareSection, true);
-            document.getElementById("switchSuitePathsCompareSection").addEventListener("change", (e) => {
-                settings.switch.suitePathsCompareSection = !settings.switch.suitePathsCompareSection;
-                update_switch_local_storage("switch.suitePathsCompareSection", settings.switch.suitePathsCompareSection);
-                create_compare_statistics_graph();
-                create_compare_suite_duration_graph();
-                create_compare_tests_graph();
-            });
-        }
-
-        // function to setup eventlisteners for changing the graph view buttons
-        function setup_graph_view_buttons() {
-            // eventlisteners for fullscreen buttons
-            for (let fullscreenButton of fullscreenButtons) {
-                const fullscreenId = `${fullscreenButton}Fullscreen`;
-                const closeId = `${fullscreenButton}Close`;
-                const graphFunctionName = `create_${camelcase_to_underscore(fullscreenButton)}_graph`;
-
-                const toggleFullscreen = (entering) => {
-                    const fullscreen = document.getElementById(fullscreenId);
-                    const close = document.getElementById(closeId);
-                    const content = fullscreen.closest(".grid-stack-item-content");
-
-                    inFullscreen = entering;
-                    fullscreen.hidden = entering;
-                    close.hidden = !entering;
-                    content.classList.toggle("fullscreen", entering);
-                    document.body.classList.toggle("lock-scroll", entering);
-                    document.documentElement.classList.toggle("html-scroll", !entering)
-
-                    if (typeof window[graphFunctionName] === "function") {
-                        window[graphFunctionName]();
-                    }
-
-                    if (fullscreenButton === "runDonut") {
-                        create_run_donut_total_graph();
-                    } else if (fullscreenButton === "suiteFolderDonut") {
-                        create_suite_folder_fail_donut_graph();
-                    }
-
-                    let section = null;
-                    if (fullscreenButton.includes("suite")) {
-                        section = "suite";
-                    } else if (fullscreenButton.includes("test")) {
-                        section = "test";
-                    } else if (fullscreenButton.includes("keyword")) {
-                        section = "keyword";
-                    } else if (fullscreenButton.includes("compare")) {
-                        section = "compare";
-                    }
-                    if (section) {
-                        const filters = document.getElementById(`${section}SectionFilters`);
-                        const originalContainer = document.getElementById(`${section}SectionFiltersContainer`);
-                        if (entering) {
-                            const fullscreenHeader = document.querySelector('.grid-stack-item-content.fullscreen');
-                            fullscreenHeader.insertBefore(filters, fullscreenHeader.firstChild);
-                        } else {
-                            originalContainer.appendChild(filters);
-                        }
-                    }
-                };
-
-                document.getElementById(fullscreenId).addEventListener("click", () => {
-                    inFullscreenGraph = fullscreenId;
-                    lastScrollY = window.scrollY;
-                    $("#navigation").hide();
-                    toggleFullscreen(true);
-                });
-
-                document.getElementById(closeId).addEventListener("click", () => {
-                    inFullscreenGraph = ""
-                    $("#navigation").show();
-                    toggleFullscreen(false);
-                    window.scrollTo({ top: lastScrollY, behavior: "auto" });
-                });
-            }
-            // has to be added after the creation of the sections and graphs
-            document.getElementById("suiteFolderDonutGoUp").addEventListener("click", function () {
-                function remove_last_folder(path) {
-                    const parts = path.split(".");
-                    parts.pop();
-                    return parts.length > 0 ? parts.join('.') : "";
-                }
-                const folder = remove_last_folder(previousFolder)
-                if (previousFolder == "" && folder == "") { return }
-                create_suite_folder_donut_graph(folder)
-            });
-            // ignore skip button eventlisteners
-            document.getElementById("ignoreSkips").addEventListener("change", () => {
-                ignoreSkips = !ignoreSkips;
-                create_test_most_flaky_graph();
-            });
-            document.getElementById("ignoreSkipsRecent").addEventListener("change", () => {
-                ignoreSkipsRecent = !ignoreSkipsRecent;
-                create_test_recent_most_flaky_graph();
-            });
-            document.getElementById("onlyFailedFolders").addEventListener("change", () => {
-                onlyFailedFolders = !onlyFailedFolders;
-                create_suite_folder_donut_graph("");
-            });
-            document.getElementById("heatMapTestType").addEventListener("change", () => {
-                create_run_heatmap_graph();
-            });
-            document.getElementById("heatMapHour").addEventListener("change", () => {
-                heatMapHourAll = document.getElementById("heatMapHour").value == "All" ? true : false;
-                create_run_heatmap_graph();
-            });
-            document.getElementById("testOnlyChanges").addEventListener("change", () => {
-                create_test_statistics_graph();
-            });
-            document.getElementById("compareOnlyChanges").addEventListener("change", () => {
-                create_compare_tests_graph();
-            });
-            // most time consuming only latest run switch event listeners
-            document.getElementById("onlyLastRunSuite").addEventListener("change", () => {
-                create_suite_most_time_consuming_graph();
-            });
-            document.getElementById("onlyLastRunTest").addEventListener("change", () => {
-                create_test_most_time_consuming_graph();
-            });
-            document.getElementById("onlyLastRunKeyword").addEventListener("change", () => {
-                create_keyword_most_time_consuming_graph();
-            });
-            document.getElementById("onlyLastRunKeywordMostUsed").addEventListener("change", () => {
-                create_keyword_most_used_graph();
-            });
-            // graph layout changes
-            document.querySelectorAll(".shown-graph").forEach(btn => {
-                btn.addEventListener("click", () => {
-                    btn.hidden = true;
-                    document.getElementById(`${btn.id.replace("Shown", "Hidden")}`).hidden = false;
-                })
-            });
-            document.querySelectorAll(".hidden-graph").forEach(btn => {
-                btn.addEventListener("click", () => {
-                    btn.hidden = true;
-                    document.getElementById(`${btn.id.replace("Hidden", "Shown")}`).hidden = false;
-                })
-            });
-            // table layout changes
-            document.querySelectorAll(".move-up-table").forEach(btn => {
-                btn.addEventListener("click", () => {
-                    const section = btn.closest(".table-section");
-                    const previous = section.previousElementSibling;
-                    if (previous && previous.classList.contains("table-section")) {
-                        section.parentElement.insertBefore(section, previous);
-                    }
-                });
-            });
-            document.querySelectorAll(".move-down-table").forEach(btn => {
-                btn.addEventListener("click", () => {
-                    const section = btn.closest(".table-section");
-                    const next = section.nextElementSibling;
-                    if (next && next.classList.contains("table-section")) {
-                        section.parentElement.insertBefore(next, section);
-                    }
-                });
-            });
-
-            function handle_graph_change_type_button_click(graphChangeButton, graphType, camelButtonName) {
-                update_graph_type(`${camelButtonName}GraphType`, graphType)
-                window[`create_${graphChangeButton}_graph`]();
-                if (graphChangeButton == 'run_donut') { create_run_donut_total_graph(); }
-                if (graphChangeButton == 'suite_folder_donut') { create_suite_folder_fail_donut_graph(); }
-            }
-            function add_graph_eventlisteners(graphChangeButton, buttonTypes) {
-                const camelButtonName = underscore_to_camelcase(graphChangeButton);
-                const graphTypes = buttonTypes.split(",");
-                graphTypes.forEach((graphType, index) => {
-                    const buttonId = `${camelButtonName}Graph${graphType}`;
-                    if (document.getElementById(buttonId)) {
-                        document.getElementById(buttonId).addEventListener("click", () => {
-                            handle_graph_change_type_button_click(graphChangeButton, graphType.toLowerCase(), camelButtonName);
-                        });
-                    }
-                });
-            }
-            Object.entries(graphChangeButtons).forEach(([graphChangeButton, buttonTypes]) => {
-                add_graph_eventlisteners(graphChangeButton, buttonTypes);
-            });
-        }
-
-        /////////////////////////////////////
-        // FILTER BUTTON CONTENT FUNCTIONS //
-        /////////////////////////////////////
-
-        // function to setup run amount filter maximum
-        function setup_run_amount_filter() {
-            document.getElementById("amount").setAttribute("max", runs.length)
-        }
-
-        // function that initializes the from date/time and to date/time selection boxes in the filters
-        function setup_lowest_highest_dates() {
-            var dates = [];
-            for (run of runs) {
-                dates.push(new Date(run.run_start));
-            }
-            if (dates.length == 0) {
-                document.getElementById("fromDate").value = "1900-01-01";
-                document.getElementById("fromTime").value = "00:00";
-                document.getElementById("toDate").value = "9999-12-31";
-                document.getElementById("toTime").value = "23:59";
-                return
-            }
-            var lowest = new Date(Math.min.apply(null, dates));
-            var highest = new Date(Math.max.apply(null, dates));
-            var tzoffset = new Date().getTimezoneOffset() * 60000;
-            lowest = new Date(new Date(lowest - tzoffset).getTime() + -1 * 60000); // this is to account for seconds in the initial filter value
-            highest = new Date(new Date(highest - tzoffset).getTime() + 1 * 60000); // this is to account for seconds in the initial filter value
-            lowest.setTime(lowest.getTime() - 1 * 60 * 60 * 1000) // minus 1 hour to account for possible daylight saving time switches of 1 hour!
-            highest.setTime(highest.getTime() + 1 * 60 * 60 * 1000) // plus 1 hour to account for possible daylight saving time switches of 1 hour!
-            document.getElementById("fromDate").value = lowest.toISOString().split("T")[0];
-            document.getElementById("fromTime").value = lowest.toISOString().split("T")[1].substring(0, 5);
-            document.getElementById("toDate").value = highest.toISOString().split("T")[0];
-            document.getElementById("toTime").value = highest.toISOString().split("T")[1].substring(0, 5);
-        }
-
-        // function to setup metadata filter if there is metadata in the data
-        function setup_metadata_filter() {
-            var metadataItems = new Set();
-            for (const run of runs) {
-                if (!run.metadata) continue;
-                const jsonStr = run.metadata.replace(/'/g, '"');
-                const parsed = JSON.parse(jsonStr);
-                parsed.forEach(item => metadataItems.add(item));
-            }
-            metadataItems = Array.from(metadataItems).sort((a, b) => a.localeCompare(b, undefined, { sensitivity: 'base' }));
-            const metadataFilter = document.getElementById("metadataFilter");
-            if (metadataItems.length > 0) {
-                metadataFilter.hidden = false;
-                const optionsHtml = metadataItems
-                    .map(label => `<option value="${label}">${label}</option>`)
-                    .join("");
-                const metadataSelect = document.getElementById("metadata");
-                metadataSelect.innerHTML = `<option value="All">All</option>` + optionsHtml;
-            } else {
-                metadataFilter.hidden = true;
-            }
-        }
-
-        // function to update the available runs to select in the filters
-        function setup_runs_in_select_filter_buttons() {
-            const runOptions = new Set();
-            runs.forEach(run => runOptions.add(run.name));
-            const optionsHtml = Array.from(runOptions)
-                .map(runName => `<option value="${runName}">${runName}</option>`)
-                .join("");
-            const runsSelect = document.getElementById("runs");
-            runsSelect.innerHTML = `<option value="All">All</option>` + optionsHtml;
-        }
-
-        // function to update the available runtags to select in the filters
-        function setup_runtags_in_select_filter_buttons() {
-            const tags = new Set();
-            runs.forEach(run => {
-                run.tags.split(",").forEach(tag => {
-                    if (tag) { // Avoid adding empty tags
-                        tags.add(tag);
-                    }
-                });
-            });
-            const andOrTags = `
-                <li class="list-group-item d-flex small">
-                    <div class="btn-group form-switch">
-                        <input class="form-check-input" type="checkbox" role="switch" id="useOrTags" />
-                    </div>
-                    <div class="btn-group">
-                        <label class="form-check-label" for="useOrTags">Use OR (default AND)</label>
-                    </div>
-                </li>
-            `;
-            const listItemTemplate = (value) => `
-                <li class="list-group-item list-group-item-action d-flex small">
-                    <input class="form-check-input me-1" type="checkbox" value="${value}" id="${value}">
-                    <label class="form-check-label ms-2" for="${value}">${value}</label>
-                </li>
-            `;
-            const listItems = [listItemTemplate("All")].concat(
-                Array.from(tags).map(tag => listItemTemplate(tag))
-            ).join("");
-            const tagsSelect = document.getElementById("runTag");
-            tagsSelect.innerHTML = andOrTags + listItems;
-            if (tags.size > 0) {
-                document.getElementById("runTagFilter").hidden = false
-            } else {
-                document.getElementById("runTagFilter").hidden = true
-            }
-            const allRunTagsCheckBox = document.getElementById("All");
-            allRunTagsCheckBox.checked = true;
-            const filterActiveIndicatorId = "filterRunTagSelectedIndicator";
-            setup_filter_active_indicator(allRunTagsCheckBox, filterActiveIndicatorId);
-            setup_filter_checkbox_subfilter("runTagCheckBoxes");
-            setup_filter_checkbox_handler_listeners(tagsSelect, allRunTagsCheckBox, filterActiveIndicatorId);
-        }
-
-        // create projectVersions checkboxes in filters
-        function setup_project_versions_in_select_filter_buttons() {
-            const projectVersionList = document.getElementById("projectVersionList");
-            projectVersionList.innerHTML = '';
-            const projectVersionOptionsSet = new Set(
-                runs
-                .map(run => run.project_version)
-                .filter(ver => ver != null)
-            );
-            const projectVersionOptions = [...projectVersionOptionsSet].sort().reverse();
-            projectVersionOptions.unshift("None");
-            projectVersionOptions.unshift("All");
-            const prefix = "projectVersionInputItem";
-            const listItemTemplate = (prefix, value) => `
-                <li class="list-group-item list-group-item-action d-flex small">
-                    <input class="form-check-input me-1" type="checkbox" value="${value}" id="${prefix}${value}">
-                    <label class="form-check-label ms-2" for="${prefix}${value}">${value}</label>
-                </li>
-            `;
-            const projectVersionListHtml = projectVersionOptions
-                                     .map(projectVersion => listItemTemplate(prefix, projectVersion))
-                                     .join('');
-            projectVersionList.innerHTML = projectVersionListHtml;
-            const allVersionsCheckBox = document.getElementById(`${prefix}All`);
-            allVersionsCheckBox.checked = true;
-            const filterVersionSelectedIndicatorId = "filterVersionSelectedIndicator";
-            setup_filter_active_indicator(allVersionsCheckBox, filterVersionSelectedIndicatorId);
-            setup_filter_checkbox_subfilter("projectVersionCheckBoxes");
-            setup_filter_checkbox_handler_listeners(projectVersionList, allVersionsCheckBox, filterVersionSelectedIndicatorId);
-        }
-
-        function handle_overview_version_selection(overviewVersionSelectorList, latestRunByProject) {
-            const selectedOptions = Array.from(
-                  overviewVersionSelectorList.querySelectorAll("input:checked")
-                  ).map(inputElement => inputElement.value);
-            if (selectedOptions.includes("All")) {
-                create_overview_statistics_graphs(latestRunByProject);
-            } else {
-                const filteredLatestRunByProject = Object.fromEntries(
-                    Object.entries(latestRunByProject)
-                    .filter(([projectName, run]) => selectedOptions.includes(run.project_version ?? "None"))
-                );
-                create_overview_statistics_graphs(filteredLatestRunByProject);
-            }
-            update_overview_statistics_heading();
-        }
-
-        function update_overview_version_select_list() {
-            const overviewVersionSelectorList = document.getElementById("overviewVersionSelectorList");
-            overviewVersionSelectorList.innerHTML = '';
-            if (!settings.switch.runName && !settings.switch.runTags) return;
-            const filteredLatestRunByProject = {};
-            settings.switch.runName && Object.assign(filteredLatestRunByProject, latestRunByProjectName);
-            settings.switch.runTags && Object.assign(filteredLatestRunByProject, latestRunByProjectTag);
-            const runAmountByVersion = {};
-            for (const run of Object.values(filteredLatestRunByProject)) {
-                const projectVersion = run.project_version ?? "None";
-                runAmountByVersion[projectVersion] ??= 0;
-                runAmountByVersion[projectVersion]++;
-            }
-            const allVersionAmountInFilter = Object.keys(runAmountByVersion).length;
-            const versionFilterListItemAllHtml = generate_version_filter_list_item_html("All", "overview", "checked", allVersionAmountInFilter, "version");
-            const specificVersionFilterListItemHtml = Object.keys(runAmountByVersion)
-                .sort()
-                .reverse()
-                .map(version => {
-                    return generate_version_filter_list_item_html(
-                        version,
-                        "overview",
-                        "", //not checked
-                        runAmountByVersion[version],
-                        "run"
-                    )
-                }).join('');
-            overviewVersionSelectorList.innerHTML = versionFilterListItemAllHtml + specificVersionFilterListItemHtml;
-            const allCheckBox = document.getElementById("overviewVersionFilterListItemAllInput");
-            setup_filter_checkbox_handler_listeners(
-                overviewVersionSelectorList,
-                allCheckBox,
-                "overviewVersionSelectedIndicator",
-                () => {handle_overview_version_selection(overviewVersionSelectorList, filteredLatestRunByProject)}
-            );
-        }
-
-        // for runTag/version filter popup and overview
-        function setup_filter_checkbox_handler_listeners(
-            checkBoxContainerElement,
-            allCheckBox,
-            filterActiveIndicatorId = null,
-            additionalCheckBoxFunc = null //for overview version selector
-        ) {
-            const inputItemQueryString = "input.form-check-input:not([role='switch'])"; //not and/or switch
-            const nonAllCheckBoxes = Array
-                .from(
-                    checkBoxContainerElement
-                    .querySelectorAll(inputItemQueryString)
-                ).filter(checkBox => checkBox !== allCheckBox);
-            allCheckBox.addEventListener('change', () => {
-                if (allCheckBox.checked) {
-                    unselect_checkboxes(nonAllCheckBoxes);
-                    additionalCheckBoxFunc && additionalCheckBoxFunc();
-                } else {
-                    allCheckBox.checked = true; //prevent unselecting All if no other checkboxes checked
-                }
-                filterActiveIndicatorId && update_filter_active_indicator(allCheckBox.id, filterActiveIndicatorId);
-            });
-            for (const checkBox of nonAllCheckBoxes) {
-                checkBox.addEventListener('change', () => {
-                    if (checkBox.checked) {
-                      allCheckBox.checked = false; //uncheck All if other checkbox checked
-                      filterActiveIndicatorId && update_filter_active_indicator(allCheckBox.id, filterActiveIndicatorId);
-                    } else if (!nonAllCheckBoxes.some(checkBox => checkBox.checked)) {
-                        allCheckBox.checked = true;
-                        filterActiveIndicatorId && update_filter_active_indicator(allCheckBox.id, filterActiveIndicatorId);
-                    }
-                    additionalCheckBoxFunc && additionalCheckBoxFunc();
-                });
-            }
-        }
-
-        function unselect_checkboxes(checkBoxesToUnselect) {
-            for (const checkBox of checkBoxesToUnselect) {
-                checkBox.checked = false;
-            }
-        }
-
-        // show filter active indicator if checkBoxElement unchecked
-        function setup_filter_active_indicator(checkBoxElement, filterActiveIndicatorId) {
-            checkBoxElement.addEventListener("change", () => {
-                update_filter_active_indicator(checkBoxElement.id, filterActiveIndicatorId);
-            });
-        }
-
-        function attach_run_card_version_listener(versionElement, projectName, projectVersion) {
-            versionElement.addEventListener("click", (event) => {
-                    clear_all_filters();
-                    set_filter_show_current_project(projectName);
-                    set_filter_show_current_version(projectVersion);
-                    event.stopPropagation();
-                    update_menu("menuDashboard");
-            });
-        }
-
-        function update_filter_active_indicator(allCheckBoxId, filterActiveIndicatorId) {
-            const filterActiveIndicator = document.getElementById(filterActiveIndicatorId);
-            const allCheckBox = document.getElementById(allCheckBoxId);
-            filterActiveIndicator.style.display = allCheckBox.checked ? "none" : "inline-block";
-        }
-
-        function setup_filter_checkbox_subfilter(parentElementId) {
-            const container = document.getElementById(parentElementId);
-            const searchBar = container.querySelector("input.form-control");
-            const checkBoxRows = container.querySelectorAll("li.list-group-item-action");
-            searchBar.addEventListener("input", () => {
-                const filterText = searchBar.value.toLowerCase();
-                checkBoxRows.forEach(row => {
-                    const checkbox = row.querySelector("input.form-check-input");
-                    const rowValue = checkbox.value.toLowerCase();
-                    const shouldHide = !rowValue.includes(filterText);
-                    row.classList.toggle("d-none", shouldHide);
-                });
-            });
-        }
-
-        // function to update the available runs in the selects
-        function setup_runs_in_compare_selects() {
-            const selects = compareRunIds.map(id => document.getElementById(id));
-            const items = filteredRuns.map(run => settings.show.aliases ? run.run_alias : run.run_start);
-            selects.forEach(select => select.innerHTML = "")
-            selects.forEach(select => {
-                select.options.add(new Option("None", "None"));
-                items.forEach(item => select.options.add(new Option(item, item)));
-            });
-            selects[0].selectedIndex = selects[0].options.length - 1;
-            selects[1].selectedIndex = selects[1].options.length - 2;
-        }
-
-        // function to update the available suites to select in the suite filters
-        function setup_suites_in_suite_select() {
-            const suiteSelectSuites = document.getElementById("suiteSelectSuites");
-            const suiteFolder = document.getElementById("suiteFolder").innerText;
-            suiteSelectSuites.innerHTML = "";
-            var suiteNames = new Set()
-            for (const suite of filteredSuites) {
-                if (suiteFolder != "All" && !(suite.full_name.startsWith(suiteFolder + ".") || suite.full_name == suiteFolder)) {
-                    continue
-                }
-                if (settings.switch.suitePathsSuiteSection) {
-                    suiteNames.add(suite.full_name);
-                } else {
-                    suiteNames.add(suite.name);
-                }
-            }
-            suiteNames = [...suiteNames].sort()
-            suiteSelectSuites.options.add(new Option("All Suites Separate", "All Suites Separate"));
-            suiteSelectSuites.options.add(new Option("All Suites Combined", "All Suites Combined"));
-            suiteNames.forEach(suiteName => {
-                suiteSelectSuites.options.add(new Option(suiteName, suiteName));
-            });
-            suiteSelectSuites.selectedIndex = 1;
-        }
-
-        // function to update the available suites to select in the test filters
-        function setup_suites_in_test_select() {
-            const suiteSelectTests = document.getElementById("suiteSelectTests");
-            suiteSelectTests.innerHTML = "";
-            const suiteNames = settings.switch.suitePathsTestSection
-                ? [...new Set(filteredSuites.map(suite => suite.full_name))].sort()
-                : [...new Set(filteredSuites.map(suite => suite.name))].sort();
-            suiteSelectTests.options.add(new Option("All", "All"));
-            suiteNames.forEach(suiteName => {
-                suiteSelectTests.options.add(new Option(suiteName, suiteName));
-            });
-            suiteSelectTests.selectedIndex = 1;
-        }
-
-        // function to update the available tests to select in the filters
-        // applies to the test filter on the test statistics level
-        function setup_tests_in_select() {
-            const suiteSelectTests = document.getElementById("suiteSelectTests").value;
-            const testTagsSelect = document.getElementById("testTagsSelect").value;
-            const testSelect = document.getElementById("testSelect");
-            testSelect.innerHTML = "";
-            const testNames = filteredTests.reduce((names, test) => {
-                const isInSuite = settings.switch.suitePathsTestSection
-                    ? test.full_name.includes(`${suiteSelectTests}.${test.name}`) || suiteSelectTests === "All"
-                    : test.full_name.includes(`.${suiteSelectTests}.${test.name}`) || suiteSelectTests === "All"
-                const hasTag = testTagsSelect === "All" || test.tags.includes(testTagsSelect);
-
-                if (isInSuite && hasTag && !names.includes(test.name)) {
-                    names.push(test.name);
-                }
-
-                return names;
-            }, []);
-            testSelect.options.add(new Option("All", "All"));
-            testNames.forEach(testName => testSelect.options.add(new Option(testName, testName)));
-        }
-
-        // function to update the available testtags to select in the filters
-        // applies to the testtag filter on the test statistics level
-        function setup_testtags_in_select() {
-            const suiteSelectTests = document.getElementById("suiteSelectTests").value;
-            const testTagsSelect = document.getElementById("testTagsSelect");
-            testTagsSelect.innerHTML = "";
-            const testTags = [...new Set(filteredTests.reduce((tags, test) => {
-                if (settings.switch.suitePathsTestSection) {
-                    if (test.full_name.includes(`${suiteSelectTests}.${test.name}`) || suiteSelectTests === "All") {
-                        test.tags.replace(/\[|\]/g, "").split(",").forEach(tag => tags.push(tag.trim()));
-                    }
-                } else {
-                    if (test.full_name.includes(`.${suiteSelectTests}.${test.name}`) || suiteSelectTests === "All") {
-                        test.tags.replace(/\[|\]/g, "").split(",").forEach(tag => tags.push(tag.trim()));
-                    }
-                }
-                return tags;
-            }, []))].filter(Boolean);
-            testTagsSelect.options.add(new Option("All", "All"));
-            testTags.forEach(tag => testTagsSelect.options.add(new Option(tag, tag)));
-        }
-
-        // function to update the available keywords to select in the filters
-        // applies to the keyword filter on the keyword statistics level
-        function setup_keywords_in_select() {
-            const keywordSelect = document.getElementById("keywordSelect");
-            keywordSelect.innerHTML = "";
-            const useLibraryNames = settings?.switch?.useLibraryNames === true;
-
-            // Build display names depending on the setting
-            const keywordNames = [
-                ...new Set(
-                    filteredKeywords.map(keyword =>
-                        useLibraryNames && keyword.owner
-                            ? `${keyword.owner}.${keyword.name}`
-                            : keyword.name
-                    )
-                )
-            ].sort();
-
-            // Add options to select
-            keywordNames.forEach(keywordName => {
-                keywordSelect.options.add(new Option(keywordName, keywordName));
-            });
-            // Optionally select the last one
-            if (keywordNames.length > 0) {
-                keywordSelect.selectedIndex = keywordNames.length - 1;
-            }
-        }
-
-        function create_project_overview() {
-            const projectOverviewData = document.getElementById("projectOverviewData");
-            projectOverviewData.innerHTML = "";
-            const projectData = { ...projects_by_name, ...projects_by_tag };
-            // create run cards for each project
-            Object.keys(projectData).sort().forEach(projectName => {
-                create_project_cards_container(projectName, projectData[projectName]);
-            });
-            // setup collapsables specifically for overview project sections
-            setup_collapsables(projectOverviewData);
-            // set project bar visibility based on switch settings
-            update_projectbar_visibility();
-        }
-
-        // create project bar (the collapsables below overview statistic) in overview
-        function create_project_bar(projectName, projectRuns, totalRunsAmount, passRate) {
-            const projectVersions = new Set(
-                    Object.keys(versionsByProject[projectName])
-                    .sort()
-                    .reverse()
-            );
-            const versionAmount = projectVersions.size;
-            const versionFilterListItemAllHtml = generate_version_filter_list_item_html("All", projectName, "checked", versionAmount, "version");
-            const versionFilterListItemsHtml = versionFilterListItemAllHtml +
-                [...projectVersions]
-                .map(version => {
-                    const runAmount = versionsByProject[projectName][version];
-                    return generate_version_filter_list_item_html(version, projectName, "", runAmount, "run");
-                })
-                .join('');
-            const percentageSelectHtml = [10, 20, 30, 40, 50, 60, 70, 80, 90, 100].map(val =>
-                `<option value="${val}" ${val === DEFAULT_DURATION_PERCENTAGE ? 'selected' : ''}>${val}</option>`
-            ).join('');
-            // added here instead of adding to informationMap, since the dynamic IDs don't work with the map
-            const projectInformation = `This section shows the runs associated with the project '${projectName}':
-                                        - Duration color indicates performance relative to the average: green if more than x% faster, red if more than x% slower. You can adjust this threshold using the Percentage toggle. Version filters do not affect this.
-                                        - Passed runs represent the percentage of runs with zero failures. Version filters do not affect this.
-                                        - The 'Select Versions' dropdown menu allows filtering the runs of the current project by the desired versions. Click 'All' to quickly deselect all other checkboxes.
-                                        - The runs can also be filtered to only those whose version contains the text entered in the 'Version Filter...' input, even when a checkbox filter is already applied.
-                                        - Clicking on the run card applies a filter for that project and switches to dashboard
-                                        - Clicking on the version element within the run card additionally applies a filter for that version`;
-            const projectCard = `
-            <div class="card mb-3" id="${projectName}Card">
-                  <div class="card-header">
-                      <div class="row">
-                          <div class="col-auto align-self-center">
-                              <div class="btn btn-sm collapse-icon" id="collapse${projectName}Body">
-                                  ${arrowRight}
-                              </div>
-                          </div>
-                          <div class="col-3">
-                              <h4>${projectName}</h4>
-                              <h6>Total Runs: ${totalRunsAmount} | Passed Runs: ${passRate}%</h6>
-                          </div>
-                          <div class="d-flex flex-wrap align-items-start col align-items-center">
-                              <div class="col-auto me-2">
-                                  <div class="btn-group">
-                                      <label class="form-check-label" for="${projectName}DurationPercentage">Percentage</label>
-                                  </div>
-                                  <div class="btn-group">
-                                      <select class="form-select form-select-sm" id="${projectName}DurationPercentage">
-                                          ${percentageSelectHtml}
-                                      </select>
-                                  </div>
-                              </div>
-                              <div class="col-auto">
-                                  <div class="btn-group">
-                                      <div id="${projectName}VersionFilterDropDown" class="dropdown" >
-                                          <button class="btn btn-sm btn-outline-dark dropdown-toggle"
-                                                  type="button" id="${projectName}VersionFilterBtn"
-                                                  data-bs-toggle="dropdown" data-bs-auto-close="outside">
-                                              Select Versions
-                                          <span id="${projectName}VersionSelectedIndicator" class="version-selected-dot" style="display:none;"></span>
-                                          </button>
-                                          <ul class="dropdown-menu p-3" style="max-height: 50vh; overflow-y: auto;">
-                                              ${versionFilterListItemsHtml}
-                                          </ul>
-                                      </div>
-                                  </div>
-                                  <div class="btn-group">
-                                      <input type="text" class="form-control form-control-sm" id="${projectName}VersionFilterSearch" placeholder="Version Filter...">
-                                  </div>
-                              </div>
-                              <div class="col-auto">
-                                  <a type="button" class="information information-icon ms-2" id="${projectName}Information" data-title="${projectInformation}"></a>
-                              </div>
-                          </div>
-                      </div>
-                  </div>
-                  <div class="card-body" id="${projectName}Body" hidden="">
-                      <div id="${projectName}RunCardsContainer" class="project-run-cards-container"></div>
-                  </div>
-              </div>
-            `;
-            projectOverviewData.appendChild(document.createRange().createContextualFragment(projectCard));
-            // percentage selector
-            const projectPercentageSelector = document.getElementById(`${projectName}DurationPercentage`);
-            projectPercentageSelector.addEventListener('change', () => {
-                const newPercent = parseInt(projectPercentageSelector.value, 10);
-                update_duration_comparison_for_project(projectName, projectRuns, newPercent);
-            });
-            // version filters
-            const versionFilterDropDownId = `${projectName}VersionFilterDropDown`;
-            const versionFilterSearchId = `${projectName}VersionFilterSearch`;
-            const versionFilterArgs = {
-                cardsContainerId: `${projectName}RunCardsContainer`,
-                versionDropDownFilterId: versionFilterDropDownId,
-                versionStringFilterId: versionFilterSearchId,
-            };
-            const projectVersionFilterDropDown = document.getElementById(versionFilterDropDownId);
-            const allVersionsCheckBox = document.getElementById(`${projectName}VersionFilterListItemAllInput`);
-            const specificVersionSelectedIndicatorId = `${projectName}VersionSelectedIndicator`;
-            setup_filter_checkbox_handler_listeners(
-                projectVersionFilterDropDown,
-                allVersionsCheckBox,
-                specificVersionSelectedIndicatorId,
-                () => {update_project_version_filter_run_card_visibility(versionFilterArgs)}
-            );
-
-            // version filter input
-            const projectVersionFilterSearch = document.getElementById(versionFilterSearchId);
-            const handle_version_filter_input = () => {
-                update_project_version_filter_run_card_visibility(versionFilterArgs);
-            }
-            const maxDelay = 50;
-            const delayScaledByRunAmount = Math.min(totalRunsAmount/100, maxDelay); // ~0.01ms per run or 50ms max
-            projectVersionFilterSearch.addEventListener('input', debounce(handle_version_filter_input, delayScaledByRunAmount));
-        }
-
-        function generate_version_filter_list_item_html(version, projectName, checked, amount, amountType) {
-            function versionFilterListItemInput(version, id, checked) {
-                return `<input class="form-check-input version-checkbox" type="checkbox" value="${version}" id="${id}" ${checked}>`
-            };
-            function versionFilterListItemLabel(forId, version, amount, amountType, pluralPostfix) {
-                return `<label class="form-check-label" for="${forId}">${version} (${amount} ${amountType}${pluralPostfix})</label>`
-            };
-            const listItemId = `${projectName}VersionFilterListItem`;
-            const listItemInputId = `${listItemId}${version}Input`;
-            const pluralPostfix = amount === 1 ? '' : 's';
-            return `
-                <li>
-                    <div class="form-check">
-                        ${versionFilterListItemInput(version, listItemInputId, checked)}
-                        ${versionFilterListItemLabel(listItemInputId, version, amount, amountType, pluralPostfix)}
-                    </div>
-                </li>
-            `
-        }
-
-        // creates overview project section
-        function create_project_cards_container(projectName, projectRuns, percent = 20) {
-            const totalRunsAmount = projectRuns.length;
-            const passedRunsAmount = projectRuns.filter(run => run.failed === 0).length;
-            const passRate = ((passedRunsAmount / totalRunsAmount) * 100).toFixed(2);
-            const cardsContainer = document.getElementById(`${projectName}RunCardsContainer`);
-            const durations = projectRuns.map(r => r.elapsed_s);
-            // create section for project in overview if not present
-            if (!cardsContainer) create_project_bar(projectName, projectRuns, totalRunsAmount, passRate);
-            const container = document.getElementById(`${projectName}RunCardsContainer`);
-            container.innerHTML = '';
-            const projectRunsToShow = projectRuns.slice().reverse();
-            // create cards and charts for each run card
-            projectRunsToShow.forEach((run, idx) => {
-                const runNumber = projectRunsToShow.length - idx;
-                const createdRunCardId = create_project_run_card(run, projectName, idx, runNumber, passRate, percent, durations, false);
-                const createdRunCard = document.getElementById(createdRunCardId);
-                container.appendChild(createdRunCard);
-                create_overview_run_donut(run, idx, projectName);
-            });
-        }
-
-        // create a run card that will be displayed within each project section in overview
-        function create_project_run_card(run, projectName, runIndex, runNumber, passRate, percent, durations, isForOverview = false) {
-            const avg = arr => arr.reduce((a, b) => a + parseFloat(b), 0) / arr.length;
-            const stats = [run.passed, run.failed, run.skipped, run.elapsed_s, run.path];
-            const duration = run.elapsed_s;
-            const duration_rounded = Math.round(duration);
-            const durationsForAvg = durations.filter(item => item !== duration);
-            const average = durationsForAvg.length ? avg(durationsForAvg) : duration;
-            const status = run.failed > 0 ? 'failed' : run.skipped > 0 ? 'skipped' : 'passed';
-            const logPath = use_logs ? transform_file_path(run.path).replaceAll('\\', '\\\\') : '';
-            const logName = use_logs ? 'log.html' : '';
-            const isDark = document.documentElement.classList.contains("dark-mode");
-            const svg = isDark ? clockDarkSVG : clockLightSVG;
-            const compares = compare_to_average(duration, average, percent);
-            const projectNameForId = isForOverview ? `overview${projectName}` : projectName;
-
-            const projectRunCardHTML = generate_overview_card_html(
-                projectName,
-                stats,
-                duration_rounded,
-                status,
-                runNumber,
-                compares,
-                passRate,
-                logPath,
-                logName,
-                svg,
-                runIndex,
-                run.project_version,
-                isForOverview,
-            )
-            const existingRunCard = document.getElementById(`${projectNameForId}Card${runIndex}`);
-            if (existingRunCard) {
-                // preserves listeners of element
-                existingRunCard.replaceWith(document.createRange().createContextualFragment(projectRunCardHTML));
-            } else {
-                const cardsContainerIdPrefix = isForOverview ? "overview" : projectName;
-                const cardsContainer = document.getElementById(`${cardsContainerIdPrefix}RunCardsContainer`);
-                cardsContainer.appendChild(document.createRange().createContextualFragment(projectRunCardHTML));
-                const createdRunCard = document.getElementById(`${projectNameForId}Card${runIndex}`);
-                createdRunCard.addEventListener("click", () => {
-                     clear_all_filters();
-                     set_filter_show_current_project(projectName);
-                     update_menu("menuDashboard");
-                 });
-                create_overview_run_donut(run, 0, projectNameForId);
-                const versionElement = createdRunCard.querySelector('[data-js-target="apply-version-filter"]');
-                versionElement && attach_run_card_version_listener(versionElement, projectName, run.project_version ?? "None");
-            }
-            return `${projectNameForId}Card${runIndex}`;
-        }
-
-        function create_overview_run_donut(run, chartElementPostfix, projectName) {
-            let passed, failed, skipped;
-            const idGraphSubString = "Graph";
-            // when called for overview statistics
-            if (run.stats) {
-                [passed, failed, skipped] = run.stats;
-            }
-            // when called for projects section in overview
-            else {
-                passed = run.passed;
-                failed = run.failed;
-                skipped = run.skipped;
-            }
-            const el = document.getElementById(`${projectName}${idGraphSubString}${chartElementPostfix}`);
-            if (!el) {
-                console.warn(
-                    `No element with ID ${projectName}${idGraphSubString}${chartElementPostfix} found for donut chart creation`
-                );
-                return;
-            }
-            if (el.chartInstance) el.chartInstance.destroy();
-            const chartData = {
-                labels: [],
-                datasets: [{
-                    data: [],
-                    backgroundColor: [],
-                    borderColor: [],
-                    hoverOffset: 4
-                }]
-            };
-            const pushIf = (label, value, bg, border) => {
-                if (value > 0) {
-                    chartData.labels.push(label);
-                    chartData.datasets[0].data.push(value);
-                    chartData.datasets[0].backgroundColor.push(bg);
-                    chartData.datasets[0].borderColor.push(border);
-                }
-            };
-            pushIf('passed', passed, passedBackgroundColor, passedBackgroundBorderColor);
-            pushIf('skipped', skipped, skippedBackgroundColor, skippedBackgroundBorderColor);
-            pushIf('failed', failed, failedBackgroundColor, failedBackgroundBorderColor);
-            const config = get_graph_config('donut', chartData, 'Run Status');
-            delete config.options.plugins.datalabels;
-            config.options.plugins.legend.display = false;
-            el.chartInstance = new Chart(el, config);
-        }
-
-        // hide project bars based on switch config
-        function update_projectbar_visibility() {
-            const container = document.getElementById("projectOverviewData");
-            if (!container) return;
-            const bars = container.querySelectorAll('[id$="Card"]');
-            const tagged = [];
-            const untagged = [];
-            for (const el of bars) {
-                (el.id.startsWith("project_") ? tagged : untagged).push(el);
-            }
-            const toggleVisibility = (elements, visible) => {
-                for (const el of elements) el.hidden = !visible;
-            };
-            toggleVisibility(tagged, settings.switch.runTags);
-            toggleVisibility(untagged, settings.switch.runName);
-        }
-
-        // apply version select checkbox and version textinput filter
-        function update_project_version_filter_run_card_visibility({cardsContainerId, versionDropDownFilterId, versionStringFilterId}) {
-            const cardsContainerElement = document.getElementById(cardsContainerId);
-            const scrollOffsetBefore = cardsContainerElement.getBoundingClientRect().top;
-            const versionDropDownFilter = document.getElementById(versionDropDownFilterId);
-            const dropDownCheckBoxes = versionDropDownFilter.querySelectorAll(".version-checkbox");
-            const selectedVersions = Array.from(dropDownCheckBoxes)
-                .filter(checkBox => checkBox.checked)
-                .map(checkBox => checkBox.value);
-            const runCardNodeList = cardsContainerElement.querySelectorAll("div.overview-card");
-            const runCardsArray = Array.from(runCardNodeList);
-            let dropDownFilteredRunCards = runCardsArray;
-            if (!selectedVersions.includes("All")) {
-                dropDownFilteredRunCards = runCardsArray.filter(runCard =>
-                    selectedVersions.includes(runCard.dataset.projectVersion)
-                );
-            }
-            const versionStringFilter = document.getElementById(versionStringFilterId);
-            const lowerCaseVersionStringFilterValue = versionStringFilter.value.toLowerCase();
-            const fullyFilteredRunCards = dropDownFilteredRunCards.filter(runCard =>
-                runCard.dataset.projectVersion.toLowerCase()
-                .includes(lowerCaseVersionStringFilterValue)
-            );
-            runCardsArray.forEach(runCard => {
-                runCard.style.display = "none";
-            });
-            fullyFilteredRunCards.forEach(runCard => {
-                runCard.style.display = "";
-            })
-            const scrollOffsetAfter = cardsContainerElement.getBoundingClientRect().top;
-            window.scrollBy(0, scrollOffsetAfter - scrollOffsetBefore);
-        }
-
-        // prevents regeneration of run cards, just changes class for duration highlight
-        function update_duration_comparison_for_project(projectName, projectRuns, percentage) {
-            for (let i = 0; i < projectRuns.length; i++) {
-                const comparesElement = document.getElementById(`${projectName}RunCardCompares${i}`);
-                const duration = document.getElementById(`${projectName}RunCardComparesValue${i}`).getAttribute("value");
-                const durationsForAvg = projectRuns
-                    .map(r => parseFloat(r.elapsed_s))
-                    .reverse()
-                    .filter((_, idx) => idx !== i)
-                const averageDuration = durationsForAvg.reduce((a, b) => a + parseFloat(b), 0) / durationsForAvg.length;
-                comparesElement.className = compare_to_average(duration, averageDuration, percentage);
-            }
-        }
-
-        ///////////////////////////
-        // DATA FILTER FUNCTIONS //
-        ///////////////////////////
-
-        // function to remove milliseconds if needed
-        function remove_milliseconds(data) {
-            if (settings.show.milliseconds) { return data; }
-
-            return data.map(obj => ({
-                ...obj,
-                run_start: obj.run_start.slice(0, 19)
-            }));
-        }
-
-        // function to filter run data based on the runs (aka run name) filter
-        function filter_runs(runs) {
-            if (selectedRunSetting != '') {
-                document.getElementById("runs").value = selectedRunSetting
-                selectedRunSetting = ''
-            }
-            const selectedRun = document.getElementById("runs").value;
-            if (selectedRun === "All") {
-                var selectedRuns = runs
-            } else {
-                var selectedRuns = Object.values(runs).filter(run => run.name === selectedRun)
-            }
-            return selectedRuns;
-        }
-
-        // function to filter run data based on the run tags filter
-        function filter_runtags(runs) {
-            const tagElements = document.getElementById("runTag").getElementsByTagName("input");
-            const useOrTags = document.getElementById("useOrTags").checked;
-
-            if (selectedTagSetting != '') {
-                for (const input of tagElements) {
-                    input.checked = false;
-                    if (input.id === selectedTagSetting) {
-                        input.checked = true;
-                    }
-                }
-                useOrTags.checked = false;
-                selectedTagSetting = ''
-            }
-
-            const selectedTags = Array.from(tagElements)
-                .filter(tagElement => tagElement.checked)
-                .map(tagElement => tagElement.id);
-            if (selectedTags.includes("All")) { // If "All" is selected, return all runs
-                return runs;
-            }
-            if (selectedTags.length === 0) { // If no tags are selected, return an empty list
-                return [];
-            }
-            return runs.filter(run => {
-                const runTags = run.tags.split(",");
-                if (!useOrTags) { // Use AND logic: the run must contain all selected tags
-                    return selectedTags.every(selectedTag => runTags.includes(selectedTag));
-                }
-                // Use OR logic: the run must contain at least one selected tag
-                return selectedTags.some(selectedTag => runTags.includes(selectedTag));
-            });
-        }
-
-        // filter run data based on the project version filter
-        function filter_project_versions(runs) {
-            const selectedProjectVersions = new Set(
-                Array.from(
-                    document.querySelectorAll('#projectVersionList input[type="checkbox"]:checked')
-                ).map(el => el.value)
-            );
-            if (!selectedProjectVersions.size) return [];
-            if (selectedProjectVersions.has("All")) return runs;
-
-            return runs.filter(run => {
-              if (run.project_version === null) { // allow filter for runs with no project version
-                  return selectedProjectVersions.has("None");
-              }
-              return selectedProjectVersions.has(run.project_version);
-            });
-        }
-
-        // function to filter the run data based on the selected date range
-        function filter_dates(runs) {
-            const fromDate = document.getElementById("fromDate").value;
-            const fromTime = document.getElementById("fromTime").value;
-            const toDate = document.getElementById("toDate").value;
-            const toTime = document.getElementById("toTime").value;
-            if (!fromDate || !fromTime || !toDate || !toTime) { // Return all runs if any date/time values are missing
-                return runs;
-            }
-            const fromDateTime = new Date(`${fromDate} ${fromTime}:00`);
-            const toDateTime = new Date(`${toDate} ${toTime}:00`);
-            if (fromDateTime > toDateTime) { // Check for valid date range
-                alert("Filter error: The selected from date + time is later than your selected to date + time. Date filter has not been applied!");
-                return runs;  // Return all runs if invalid range
-            }
-            return runs.filter(run => {
-                const runStart = new Date(run.run_start);
-                return runStart >= fromDateTime && runStart <= toDateTime;
-            });
-        }
-
-        // function to filter the amount of runs based on the filter
-        function filter_amount(filteredRuns) {
-            var selectedAmount = document.getElementById("amount").value;
-            // Handle weird selectedAmountValues:
-            if (selectedAmount == "") {
-                $("#amount").val(10).trigger("change.amount");
-                selectedAmount = document.getElementById("amount").value;
-            }
-            if (selectedAmount > runs.length) {
-                $("#amount").val(runs.length).trigger("change.amount");
-                selectedAmount = document.getElementById("amount").value;
-            }
-            if (selectedAmount < 0) {
-                $("#amount").val(0).trigger("change.amount");
-                selectedAmount = document.getElementById("amount").value;
-            }
-            if (selectedAmount.includes(",")) {
-                $("#amount").val(selectedAmount.split(",")[0]).trigger("change.amount");
-                selectedAmount = document.getElementById("amount").value;
-            }
-            if (selectedAmount.includes(".")) {
-                $("#amount").val(selectedAmount.split(".")[0]).trigger("change.amount");
-                selectedAmount = document.getElementById("amount").value;
-            }
-            filteredAmount = filteredRuns.length
-            if (selectedAmount == 0) { return [] }
-            filteredRuns = filteredRuns.slice(- selectedAmount)
-            return filteredRuns
-        }
-
-        // function to filter the runs based on the selected metadata key:value pair
-        function filter_metadata(filteredRuns) {
-            const selectedMetadata = document.getElementById("metadata").value;
-            if (selectedMetadata == '' || selectedMetadata == 'All') return filteredRuns;
-            var filteredData = []
-            for (const run of filteredRuns) {
-                if (run.metadata.includes(selectedMetadata)) {
-                    filteredData.push(run)
-                }
-            }
-            return filteredData
-        }
-
-        // function to filter suites/tests/keywords based on the already filtered runs
-        function filter_data(data) {
-            // Step 1: Only include entries that match filteredRuns
-            const validRunStarts = filteredRuns.map(v => v.run_start);
-            let filteredData = data.filter(v => validRunStarts.includes(v.run_start));
-            // Step 2: Check if the first element has an "owner" key
-            if (filteredData.length > 0 && "owner" in filteredData[0]) {
-                const libraries = settings.libraries || {};
-                filteredData = filteredData.filter(item => {
-                    // if item has no owner, keep it
-                    if (!item.owner) return true;
-                    // if owner not in settings.libraries, assume enabled
-                    if (!(item.owner in libraries)) return true;
-                    // otherwise, include only if library is enabled
-                    return libraries[item.owner];
-                });
-            }
-            return filteredData;
-        }
-
-        function clear_all_filters() {
-              clear_project_filter();
-              clear_version_filter();
-              document.getElementById("amount").value = filteredAmountDefault;
-              document.getElementById("metadata").value = "All";
-              setup_lowest_highest_dates();
-        }
-
-        function clear_project_filter() {
-            document.getElementById("runs").value = "All";
-            document.getElementById("runTagCheckBoxesFilter").value = "";
-            const tagElements = document.getElementById("runTag").getElementsByTagName("input");
-            for (const input of tagElements) {
-                input.checked = false;
-                input.parentElement.classList.remove("d-none"); //show filtered rows
-                if (input.id == "All") input.checked = true;
-            }
-            update_filter_active_indicator("All", "filterRunTagSelectedIndicator");
-        }
-
-        function clear_version_filter() {
-            document.getElementById("projectVersionCheckBoxesFilter").value = "";
-            const versionElements = document.getElementById("projectVersionList").getElementsByTagName("input");
-            for (const input of versionElements) {
-                input.checked = false;
-                input.parentElement.classList.remove("d-none"); //show filtered rows
-                if (input.value == "All") input.checked = true;
-            }
-            update_filter_active_indicator("projectVersionInputItemAll", "filterVersionSelectedIndicator");
-        }
-
-        function set_filter_show_current_project(projectName) {
-            if (projectName.startsWith("project_")) {
-                selectedTagSetting = projectName;
-                setTimeout(() => { // hack to prevent update_menu calls from hinderance
-                    update_filter_active_indicator("All", "filterRunTagSelectedIndicator");
-                }, 500);
-
-            } else {
-                selectedRunSetting = projectName;
-            }
-        }
-
-        function set_filter_show_current_version(version) {
-            const projectVersionList = document.getElementById("projectVersionList");
-            document.getElementById("projectVersionInputItemAll").checked = false;
-            projectVersionList.querySelector(`input[value="${version}"]`).checked = true;
-            update_filter_active_indicator("projectVersionInputItemAll", "filterVersionSelectedIndicator");
-        }
-
-        function update_overview_statistics_heading() {
-            const overviewCardsContainer = document.getElementById("overviewRunCardsContainer");
-            const amountOfProjectsShown = overviewCardsContainer.querySelectorAll(".overview-card").length;
-            const pluralPostFix = amountOfProjectsShown !== 1 ? 's' : '';
-            const headerContent = `<h6>showing ${amountOfProjectsShown} project${pluralPostFix}</h6>`;
-            document.getElementById("overviewTitle").innerHTML = `
-                  Overview Statistics
-                  ${headerContent}
-                `;
-        }
-
-        function prepare_overview() {
-            prepare_projects_grouped_data();
-            prepare_projects_version_counts_map({...projects_by_name, ...projects_by_tag});
-            prepare_latest_run_by_project();
-            create_overview_statistics_graphs();
-            create_project_overview();
-        }
-
-        function prepare_projects_grouped_data() {
-            for (const run of runs) {
-                const tags = run.tags.split(",");
-                const project_tags = tags.filter(tag => tag.toLowerCase().startsWith("project_"));
-                for (const project of project_tags) {
-                    if (!projects_by_tag[project]) {
-                        projects_by_tag[project] = [];
-                    }
-                    projects_by_tag[project].push(run);
-                }
-                if (!projects_by_name[run.name]) {
-                    projects_by_name[run.name] = [];
-                }
-                projects_by_name[run.name].push(run);
-            }
-            areGroupedProjectsPrepared = true;
-        }
-
-        // versionByProject = {projectName:{version:amount}}
-        function prepare_projects_version_counts_map(projects) {
-            const projectVersionCounts = {};
-            for (const [project, runs] of Object.entries(projects)) {
-                const versionCounts = {};
-                for (const run of runs) {
-                    const projectVersion = run.project_version ?? "None";
-                    versionCounts[projectVersion] = (versionCounts[projectVersion] || 0) + 1;
-                    }
-                versionsByProject[project] = versionCounts;
-            }
-        }
-
-        function prepare_latest_run_by_project() {
-            function map_latest_run_by_project(runsByProject) {
-                latestRunByProject = Object.entries(runsByProject)
-                    .map(([projectName, projectRuns]) => {
-                        return [projectName, projectRuns.at(-1)];
-                    });
-                return Object.fromEntries(latestRunByProject);
-            }
-            Object.assign(latestRunByProjectName, map_latest_run_by_project(projects_by_name));
-            Object.assign(latestRunByProjectTag, map_latest_run_by_project(projects_by_tag));
-        }
-
-        //////////////////////////////////////
-        // GRAPH & TABLE CREATION FUNCTIONS //
-        //////////////////////////////////////
-
-        // function to create overview statistics blocks in the overview section
-        function create_overview_statistics_graphs(preFilteredRuns = null) {
-            const overviewCardsContainer = document.getElementById("overviewRunCardsContainer");
-            overviewCardsContainer.innerHTML = '';
-            const allProjects = {...projects_by_name, ...projects_by_tag};
-            const durationsByProject = {};
-            for (const [projectName, projectRuns] of Object.entries(allProjects)) {
-                const durations = projectRuns.map(r => r.elapsed_s);
-                durationsByProject[projectName] = durations;
-            }
-            const latestRunByProject = {};
-            if (!preFilteredRuns) {
-                settings.switch.runName && Object.assign(latestRunByProject, latestRunByProjectName);
-                settings.switch.runTags && Object.assign(latestRunByProject, latestRunByProjectTag);
-            } else { // if called by version filter listener
-                Object.assign(latestRunByProject, preFilteredRuns);
-            }
-            for (const [projectName, latestRun] of Object.entries(latestRunByProject)) {
-                const projectRuns = allProjects[projectName];
-                const totalRunsAmount = projectRuns.length;
-                const passedRunsAmount = projectRuns.filter(run => run.failed === 0).length;
-                const passRate = ((passedRunsAmount / totalRunsAmount) * 100).toFixed(2);
-                const percent = document.getElementById("overviewDurationPercentage").value;
-                const projectRunDurations = projectRuns.map(run => run.elapsed_s);
-                create_project_run_card(
-                    latestRun,
-                    projectName,
-                    0, // cardIndex, 0 since only 1 run per project in overview
-                    totalRunsAmount, //run Number
-                    passRate,
-                    percent,
-                    projectRunDurations,
-                    true // isForOverviewStats
-                );
-            }
-        }
-
-        function generate_overview_card_html(
-             projectName,
-             stats,
-             rounded_duration,
-             status,
-             runNumber,
-             compares,
-             passed_runs,
-             log_path,
-             log_name,
-             svg,
-             idPostfix,
-             projectVersion = null,
-             isForOverview = false,
-        ) {
-            const normalizedProjectVersion = projectVersion ?? "None";
-            // ensure overview stats and project bar card ids unique
-            const projectNameForElementId = isForOverview ? `overview${projectName}` : projectName;
-            // for overview statistics
-            let cardTitle = `
-                    <h5 class="card-title mb-0 fw-semibold">${projectName}</h5>
-                `;
-            let smallVersionHtml = `
-                <div id="${projectName}RunCardVersion${idPostfix}"
-                class="run-card-small-version"
-                title="Click to filter for project and version"
-                data-projectVersion="${normalizedProjectVersion}"
-                data-js-target="apply-version-filter">
-                    <div class="text-muted">Version:</div>
-                    <div>${normalizedProjectVersion}</div>
-                </div>`;
-            // for project bars
-            const versionsForProject = Object.keys(versionsByProject[projectName]);
-            const projectHasVersions = !(versionsForProject.length === 1 && versionsForProject[0] === "None");
-            const versionClass = "fw-semibold";
-            let versionTitle = '';
-            if (projectHasVersions) { // version title
-                versionTitle = `
-                    <div class="mx-auto run-card-version-title"
-                    title="Click to filter for project and version"
-                    data-js-target="apply-version-filter">
-                        <h5 class="card-title mb-0 d-inline text-muted">Version:</h5>
-                        <h5 class="card-title mb-0 d-inline ${versionClass}">
-                            ${normalizedProjectVersion}
-                        </h5>
-                    </div>
-                `;
-            } else { // empty title
-                versionTitle = `
-                    <h5 class="card-title mb-0 ${versionClass}"></h5>
-                `;
-            }
-            if (!isForOverview) {
-                cardTitle = versionTitle;
-                smallVersionHtml = '';
-            }
-            return `
-            <div class="col-4 overview-card" id="${projectNameForElementId}Card${idPostfix}" data-project-version="${normalizedProjectVersion}">
-                <div class="card border-3 border-${status}">
-                    <div class="card-body">
-                        <div class="row">
-                            <div class="col text-center">
-                                ${cardTitle}
-                            </div>
-                            <div class="col-auto"><h5>#${runNumber}</h5></div>
-                        </div>
-                        <div class="row">
-                            <div class="col-4 overview-canvas">
-                                <canvas id="${projectNameForElementId}Graph${idPostfix}"></canvas>
-                            </div>
-                            <div class="col-3 d-flex align-items-center">
-                                <div>
-                                    <div class="green-text">Passed: ${stats[0]}</div>
-                                    <div class="red-text">Failed: ${stats[1]}</div>
-                                    <div class="yellow-text">Skipped: ${stats[2]}</div>
-                                </div>
-                            </div>
-                            <div class="col-5 d-flex align-items-center" style="overflow:auto;">
-                                <div>
-                                    <div class="${compares}" id="${projectNameForElementId}RunCardCompares${idPostfix}">
-                                        <span class="clock-icon">
-                                            ${svg}
-                                        </span>
-                                        <i id="${projectNameForElementId}RunCardComparesValue${idPostfix}" value="${rounded_duration}">
-                                            ${rounded_duration}s
-                                        </i>
-                                    </div>
-                                    <div>Passed Runs: ${passed_runs}%</div>
-                                    ${smallVersionHtml}
-                                    <a href="#" onclick="event.stopPropagation(); open_log_from_path('${log_path}'); return false;" target="_blank">${log_name}</a>
-                                </div>
-                            </div>
-                        </div>
-                    </div>
-                </div>
-            </div>`;
-        }
-
-        // function to create run statistics graph in the run section
-        function create_run_statistics_graph() {
-            if (runStatisticsGraph) {
-                runStatisticsGraph.destroy();
-            }
-            const data = get_statistics_graph_data("run", settings.graphTypes.runStatisticsGraphType, filteredRuns);
-            const graphData = data[0]
-            var config;
-            if (settings.graphTypes.runStatisticsGraphType == "line") {
-                config = get_graph_config("line", graphData, "", "Date", "Amount", false);
-            } else if (settings.graphTypes.runStatisticsGraphType == "amount") {
-                config = get_graph_config("bar", graphData, "", "Run", "Amount Of Tests");
-            } else if (settings.graphTypes.runStatisticsGraphType == "percentages") {
-                config = get_graph_config("bar", graphData, "", "Run", "Percentage");
-            }
-            if (!settings.show.dateLabels) { config.options.scales.x.ticks.display = false }
-            runStatisticsGraph = new Chart("runStatisticsGraph", config);
-            runStatisticsGraph.canvas.addEventListener("click", (event) => {
-                open_log_from_label(runStatisticsGraph, event)
-            });
-        }
-
-        // function to create run donut graph in the run section
-        function create_run_donut_graph() {
-            if (runDonutGraph) {
-                runDonutGraph.destroy();
-            }
-            const data = get_donut_graph_data("run", filteredRuns);
-            const graphData = data[0]
-            const callbackData = data[1]
-            var config = get_graph_config("donut", graphData, `Last Run Status`);
-            config.options.onClick = (event, chartElement) => {
-                if (chartElement.length) {
-                    open_log_file(event, chartElement, callbackData)
-                }
-            };
-            config.options.onHover = function (event, chartElement) {
-                const targetCanvas = event.native.target;
-                if (chartElement.length > 0) {
-                    targetCanvas.style.cursor = 'pointer';
-                } else {
-                    targetCanvas.style.cursor = 'default';
-                }
-            };
-            runDonutGraph = new Chart("runDonutGraph", config);
-        }
-
-        // function to create run donut graph in the run section
-        function create_run_donut_total_graph() {
-            if (runDonutTotalGraph) {
-                runDonutTotalGraph.destroy();
-            }
-            const data = get_donut_total_graph_data("run", filteredRuns);
-            const graphData = data[0]
-            const callbackData = data[1]
-            var config = get_graph_config("donut", graphData, `Total Status`);
-            delete config.options.onClick;
-            runDonutTotalGraph = new Chart("runDonutTotalGraph", config);
-        }
-
-        // function to create the run stats section in the run section
-        function create_run_stats_graph() {
-            const data = get_stats_data(filteredRuns, filteredSuites, filteredTests, filteredKeywords);
-            document.getElementById('totalRuns').innerText = data.totalRuns
-            document.getElementById('totalSuites').innerText = data.totalSuites
-            document.getElementById('totalTests').innerText = data.totalTests
-            document.getElementById('totalKeywords').innerText = data.totalKeywords
-            document.getElementById('totalUniqueTests').innerText = data.totalUniqueTests
-            document.getElementById('totalPassed').innerText = data.totalPassed
-            document.getElementById('totalFailed').innerText = data.totalFailed
-            document.getElementById('totalSkipped').innerText = data.totalSkipped
-            document.getElementById('totalRunTime').innerText = format_duration(data.totalRunTime)
-            document.getElementById('averageRunTime').innerText = format_duration(data.averageRunTime)
-            document.getElementById('averageTestTime').innerText = format_duration(data.averageTestTime)
-            document.getElementById('averagePassRate').innerText = data.averagePassRate
-        }
-
-        // function to create run duration graph in the run section
-        function create_run_duration_graph() {
-            if (runDurationGraph) {
-                runDurationGraph.destroy();
-            }
-            var graphData = get_duration_graph_data("run", settings.graphTypes.runDurationGraphType, "elapsed_s", filteredRuns);
-            var config;
-            if (settings.graphTypes.runDurationGraphType == "bar") {
-                const limit = inFullscreen && inFullscreenGraph.includes("runDuration") ? 100 : 30;
-                config = get_graph_config("bar", graphData, `Max ${limit} Bars`, "Run", "Duration");
-            } else if (settings.graphTypes.runDurationGraphType == "line") {
-                config = get_graph_config("line", graphData, "", "Date", "Duration");
-            }
-            if (!settings.show.dateLabels) { config.options.scales.x.ticks.display = false }
-            runDurationGraph = new Chart("runDurationGraph", config);
-            runDurationGraph.canvas.addEventListener("click", (event) => {
-                open_log_from_label(runDurationGraph, event)
-            });
-        }
-
-        // function to create the run heatmap
-        function create_run_heatmap_graph() {
-            if (runHeatmapGraph) {
-                runHeatmapGraph.destroy();
-            }
-            const data = get_heatmap_graph_data(filteredTests);
-            const graphData = data[0]
-            const callbackData = data[1]
-            var config = get_graph_config("heatmap", graphData, "", "Hour", "Day");
-            delete config.options.onClick;
-            config.options.plugins.tooltip = {
-                callbacks: {
-                    title: () => null,
-                    label: ctx => {
-                        const { x, y, v } = ctx.raw;
-                        if (heatMapHourAll) {
-                            return `Day: ${callbackData[Math.floor(y - 0.5)]}, Hour: ${Math.floor(x - 0.5)}, Amount: ${v}`;
-                        } else {
-                            return `Day: ${callbackData[Math.floor(y - 0.5)]}, Minute: ${Math.floor(x - 0.5)}, Amount: ${v}`;
-                        }
-                    }
-                }
-            }
-            config.options.scales.y.ticks = {
-                stepSize: 1,
-                callback: val => callbackData[val] || ''
-            }
-            runHeatmapGraph = new Chart("runHeatmapGraph", config);
-        }
-
-        // function to create run table in the run section
-        function create_run_table() {
-            if (runTable) {
-                runTable.destroy();
-            }
-            data = [];
-            for (run of filteredRuns) {
-                data.push([
-                    run.run_start,
-                    run.full_name,
-                    run.name,
-                    run.total,
-                    run.passed,
-                    run.failed,
-                    run.skipped,
-                    run.elapsed_s,
-                    run.start_time,
-                    run.project_version,
-                    run.tags,
-                    run.run_alias,
-                    run.metadata,
-                ]);
-            }
-            runTable = new DataTable("#runTable", {
-                layout: {
-                    topStart: "info",
-                    bottomStart: null,
-                },
-                columns: [
-                    { title: "run" },
-                    { title: "full_name" },
-                    { title: "name" },
-                    { title: "total" },
-                    { title: "passed" },
-                    { title: "failed" },
-                    { title: "skipped" },
-                    { title: "elapsed_s" },
-                    { title: "start_time" },
-                    { title: "version" },
-                    { title: "tags" },
-                    { title: "alias" },
-                    { title: "metadata" },
-                ],
-                data: data,
-            });
-        }
-
-        // function to create suite folder donut
-        function create_suite_folder_donut_graph(folder) {
-            const suiteFolder = document.getElementById("suiteFolder")
-            suiteFolder.innerText = folder == "" || folder == undefined ? "All" : folder;
-            if (folder || folder == "") { // not first load so update the graphs accordingly as well
-                setup_suites_in_suite_select();
-                create_suite_folder_fail_donut_graph();
-                create_suite_statistics_graph();
-                create_suite_duration_graph();
-            }
-            if (suiteFolderDonutGraph) {
-                suiteFolderDonutGraph.destroy();
-            }
-            const data = get_donut_folder_graph_data("suite", filteredSuites, folder);
-            const graphData = data[0]
-            const callbackData = data[1]
-            const labels = graphData.labels
-            var config = get_graph_config("donut", graphData, "All Folders");
-            config.options.plugins.tooltip.callbacks = {
-                label: function (context) {
-                    const label = labels[context.dataIndex]
-                    const passed = callbackData[label].passed
-                    const failed = callbackData[label].failed
-                    const skipped = callbackData[label].skipped
-                    return [`Total: ${context.raw}`, `Passed: ${passed}`, `Failed: ${failed}`, `Skipped: ${skipped}`];
-                },
-                title: function (tooltipItems) {
-                    const fullTitle = tooltipItems[0].label;
-                    const maxLineLength = 30;
-                    const lines = fullTitle.match(new RegExp('.{1,' + maxLineLength + '}', 'g')) || [fullTitle];
-                    return lines;
-                }
-            }
-            config.options.onClick = (event) => {
-                if (event.chart.tooltip.title) {
-                    setTimeout(() => {
-                        create_suite_folder_donut_graph(event.chart.tooltip.title.join(''));
-                    }, 0);
-                }
-            };
-            config.options.onHover = function (event, chartElement) {
-                const targetCanvas = event.native.target;
-                if (chartElement.length > 0) {
-                    targetCanvas.style.cursor = 'pointer';
-                } else {
-                    targetCanvas.style.cursor = 'default';
-                }
-            };
-            suiteFolderDonutGraph = new Chart("suiteFolderDonutGraph", config);
-        }
-
-        // function to create suite last failed donut
-        function create_suite_folder_fail_donut_graph() {
-            if (suiteFolderFailDonutGraph) {
-                suiteFolderFailDonutGraph.destroy();
-            }
-            const data = get_donut_folder_fail_graph_data("suite", filteredSuites);
-            const graphData = data[0]
-            const callbackData = data[1]
-            const labels = graphData.labels
-            if (graphData.labels.length == 0) {
-                graphData.labels = ["No Failed Folders In Last Run"]
-                graphData.datasets = [{
-                    data: [1],
-                    backgroundColor: ["grey"],
-                }]
-            }
-            var config = get_graph_config("donut", graphData, "Last Run");
-            config.options.plugins.tooltip.callbacks = {
-                label: function (context) {
-                    if (context.label == "No Failed Folders In Last Run") { return null }
-                    const label = labels[context.dataIndex]
-                    const passed = callbackData[label].passed
-                    const failed = callbackData[label].failed
-                    const skipped = callbackData[label].skipped
-                    return [`Passed: ${passed}`, `Failed: ${failed}`, `Skipped: ${skipped}`];
-                },
-                title: function (tooltipItem) {
-                    return tooltipItem.label;
-                }
-            }
-            config.options.plugins.datalabels = {
-                ...dataLabelConfig,
-                formatter: function (value, context) {
-                    if (value === 0) return null;
-                    const total = graphData.datasets[0].data.reduce((a, b) => a + b, 0);
-                    const percentage = Math.round((value / total) * 100);
-                    if (percentage <= 5) return null;
-                    const label = graphData.labels[context.dataIndex].split(".").pop();
-                    return `${label}: ${value} (${percentage}%)`;
-                }
-            };
-            config.options.onClick = (event) => {
-                if (event.chart.tooltip.title) {
-                    setTimeout(() => {
-                        create_suite_folder_donut_graph(event.chart.tooltip.title.join(''));
-                    }, 0);
-                }
-            };
-            config.options.onHover = function (event, chartElement) {
-                const targetCanvas = event.native.target;
-                if (chartElement.length > 0) {
-                    targetCanvas.style.cursor = 'pointer';
-                } else {
-                    targetCanvas.style.cursor = 'default';
-                }
-            };
-            suiteFolderFailDonutGraph = new Chart("suiteFolderFailDonutGraph", config);
-        }
-
-        // function to create suite statistics graph in the suite section
-        function create_suite_statistics_graph() {
-            if (suiteStatisticsGraph) {
-                suiteStatisticsGraph.destroy();
-            }
-            const data = get_statistics_graph_data("suite", settings.graphTypes.suiteStatisticsGraphType, filteredSuites);
-            const graphData = data[0]
-            const callbackData = data[1]
-            var config;
-            if (settings.graphTypes.suiteStatisticsGraphType == "line") {
-                config = get_graph_config("line", graphData, "", "Date", "amount", false);
-                config.options.plugins.tooltip = {
-                    callbacks: {
-                        title: function (tooltipItem) {
-                            return `${tooltipItem[0].label}: ${callbackData[tooltipItem[0].dataIndex]}`
-                        }
-                    }
-                }
-            } else if (settings.graphTypes.suiteStatisticsGraphType == "amount") {
-                config = get_graph_config("bar", graphData, "", "Run", "Amount Of Tests");
-                const filter = config.options.plugins.tooltip.filter
-                config.options.plugins.tooltip = {
-                    filter,
-                    callbacks: {
-                        title: function (tooltipItem) {
-                            return `${tooltipItem[0].label}: ${callbackData[tooltipItem[0].dataIndex]}`
-                        }
-                    }
-                }
-            } else if (settings.graphTypes.suiteStatisticsGraphType == "percentages") {
-                config = get_graph_config("bar", graphData, "", "Run", "Percentage");
-                const filter = config.options.plugins.tooltip.filter
-                config.options.plugins.tooltip = {
-                    filter,
-                    callbacks: {
-                        title: function (tooltipItem) {
-                            return `${tooltipItem[0].label}: ${callbackData[tooltipItem[0].dataIndex]}`
-                        }
-                    }
-                }
-            }
-            if (!settings.show.dateLabels) { config.options.scales.x.ticks.display = false }
-            suiteStatisticsGraph = new Chart("suiteStatisticsGraph", config);
-            suiteStatisticsGraph.canvas.addEventListener("click", (event) => {
-                open_log_from_label(suiteStatisticsGraph, event)
-            });
-        }
-
-        // function to create suite duration graph in the suite section
-        function create_suite_duration_graph() {
-            if (suiteDurationGraph) {
-                suiteDurationGraph.destroy();
-            }
-            const graphData = get_duration_graph_data("suite", settings.graphTypes.suiteDurationGraphType, "elapsed_s", filteredSuites);
-            var config;
-            if (settings.graphTypes.suiteDurationGraphType == "bar") {
-                const limit = inFullscreen && inFullscreenGraph.includes("suiteDuration") ? 100 : 30;
-                config = get_graph_config("bar", graphData, `Max ${limit} Bars`, "Run", "Duration");
-            } else if (settings.graphTypes.suiteDurationGraphType == "line") {
-                config = get_graph_config("line", graphData, "", "Date", "Duration");
-            }
-            if (!settings.show.dateLabels) { config.options.scales.x.ticks.display = false }
-            suiteDurationGraph = new Chart("suiteDurationGraph", config);
-            suiteDurationGraph.canvas.addEventListener("click", (event) => {
-                open_log_from_label(suiteDurationGraph, event)
-            });
-        }
-
-        // function to create suite most failed graph in the suite section
-        function create_suite_most_failed_graph() {
-            if (suiteMostFailedGraph) {
-                suiteMostFailedGraph.destroy();
-            }
-            const data = get_most_failed_data("suite", settings.graphTypes.suiteMostFailedGraphType, filteredSuites, false);
-            const graphData = data[0];
-            const callbackData = data[1];
-            var config;
-            const limit = inFullscreen && inFullscreenGraph.includes("suiteMostFailed") ? 50 : 10;
-            if (settings.graphTypes.suiteMostFailedGraphType == "bar") {
-                config = get_graph_config("bar", graphData, `Top ${limit}`, "Suite", "Fails");
-                config.options.plugins.legend = { display: false };
-                config.options.plugins.tooltip = {
-                    callbacks: {
-                        label: function (tooltipItem) {
-                            return callbackData[tooltipItem.label];
-                        },
-                    },
-                };
-                delete config.options.onClick
-            } else if (settings.graphTypes.suiteMostFailedGraphType == "timeline") {
-                config = get_graph_config("timeline", graphData, `Top ${limit}`, "Run", "Suite");
-                config.options.plugins.tooltip = {
-                    callbacks: {
-                        label: function (context) {
-                            return callbackData[context.raw.x[0]];
-                        },
-                    },
-                };
-                config.options.scales.x = {
-                    ticks: {
-                        minRotation: 45,
-                        maxRotation: 45,
-                        stepSize: 1,
-                        callback: function (value, index, ticks) {
-                            return callbackData[this.getLabelForValue(value)];
-                        },
-                    },
-                    title: {
-                        display: settings.show.axisTitles,
-                        text: "Run",
-                    },
-                };
-                config.options.onClick = (event, chartElement) => {
-                    if (chartElement.length) {
-                        open_log_file(event, chartElement, callbackData)
-                    }
-                };
-                if (!settings.show.dateLabels) { config.options.scales.x.ticks.display = false }
-            }
-            update_height("suiteMostFailedVertical", config.data.labels.length, settings.graphTypes.suiteMostFailedGraphType);
-            suiteMostFailedGraph = new Chart("suiteMostFailedGraph", config);
-            suiteMostFailedGraph.canvas.addEventListener("click", (event) => {
-                open_log_from_label(suiteMostFailedGraph, event)
-            });
-        }
-
-        // function to create the most time consuming suite graph in the suite section
-        function create_suite_most_time_consuming_graph() {
-            if (suiteMostTimeConsumingGraph) {
-                suiteMostTimeConsumingGraph.destroy();
-            }
-            const onlyLastRun = document.getElementById("onlyLastRunSuite").checked;
-            const data = get_most_time_consuming_or_most_used_data("suite", settings.graphTypes.suiteMostTimeConsumingGraphType, filteredSuites, onlyLastRun);
-            const graphData = data[0]
-            const callbackData = data[1];
-            var config;
-            const limit = inFullscreen && inFullscreenGraph.includes("suiteMostTimeConsuming") ? 50 : 10;
-            if (settings.graphTypes.suiteMostTimeConsumingGraphType == "bar") {
-                config = get_graph_config("bar", graphData, `Top ${limit}`, "Suite", "Most Time Consuming");
-                config.options.plugins.legend = { display: false };
-                config.options.plugins.tooltip = {
-                    callbacks: {
-                        label: function (tooltipItem) {
-                            const key = tooltipItem.label;
-                            const cb = callbackData;
-                            const runStarts = cb.run_starts[key] || [];
-                            const namesToShow = settings.show.aliases ? cb.aliases[key] : runStarts;
-                            return runStarts.map((runStart, idx) => {
-                                const info = cb.details[key][runStart];
-                                const displayName = namesToShow[idx];
-                                if (!info) return `${displayName}: (no data)`;
-                                return `${displayName}: ${format_duration(info.duration)}`;
-                            });
-                        }
-                    },
-                };
-                delete config.options.onClick
-            } else if (settings.graphTypes.suiteMostTimeConsumingGraphType == "timeline") {
-                config = get_graph_config("timeline", graphData, `Top ${limit}`, "Run", "Suite");
-                config.options.plugins.tooltip = {
-                    callbacks: {
-                        label: function (context) {
-                            const key = context.dataset.label;
-                            const runIndex = context.raw.x[0];
-                            const runStart = callbackData.runs[runIndex];
-                            const info = callbackData.details[key][runStart];
-                            const displayName = settings.show.aliases
-                                ? callbackData.aliases[runIndex]
-                                : runStart;
-                            if (!info) return `${displayName}: (no data)`;
-                            return `${displayName}: ${format_duration(info.duration)}`;
-                        }
-                    },
-                };
-                config.options.scales.x = {
-                    ticks: {
-                        minRotation: 45,
-                        maxRotation: 45,
-                        stepSize: 1,
-                        callback: function (value, index, ticks) {
-                            const displayName = settings.show.aliases
-                                ? callbackData.aliases[this.getLabelForValue(value)]
-                                : callbackData.runs[this.getLabelForValue(value)];
-                            return displayName;
-                        },
-                    },
-                    title: {
-                        display: settings.show.axisTitles,
-                        text: "Run",
-                    },
-                };
-                config.options.onClick = (event, chartElement) => {
-                    if (chartElement.length) {
-                        open_log_file(event, chartElement, callbackData.runs)
-                    }
-                };
-                if (!settings.show.dateLabels) { config.options.scales.x.ticks.display = false }
-            }
-            update_height("suiteMostTimeConsumingVertical", config.data.labels.length, settings.graphTypes.suiteMostTimeConsumingGraphType);
-            suiteMostTimeConsumingGraph = new Chart("suiteMostTimeConsumingGraph", config);
-            suiteMostTimeConsumingGraph.canvas.addEventListener("click", (event) => {
-                open_log_from_label(suiteMostTimeConsumingGraph, event)
-            });
-        }
-
-        // function to create suite table in the suite section
-        function create_suite_table() {
-            if (suiteTable) {
-                suiteTable.destroy();
-            }
-            data = [];
-            for (suite of filteredSuites) {
-                data.push([
-                    suite.run_start,
-                    suite.full_name,
-                    suite.name,
-                    suite.total,
-                    suite.passed,
-                    suite.failed,
-                    suite.skipped,
-                    suite.elapsed_s,
-                    suite.start_time,
-                    suite.run_alias,
-                    suite.id,
-                ]);
-            }
-            suiteTable = new DataTable("#suiteTable", {
-                layout: {
-                    topStart: "info",
-                    bottomStart: null,
-                },
-                columns: [
-                    { title: "run" },
-                    { title: "full_name" },
-                    { title: "name" },
-                    { title: "total" },
-                    { title: "passed" },
-                    { title: "failed" },
-                    { title: "skipped" },
-                    { title: "elapsed_s" },
-                    { title: "start_time" },
-                    { title: "alias" },
-                    { title: "id" },
-                ],
-                data: data,
-            });
-        }
-
-        // function to create test statistics graph in the test section
-        function create_test_statistics_graph() {
-            if (testStatisticsGraph) {
-                testStatisticsGraph.destroy();
-            }
-            const data = get_test_statistics_data(filteredTests);
-            const graphData = data[0]
-            const runStarts = data[1]
-            var config = get_graph_config("timeline", graphData, "", "Run", "Test");
-            config.options.plugins.tooltip = {
-                callbacks: {
-                    label: function (context) {
-                        return runStarts[context.raw.x[0]];
-                    },
-                },
-            };
-            config.options.scales.x = {
-                ticks: {
-                    minRotation: 45,
-                    maxRotation: 45,
-                    stepSize: 1,
-                    callback: function (value, index, ticks) {
-                        return runStarts[this.getLabelForValue(value)];
-                    },
-                },
-                title: {
-                    display: settings.show.axisTitles,
-                    text: "Run",
-                },
-            };
-            config.options.onClick = (event, chartElement) => {
-                if (chartElement.length) {
-                    open_log_file(event, chartElement, runStarts)
-                }
-            };
-            if (!settings.show.dateLabels) { config.options.scales.x.ticks.display = false }
-            update_height("testStatisticsVertical", config.data.labels.length, "timeline");
-            testStatisticsGraph = new Chart("testStatisticsGraph", config);
-            testStatisticsGraph.canvas.addEventListener("click", (event) => {
-                open_log_from_label(testStatisticsGraph, event)
-            });
-        }
-
-        // function to create test duration graph in the test section
-        function create_test_duration_graph() {
-            if (testDurationGraph) {
-                testDurationGraph.destroy();
-            }
-            var graphData = get_duration_graph_data("test", settings.graphTypes.testDurationGraphType, "elapsed_s", filteredTests);
-            var config;
-            if (settings.graphTypes.testDurationGraphType == "bar") {
-                const limit = inFullscreen && inFullscreenGraph.includes("testDuration") ? 100 : 30;
-                config = get_graph_config("bar", graphData, `Max ${limit} Bars`, "Run", "Duration");
-            } else if (settings.graphTypes.testDurationGraphType == "line") {
-                config = get_graph_config("line", graphData, "", "Date", "Duration");
-            }
-            if (!settings.show.dateLabels) { config.options.scales.x.ticks.display = false }
-            testDurationGraph = new Chart("testDurationGraph", config);
-            testDurationGraph.canvas.addEventListener("click", (event) => {
-                open_log_from_label(testDurationGraph, event)
-            });
-        }
-
-        // function to create test messages graph in the test section
-        function create_test_messages_graph() {
-            if (testMessagesGraph) {
-                testMessagesGraph.destroy();
-            }
-            const data = get_messages_data("test", settings.graphTypes.testMessagesGraphType, filteredTests);
-            const graphData = data[0];
-            const callbackData = data[1];
-            var config;
-            const limit = inFullscreen && inFullscreenGraph.includes("testMessages") ? 50 : 10;
-            if (settings.graphTypes.testMessagesGraphType == "bar") {
-                config = get_graph_config("bar", graphData, `Top ${limit}`, "Message", "Times");
-                config.options.plugins.legend = { display: false };
-                config.options.plugins.tooltip = {
-                    callbacks: {
-                        label: function (tooltipItem) {
-                            return callbackData[tooltipItem.label];
-                        },
-                    },
-                };
-                config.options.scales.x = {
-                    ticks: {
-                        minRotation: 45,
-                        maxRotation: 45,
-                        callback: function (value, index) {
-                            return this.getLabelForValue(value).slice(0, 40);
-                        },
-                    },
-                    title: {
-                        display: settings.show.axisTitles,
-                        text: "Message",
-                    },
-                };
-                delete config.options.onClick
-            } else if (settings.graphTypes.testMessagesGraphType == "timeline") {
-                config = get_graph_config("timeline", graphData, `Top ${limit}`, "Run", "Message");
-                config.options.plugins.tooltip = {
-                    callbacks: {
-                        label: function (context) {
-                            return callbackData[context.raw.x[0]];
-                        },
-                    },
-                };
-                config.options.scales.x = {
-                    ticks: {
-                        minRotation: 45,
-                        maxRotation: 45,
-                        stepSize: 1,
-                        callback: function (value, index, ticks) {
-                            return callbackData[this.getLabelForValue(value)];
-                        },
-                    },
-                    title: {
-                        display: settings.show.axisTitles,
-                        text: "Run",
-                    },
-                };
-                config.options.onClick = (event, chartElement) => {
-                    if (chartElement.length) {
-                        open_log_file(event, chartElement, callbackData)
-                    }
-                };
-                config.options.scales.y.ticks = {
-                    callback: function (value, index, ticks) {
-                        return this.getLabelForValue(value).slice(0, 40);
-                    },
-                };
-                if (!settings.show.dateLabels) { config.options.scales.x.ticks.display = false }
-            }
-            update_height("testMessagesVertical", config.data.labels.length, settings.graphTypes.testMessagesGraphType);
-            testMessagesGraph = new Chart("testMessagesGraph", config);
-            testMessagesGraph.canvas.addEventListener("click", (event) => {
-                open_log_from_label(testMessagesGraph, event)
-            });
-        }
-
-        // function to create test duration deviation graph in test section
-        function create_test_duration_deviation_graph() {
-            if (testDurationDeviationGraph) {
-                testDurationDeviationGraph.destroy();
-            }
-            const graphData = get_duration_deviation_data("test", settings.graphTypes.testDurationDeviationGraphType, filteredTests)
-            const config = get_graph_config("boxplot", graphData, "", "Test", "Duration");
-            delete config.options.onClick
-            testDurationDeviationGraph = new Chart("testDurationDeviationGraph", config);
-            testDurationDeviationGraph.canvas.addEventListener("click", (event) => {
-                open_log_from_label(testDurationDeviationGraph, event)
-            });
-        }
-
-        // function to create test most flaky graph in test section
-        function create_test_most_flaky_graph() {
-            if (testMostFlakyGraph) {
-                testMostFlakyGraph.destroy();
-            }
-            const data = get_most_flaky_data("test", settings.graphTypes.testMostFlakyGraphType, filteredTests, ignoreSkips, false);
-            const graphData = data[0]
-            const callbackData = data[1];
-            var config;
-            const limit = inFullscreen && inFullscreenGraph.includes("testMostFlaky") ? 50 : 10;
-            if (settings.graphTypes.testMostFlakyGraphType == "bar") {
-                config = get_graph_config("bar", graphData, `Top ${limit}`, "Test", "Status Flips");
-                config.options.plugins.legend = false
-                delete config.options.onClick
-            } else if (settings.graphTypes.testMostFlakyGraphType == "timeline") {
-                config = get_graph_config("timeline", graphData, `Top ${limit}`, "Run", "Test");
-                config.options.plugins.tooltip = {
-                    callbacks: {
-                        label: function (context) {
-                            return callbackData[context.raw.x[0]];
-                        },
-                    },
-                };
-                config.options.scales.x = {
-                    ticks: {
-                        minRotation: 45,
-                        maxRotation: 45,
-                        stepSize: 1,
-                        callback: function (value, index, ticks) {
-                            return callbackData[this.getLabelForValue(value)];
-                        },
-                    },
-                    title: {
-                        display: settings.show.axisTitles,
-                        text: "Run",
-                    },
-                };
-                config.options.onClick = (event, chartElement) => {
-                    if (chartElement.length) {
-                        open_log_file(event, chartElement, callbackData)
-                    }
-                };
-                if (!settings.show.dateLabels) { config.options.scales.x.ticks.display = false }
-            }
-            update_height("testMostFlakyVertical", config.data.labels.length, settings.graphTypes.testMostFlakyGraphType);
-            testMostFlakyGraph = new Chart("testMostFlakyGraph", config);
-            testMostFlakyGraph.canvas.addEventListener("click", (event) => {
-                open_log_from_label(testMostFlakyGraph, event)
-            });
-        }
-
-        // function to create test recent most flaky graph in test section
-        function create_test_recent_most_flaky_graph() {
-            if (testRecentMostFlakyGraph) {
-                testRecentMostFlakyGraph.destroy();
-            }
-            const data = get_most_flaky_data("test", settings.graphTypes.testRecentMostFlakyGraphType, filteredTests, ignoreSkipsRecent, true);
-            const graphData = data[0];
-            const callbackData = data[1];
-            var config;
-            const limit = inFullscreen && inFullscreenGraph.includes("testRecentMostFlaky") ? 50 : 10;
-            if (settings.graphTypes.testRecentMostFlakyGraphType == "bar") {
-                config = get_graph_config("bar", graphData, `Top ${limit}`, "Test", "Status Flips");
-                config.options.plugins.legend = false
-                delete config.options.onClick
-            } else if (settings.graphTypes.testRecentMostFlakyGraphType == "timeline") {
-                config = get_graph_config("timeline", graphData, `Top ${limit}`, "Run", "Test");
-                config.options.plugins.tooltip = {
-                    callbacks: {
-                        label: function (context) {
-                            return callbackData[context.raw.x[0]];
-                        },
-                    },
-                };
-                config.options.scales.x = {
-                    ticks: {
-                        minRotation: 45,
-                        maxRotation: 45,
-                        stepSize: 1,
-                        callback: function (value, index, ticks) {
-                            return callbackData[this.getLabelForValue(value)];
-                        },
-                    },
-                    title: {
-                        display: settings.show.axisTitles,
-                        text: "Run",
-                    },
-                };
-                config.options.onClick = (event, chartElement) => {
-                    if (chartElement.length) {
-                        open_log_file(event, chartElement, callbackData)
-                    }
-                };
-                if (!settings.show.dateLabels) { config.options.scales.x.ticks.display = false }
-            }
-            update_height("testRecentMostFlakyVertical", config.data.labels.length, settings.graphTypes.testRecentMostFlakyGraphType);
-            testRecentMostFlakyGraph = new Chart("testRecentMostFlakyGraph", config);
-            testRecentMostFlakyGraph.canvas.addEventListener("click", (event) => {
-                open_log_from_label(testRecentMostFlakyGraph, event)
-            });
-        }
-
-        // function to create test most failed graph in the test section
-        function create_test_most_failed_graph() {
-            if (testMostFailedGraph) {
-                testMostFailedGraph.destroy();
-            }
-            const data = get_most_failed_data("test", settings.graphTypes.testMostFailedGraphType, filteredTests, false);
-            const graphData = data[0]
-            const callbackData = data[1];
-            var config;
-            const limit = inFullscreen && inFullscreenGraph.includes("testMostFailed") ? 50 : 10;
-            if (settings.graphTypes.testMostFailedGraphType == "bar") {
-                config = get_graph_config("bar", graphData, `Top ${limit}`, "Test", "Fails");
-                config.options.plugins.legend = { display: false };
-                config.options.plugins.tooltip = {
-                    callbacks: {
-                        label: function (tooltipItem) {
-                            return callbackData[tooltipItem.label];
-                        },
-                    },
-                };
-                delete config.options.onClick
-            } else if (settings.graphTypes.testMostFailedGraphType == "timeline") {
-                config = get_graph_config("timeline", graphData, `Top ${limit}`, "Run", "Test");
-                config.options.plugins.tooltip = {
-                    callbacks: {
-                        label: function (context) {
-                            return callbackData[context.raw.x[0]];
-                        },
-                    },
-                };
-                config.options.scales.x = {
-                    ticks: {
-                        minRotation: 45,
-                        maxRotation: 45,
-                        stepSize: 1,
-                        callback: function (value, index, ticks) {
-                            return callbackData[this.getLabelForValue(value)];
-                        },
-                    },
-                    title: {
-                        display: settings.show.axisTitles,
-                        text: "Run",
-                    },
-                };
-                config.options.onClick = (event, chartElement) => {
-                    if (chartElement.length) {
-                        open_log_file(event, chartElement, callbackData)
-                    }
-                };
-                if (!settings.show.dateLabels) { config.options.scales.x.ticks.display = false }
-            }
-            update_height("testMostFailedVertical", config.data.labels.length, settings.graphTypes.testMostFailedGraphType);
-            testMostFailedGraph = new Chart("testMostFailedGraph", config);
-            testMostFailedGraph.canvas.addEventListener("click", (event) => {
-                open_log_from_label(testMostFailedGraph, event)
-            });
-        }
-
-        // function to create test recent most failed graph in the test section
-        function create_test_recent_most_failed_graph() {
-            if (testRecentMostFailedGraph) {
-                testRecentMostFailedGraph.destroy();
-            }
-            const data = get_most_failed_data("test", settings.graphTypes.testRecentMostFailedGraphType, filteredTests, true);
-            const graphData = data[0]
-            const callbackData = data[1];
-            var config;
-            const limit = inFullscreen && inFullscreenGraph.includes("testRecentMostFailed") ? 50 : 10;
-            if (settings.graphTypes.testRecentMostFailedGraphType == "bar") {
-                config = get_graph_config("bar", graphData, `Top ${limit}`, "Test", "Fails");
-                config.options.plugins.legend = { display: false };
-                config.options.plugins.tooltip = {
-                    callbacks: {
-                        label: function (tooltipItem) {
-                            return callbackData[tooltipItem.label];
-                        },
-                    },
-                };
-                delete config.options.onClick
-            } else if (settings.graphTypes.testRecentMostFailedGraphType == "timeline") {
-                config = get_graph_config("timeline", graphData, `Top ${limit}`, "Run", "Test");
-                config.options.plugins.tooltip = {
-                    callbacks: {
-                        label: function (context) {
-                            return callbackData[context.raw.x[0]];
-                        },
-                    },
-                };
-                config.options.scales.x = {
-                    ticks: {
-                        minRotation: 45,
-                        maxRotation: 45,
-                        stepSize: 1,
-                        callback: function (value, index, ticks) {
-                            return callbackData[this.getLabelForValue(value)];
-                        },
-                    },
-                    title: {
-                        display: settings.show.axisTitles,
-                        text: "Run",
-                    },
-                };
-                config.options.onClick = (event, chartElement) => {
-                    if (chartElement.length) {
-                        open_log_file(event, chartElement, callbackData)
-                    }
-                };
-                if (!settings.show.dateLabels) { config.options.scales.x.ticks.display = false }
-            }
-            update_height("testRecentMostFailedVertical", config.data.labels.length, settings.graphTypes.testRecentMostFailedGraphType);
-            testRecentMostFailedGraph = new Chart("testRecentMostFailedGraph", config);
-            testRecentMostFailedGraph.canvas.addEventListener("click", (event) => {
-                open_log_from_label(testRecentMostFailedGraph, event)
-            });
-        }
-
-        // function to create the most time consuming test graph in the test section
-        function create_test_most_time_consuming_graph() {
-            if (testMostTimeConsumingGraph) {
-                testMostTimeConsumingGraph.destroy();
-            }
-            const onlyLastRun = document.getElementById("onlyLastRunTest").checked;
-            const data = get_most_time_consuming_or_most_used_data("test", settings.graphTypes.testMostTimeConsumingGraphType, filteredTests, onlyLastRun);
-            const graphData = data[0]
-            const callbackData = data[1];
-            var config;
-            const limit = inFullscreen && inFullscreenGraph.includes("testMostTimeConsuming") ? 50 : 10;
-            if (settings.graphTypes.testMostTimeConsumingGraphType == "bar") {
-                config = get_graph_config("bar", graphData, `Top ${limit}`, "Test", "Most Time Consuming");
-                config.options.plugins.legend = { display: false };
-                config.options.plugins.tooltip = {
-                    callbacks: {
-                        label: function (tooltipItem) {
-                            const key = tooltipItem.label;
-                            const cb = callbackData;
-                            const runStarts = cb.run_starts[key] || [];
-                            const namesToShow = settings.show.aliases ? cb.aliases[key] : runStarts;
-                            return runStarts.map((runStart, idx) => {
-                                const info = cb.details[key][runStart];
-                                const displayName = namesToShow[idx];
-                                if (!info) return `${displayName}: (no data)`;
-                                return `${displayName}: ${format_duration(info.duration)}`;
-                            });
-                        }
-                    },
-                };
-                delete config.options.onClick
-            } else if (settings.graphTypes.testMostTimeConsumingGraphType == "timeline") {
-                config = get_graph_config("timeline", graphData, `Top ${limit}`, "Run", "Test");
-                config.options.plugins.tooltip = {
-                    callbacks: {
-                        label: function (context) {
-                            const key = context.dataset.label;
-                            const runIndex = context.raw.x[0];
-                            const runStart = callbackData.runs[runIndex];
-                            const info = callbackData.details[key][runStart];
-                            const displayName = settings.show.aliases
-                                ? callbackData.aliases[runIndex]
-                                : runStart;
-                            if (!info) return `${displayName}: (no data)`;
-                            return `${displayName}: ${format_duration(info.duration)}`;
-                        }
-                    },
-                };
-                config.options.scales.x = {
-                    ticks: {
-                        minRotation: 45,
-                        maxRotation: 45,
-                        stepSize: 1,
-                        callback: function (value, index, ticks) {
-                            const displayName = settings.show.aliases
-                                ? callbackData.aliases[this.getLabelForValue(value)]
-                                : callbackData.runs[this.getLabelForValue(value)];
-                            return displayName;
-                        },
-                    },
-                    title: {
-                        display: settings.show.axisTitles,
-                        text: "Run",
-                    },
-                };
-                config.options.onClick = (event, chartElement) => {
-                    if (chartElement.length) {
-                        open_log_file(event, chartElement, callbackData.runs)
-                    }
-                };
-                if (!settings.show.dateLabels) { config.options.scales.x.ticks.display = false }
-            }
-            update_height("testMostTimeConsumingVertical", config.data.labels.length, settings.graphTypes.testMostTimeConsumingGraphType);
-            testMostTimeConsumingGraph = new Chart("testMostTimeConsumingGraph", config);
-            testMostTimeConsumingGraph.canvas.addEventListener("click", (event) => {
-                open_log_from_label(testMostTimeConsumingGraph, event)
-            });
-        }
-
-        // function to create test table in the test section
-        function create_test_table() {
-            if (testTable) {
-                testTable.destroy();
-            }
-            data = [];
-            for (test of filteredTests) {
-                data.push([
-                    test.run_start,
-                    test.full_name,
-                    test.name,
-                    test.passed,
-                    test.failed,
-                    test.skipped,
-                    test.elapsed_s,
-                    test.start_time,
-                    test.message,
-                    test.tags,
-                    test.run_alias,
-                    test.id
-                ]);
-            }
-            testTable = new DataTable("#testTable", {
-                layout: {
-                    topStart: "info",
-                    bottomStart: null,
-                },
-                columns: [
-                    { title: "run" },
-                    { title: "full_name" },
-                    { title: "name" },
-                    { title: "passed" },
-                    { title: "failed" },
-                    { title: "skipped" },
-                    { title: "elapsed_s" },
-                    { title: "start_time" },
-                    { title: "message" },
-                    { title: "tags" },
-                    { title: "alias" },
-                    { title: "id" },
-                ],
-                data: data,
-            });
-        }
-
-        // function to keyword statistics graph in the keyword section
-        function create_keyword_statistics_graph() {
-            if (keywordStatisticsGraph) {
-                keywordStatisticsGraph.destroy();
-            }
-            const data = get_statistics_graph_data("keyword", settings.graphTypes.keywordStatisticsGraphType, filteredKeywords);
-            const graphData = data[0]
-            var config;
-            if (settings.graphTypes.keywordStatisticsGraphType == "line") {
-                config = get_graph_config("line", graphData, "", "Date", "Amount", false);
-            } else if (settings.graphTypes.keywordStatisticsGraphType == "amount") {
-                config = get_graph_config("bar", graphData, "", "Run", "Amount");
-            } else if (settings.graphTypes.keywordStatisticsGraphType == "percentages") {
-                config = get_graph_config("bar", graphData, "", "Run", "Percentage");
-            }
-            if (!settings.show.dateLabels) { config.options.scales.x.ticks.display = false }
-            keywordStatisticsGraph = new Chart("keywordStatisticsGraph", config);
-            keywordStatisticsGraph.canvas.addEventListener("click", (event) => {
-                open_log_from_label(keywordStatisticsGraph, event)
-            });
-        }
-
-        // function to keyword times run graph in the keyword section
-        function create_keyword_times_run_graph() {
-            if (keywordTimesRunGraph) {
-                keywordTimesRunGraph.destroy();
-            }
-            const graphData = get_duration_graph_data("keyword", settings.graphTypes.keywordTimesRunGraphType, "times_run", filteredKeywords);
-            var config;
-            if (settings.graphTypes.keywordTimesRunGraphType == "bar") {
-                const limit = inFullscreen && inFullscreenGraph.includes("keywordTimesRun") ? 100 : 30;
-                config = get_graph_config("bar", graphData, `Max ${limit} Bars`, "Run", "Times Run");
-            } else if (settings.graphTypes.keywordTimesRunGraphType == "line") {
-                config = get_graph_config("line", graphData, "", "Date", "Times Run");
-            }
-            if (!settings.show.dateLabels) { config.options.scales.x.ticks.display = false }
-            keywordTimesRunGraph = new Chart("keywordTimesRunGraph", config);
-            keywordTimesRunGraph.canvas.addEventListener("click", (event) => {
-                open_log_from_label(keywordTimesRunGraph, event)
-            });
-        }
-
-        // function to keyword total time graph in the keyword section
-        function create_keyword_total_duration_graph() {
-            if (keywordTotalDurationGraph) {
-                keywordTotalDurationGraph.destroy();
-            }
-            const graphData = get_duration_graph_data("keyword", settings.graphTypes.keywordTotalDurationGraphType, "total_time_s", filteredKeywords);
-            var config;
-            if (settings.graphTypes.keywordTotalDurationGraphType == "bar") {
-                const limit = inFullscreen && inFullscreenGraph.includes("keywordTotalDuration") ? 100 : 30;
-                config = get_graph_config("bar", graphData, `Max ${limit} Bars`, "Run", "Duration");
-            } else if (settings.graphTypes.keywordTotalDurationGraphType == "line") {
-                config = get_graph_config("line", graphData, "", "Date", "Duration");
-            }
-            if (!settings.show.dateLabels) { config.options.scales.x.ticks.display = false }
-            keywordTotalDurationGraph = new Chart("keywordTotalDurationGraph", config);
-            keywordTotalDurationGraph.canvas.addEventListener("click", (event) => {
-                open_log_from_label(keywordTotalDurationGraph, event)
-            });
-        }
-
-        // function to keyword average time graph in the keyword section
-        function create_keyword_average_duration_graph() {
-            if (keywordAverageDurationGraph) {
-                keywordAverageDurationGraph.destroy();
-            }
-            const graphData = get_duration_graph_data("keyword", settings.graphTypes.keywordAverageDurationGraphType, "average_time_s", filteredKeywords);
-            var config;
-            if (settings.graphTypes.keywordAverageDurationGraphType == "bar") {
-                const limit = inFullscreen && inFullscreenGraph.includes("keywordAverageDuration") ? 100 : 30;
-                config = get_graph_config("bar", graphData, `Max ${limit} Bars`, "Run", "Duration");
-            } else if (settings.graphTypes.keywordAverageDurationGraphType == "line") {
-                config = get_graph_config("line", graphData, "", "Date", "Duration");
-            }
-            if (!settings.show.dateLabels) { config.options.scales.x.ticks.display = false }
-            keywordAverageDurationGraph = new Chart("keywordAverageDurationGraph", config);
-            keywordAverageDurationGraph.canvas.addEventListener("click", (event) => {
-                open_log_from_label(keywordAverageDurationGraph, event)
-            });
-        }
-
-        // function to keyword min time graph in the keyword section
-        function create_keyword_min_duration_graph() {
-            if (keywordMinDurationGraph) {
-                keywordMinDurationGraph.destroy();
-            }
-            const graphData = get_duration_graph_data("keyword", settings.graphTypes.keywordMinDurationGraphType, "min_time_s", filteredKeywords);
-            var config;
-            if (settings.graphTypes.keywordMinDurationGraphType == "bar") {
-                const limit = inFullscreen && inFullscreenGraph.includes("keywordMinDuration") ? 100 : 30;
-                config = get_graph_config("bar", graphData, `Max ${limit} Bars`, "Run", "Duration");
-            } else if (settings.graphTypes.keywordMinDurationGraphType == "line") {
-                config = get_graph_config("line", graphData, "", "Date", "Duration");
-            }
-            if (!settings.show.dateLabels) { config.options.scales.x.ticks.display = false }
-            keywordMinDurationGraph = new Chart("keywordMinDurationGraph", config);
-            keywordMinDurationGraph.canvas.addEventListener("click", (event) => {
-                open_log_from_label(keywordMinDurationGraph, event)
-            });
-        }
-
-        // function to keyword max time graph in the keyword section
-        function create_keyword_max_duration_graph() {
-            if (keywordMaxDurationGraph) {
-                keywordMaxDurationGraph.destroy();
-            }
-            const graphData = get_duration_graph_data("keyword", settings.graphTypes.keywordMaxDurationGraphType, "max_time_s", filteredKeywords);
-            var config;
-            if (settings.graphTypes.keywordMaxDurationGraphType == "bar") {
-                const limit = inFullscreen && inFullscreenGraph.includes("keywordMaxDuration") ? 100 : 30;
-                config = get_graph_config("bar", graphData, `Max ${limit} Bars`, "Run", "Duration");
-            } else if (settings.graphTypes.keywordMaxDurationGraphType == "line") {
-                config = get_graph_config("line", graphData, "", "Date", "Duration");
-            }
-            if (!settings.show.dateLabels) { config.options.scales.x.ticks.display = false }
-            keywordMaxDurationGraph = new Chart("keywordMaxDurationGraph", config);
-            keywordMaxDurationGraph.canvas.addEventListener("click", (event) => {
-                open_log_from_label(keywordMaxDurationGraph, event)
-            });
-        }
-
-        // function to create test most failed graph in the keyword section
-        function create_keyword_most_failed_graph() {
-            if (keywordMostFailedGraph) {
-                keywordMostFailedGraph.destroy();
-            }
-            const data = get_most_failed_data("keyword", settings.graphTypes.keywordMostFailedGraphType, filteredKeywords, false);
-            const graphData = data[0]
-            const callbackData = data[1];
-            var config;
-            const limit = inFullscreen && inFullscreenGraph.includes("keywordMostFailed") ? 50 : 10;
-            if (settings.graphTypes.keywordMostFailedGraphType == "bar") {
-                config = get_graph_config("bar", graphData, `Top ${limit}`, "Keyword", "Fails");
-                config.options.plugins.legend = { display: false };
-                config.options.plugins.tooltip = {
-                    callbacks: {
-                        label: function (tooltipItem) {
-                            return callbackData[tooltipItem.label];
-                        },
-                    },
-                };
-                delete config.options.onClick
-            } else if (settings.graphTypes.keywordMostFailedGraphType == "timeline") {
-                config = get_graph_config("timeline", graphData, `Top ${limit}`, "Run", "Keyword");
-                config.options.plugins.tooltip = {
-                    callbacks: {
-                        label: function (context) {
-                            return callbackData[context.raw.x[0]];
-                        },
-                    },
-                };
-                config.options.scales.x = {
-                    ticks: {
-                        minRotation: 45,
-                        maxRotation: 45,
-                        stepSize: 1,
-                        callback: function (value, index, ticks) {
-                            return callbackData[this.getLabelForValue(value)];
-                        },
-                    },
-                    title: {
-                        display: settings.show.axisTitles,
-                        text: "Run",
-                    },
-                };
-                config.options.onClick = (event, chartElement) => {
-                    if (chartElement.length) {
-                        open_log_file(event, chartElement, callbackData)
-                    }
-                };
-                if (!settings.show.dateLabels) { config.options.scales.x.ticks.display = false }
-            }
-            update_height("keywordMostFailedVertical", config.data.labels.length, settings.graphTypes.keywordMostFailedGraphType);
-            keywordMostFailedGraph = new Chart("keywordMostFailedGraph", config);
-            keywordMostFailedGraph.canvas.addEventListener("click", (event) => {
-                open_log_from_label(keywordMostFailedGraph, event)
-            });
-        }
-
-        // function to create the most time consuming keyword graph in the keyword section
-        function create_keyword_most_time_consuming_graph() {
-            if (keywordMostTimeConsumingGraph) {
-                keywordMostTimeConsumingGraph.destroy();
-            }
-            const onlyLastRun = document.getElementById("onlyLastRunKeyword").checked;
-            const data = get_most_time_consuming_or_most_used_data("keyword", settings.graphTypes.keywordMostTimeConsumingGraphType, filteredKeywords, onlyLastRun);
-            const graphData = data[0]
-            const callbackData = data[1];
-            var config;
-            const limit = inFullscreen && inFullscreenGraph.includes("keywordMostTimeConsuming") ? 50 : 10;
-            if (settings.graphTypes.keywordMostTimeConsumingGraphType == "bar") {
-                config = get_graph_config("bar", graphData, `Top ${limit}`, "Keyword", "Most Time Consuming");
-                config.options.plugins.legend = { display: false };
-                config.options.plugins.tooltip = {
-                    callbacks: {
-                        label: function (tooltipItem) {
-                            const key = tooltipItem.label;
-                            const cb = callbackData;
-                            const runStarts = cb.run_starts[key] || [];
-                            const namesToShow = settings.show.aliases ? cb.aliases[key] : runStarts;
-                            return runStarts.map((runStart, idx) => {
-                                const info = cb.details[key][runStart];
-                                const displayName = namesToShow[idx];
-                                if (!info) return `${displayName}: (no data)`;
-                                return `${displayName}: ${format_duration(info.duration)}`;
-                            });
-                        }
-                    },
-                };
-                delete config.options.onClick
-            } else if (settings.graphTypes.keywordMostTimeConsumingGraphType == "timeline") {
-                config = get_graph_config("timeline", graphData, `Top ${limit}`, "Run", "Keyword");
-                config.options.plugins.tooltip = {
-                    callbacks: {
-                        label: function (context) {
-                            const key = context.dataset.label;
-                            const runIndex = context.raw.x[0];
-                            const runStart = callbackData.runs[runIndex];
-                            const info = callbackData.details[key][runStart];
-                            const displayName = settings.show.aliases
-                                ? callbackData.aliases[runIndex]
-                                : runStart;
-                            if (!info) return `${displayName}: (no data)`;
-                            return `${displayName}: ${format_duration(info.duration)}`;
-                        }
-                    },
-                };
-                config.options.scales.x = {
-                    ticks: {
-                        minRotation: 45,
-                        maxRotation: 45,
-                        stepSize: 1,
-                        callback: function (value, index, ticks) {
-                            const displayName = settings.show.aliases
-                                ? callbackData.aliases[this.getLabelForValue(value)]
-                                : callbackData.runs[this.getLabelForValue(value)];
-                            return displayName;
-                        },
-                    },
-                    title: {
-                        display: settings.show.axisTitles,
-                        text: "Run",
-                    },
-                };
-                config.options.onClick = (event, chartElement) => {
-                    if (chartElement.length) {
-                        open_log_file(event, chartElement, callbackData.runs)
-                    }
-                };
-                if (!settings.show.dateLabels) { config.options.scales.x.ticks.display = false }
-            }
-            update_height("keywordMostTimeConsumingVertical", config.data.labels.length, settings.graphTypes.keywordMostTimeConsumingGraphType);
-            keywordMostTimeConsumingGraph = new Chart("keywordMostTimeConsumingGraph", config);
-            keywordMostTimeConsumingGraph.canvas.addEventListener("click", (event) => {
-                open_log_from_label(keywordMostTimeConsumingGraph, event)
-            });
-        }
-
-        // function to create the most used keyword graph in the keyword section
-        function create_keyword_most_used_graph() {
-            if (keywordMostUsedGraph) {
-                keywordMostUsedGraph.destroy();
-            }
-            const onlyLastRun = document.getElementById("onlyLastRunKeywordMostUsed").checked;
-            const data = get_most_time_consuming_or_most_used_data("keyword", settings.graphTypes.keywordMostUsedGraphType, filteredKeywords, onlyLastRun, true);
-            const graphData = data[0]
-            const callbackData = data[1];
-            var config;
-            const limit = inFullscreen && inFullscreenGraph.includes("keywordMostUsed") ? 50 : 10;
-            if (settings.graphTypes.keywordMostUsedGraphType == "bar") {
-                config = get_graph_config("bar", graphData, `Top ${limit}`, "Keyword", "Most Used");
-                config.options.plugins.legend = { display: false };
-                config.options.plugins.tooltip = {
-                    callbacks: {
-                        label: function (tooltipItem) {
-                            const key = tooltipItem.label;
-                            const cb = callbackData;
-                            const runStarts = cb.run_starts[key] || [];
-                            const namesToShow = settings.show.aliases ? cb.aliases[key] : runStarts;
-                            return runStarts.map((runStart, idx) => {
-                                const info = cb.details[key][runStart];
-                                const displayName = namesToShow[idx];
-                                if (!info) return `${displayName}: (no data)`;
-                                return `${displayName}: ran ${info.timesRun} times`;
-                            });
-                        }
-                    },
-                };
-                delete config.options.onClick
-            } else if (settings.graphTypes.keywordMostUsedGraphType == "timeline") {
-                config = get_graph_config("timeline", graphData, `Top ${limit}`, "Run", "Keyword");
-                config.options.plugins.tooltip = {
-                    callbacks: {
-                        label: function (context) {
-                            const key = context.dataset.label;
-                            const runIndex = context.raw.x[0];
-                            const runStart = callbackData.runs[runIndex];
-                            const info = callbackData.details[key][runStart];
-                            const displayName = settings.show.aliases
-                                ? callbackData.aliases[runIndex]
-                                : runStart;
-                            if (!info) return `${displayName}: (no data)`;
-                            return `${displayName}: ran ${info.timesRun} times`;
-                        }
-                    },
-                };
-                config.options.scales.x = {
-                    ticks: {
-                        minRotation: 45,
-                        maxRotation: 45,
-                        stepSize: 1,
-                        callback: function (value, index, ticks) {
-                            const displayName = settings.show.aliases
-                                ? callbackData.aliases[this.getLabelForValue(value)]
-                                : callbackData.runs[this.getLabelForValue(value)];
-                            return displayName;
-                        },
-                    },
-                    title: {
-                        display: settings.show.axisTitles,
-                        text: "Run",
-                    },
-                };
-                config.options.onClick = (event, chartElement) => {
-                    if (chartElement.length) {
-                        open_log_file(event, chartElement, callbackData.runs)
-                    }
-                };
-                if (!settings.show.dateLabels) { config.options.scales.x.ticks.display = false }
-            }
-            update_height("keywordMostUsedVertical", config.data.labels.length, settings.graphTypes.keywordMostUsedGraphType);
-            keywordMostUsedGraph = new Chart("keywordMostUsedGraph", config);
-            keywordMostUsedGraph.canvas.addEventListener("click", (event) => {
-                open_log_from_label(keywordMostUsedGraph, event)
-            });
-        }
-
-        // function to create keyword table in the tables tab
-        function create_keyword_table() {
-            if (keywordTable) {
-                keywordTable.destroy();
-            }
-            data = [];
-            for (keyword of filteredKeywords) {
-                data.push([
-                    keyword.run_start,
-                    keyword.name,
-                    keyword.passed,
-                    keyword.failed,
-                    keyword.skipped,
-                    keyword.times_run,
-                    keyword.total_time_s,
-                    keyword.average_time_s,
-                    keyword.min_time_s,
-                    keyword.max_time_s,
-                    keyword.run_alias,
-                    keyword.owner,
-                ]);
-            }
-            keywordTable = new DataTable("#keywordTable", {
-                layout: {
-                    topStart: "info",
-                    bottomStart: null,
-                },
-                columns: [
-                    { title: "run" },
-                    { title: "name" },
-                    { title: "passed" },
-                    { title: "failed" },
-                    { title: "skipped" },
-                    { title: "times_run" },
-                    { title: "total_execution_time" },
-                    { title: "average_execution_time" },
-                    { title: "min_execution_time" },
-                    { title: "max_execution_time" },
-                    { title: "alias" },
-                    { title: "owner" },
-                ],
-                data: data,
-            });
-        }
-
-        // function to create the compare statistics in the compare section
-        function create_compare_statistics_graph() {
-            if (compareStatisticsGraph) {
-                compareStatisticsGraph.destroy();
-            }
-            const graphData = get_compare_statistics_graph_data(filteredRuns);
-            const config = get_graph_config("bar", graphData, "", "Run", "Amount");
-            config.options.scales.y.stacked = false;
-            compareStatisticsGraph = new Chart("compareStatisticsGraph", config);
-        }
-
-        // function to create the compare statistics in the compare section
-        function create_compare_suite_duration_graph() {
-            if (compareSuiteDurationGraph) {
-                compareSuiteDurationGraph.destroy();
-            }
-            const graphData = get_compare_suite_duration_data(filteredSuites);
-            const config = get_graph_config("radar", graphData, "");
-            compareSuiteDurationGraph = new Chart("compareSuiteDurationGraph", config);
-        }
-
-        // function to create the compare statistics in the compare section
-        function create_compare_tests_graph() {
-            if (compareTestsGraph) {
-                compareTestsGraph.destroy();
-            }
-            const data = get_test_statistics_data(filteredTests);
-            const graphData = data[0]
-            const runStarts = data[1]
-            var config = get_graph_config("timeline", graphData, "", "Run", "Test");
-            config.options.plugins.tooltip = {
-                callbacks: {
-                    label: function (context) {
-                        return runStarts[context.raw.x[0]];
-                    },
-                },
-            };
-            config.options.scales.x = {
-                ticks: {
-                    minRotation: 45,
-                    maxRotation: 45,
-                    stepSize: 1,
-                    callback: function (value, index, ticks) {
-                        return runStarts[this.getLabelForValue(value)];
-                    },
-                },
-                title: {
-                    display: settings.show.axisTitles,
-                    text: "Run",
-                },
-            };
-            config.options.onClick = (event, chartElement) => {
-                if (chartElement.length) {
-                    open_log_file(event, chartElement, runStarts)
-                }
-            };
-            if (!settings.show.dateLabels) { config.options.scales.x.ticks.display = false }
-            update_height("compareTestsVertical", config.data.labels.length, "timeline");
-            compareTestsGraph = new Chart("compareTestsGraph", config);
-            compareTestsGraph.canvas.addEventListener("click", (event) => {
-                open_log_from_label(compareTestsGraph, event)
-            });
-        }
-
-        ///////////////////////////////////
-        // GRAPH DATA & CONFIG FUNCTIONS //
-        ///////////////////////////////////
-
-        // function to open the log when clicking on the labels
-        function open_log_from_label(chart, click) {
-            if (!use_logs) { return }
-            let resetCoordinates = chart.canvas.getBoundingClientRect();
-            const xCoor = click.clientX - resetCoordinates.left;
-            const yCoor = click.clientY - resetCoordinates.top;
-            const { data, scales: { x: { top, bottom, left, height, width, ticks } } } = chart;
-            const right = width / ticks.length;
-
-            for (let i = 0; i < ticks.length; i++) {
-                if (xCoor >= left + (right * i) && xCoor <= left + right + (right * i) && yCoor >= top && yCoor <= bottom) {
-                    var run
-                    const identifier = chart.config._config.options.indexAxis === "y" ? Object.values(ticks).map(item => item.label) : data.labels // exception for timelines
-                    if (settings.show.aliases) {
-                        run = filteredRuns.find(run => run.run_alias === identifier[i])
-                    } else {
-                        run = filteredRuns.find(run => run.run_start === identifier[i])
-                    }
-                    if (run) {
-                        const path = transform_file_path(run.path)
-                        if (path == "") {
-                            alert("Log file error: this output didn't have a path in the database so the log file cannot be found!");
-                            return
-                        }
-                        open_log_from_path(path)
-                    }
-                }
-            }
-        }
-
-        // function to add the suite or test id to the log path url
-        function update_log_path_with_id(path, graphId, chartElement, event) {
-            if (graphId.includes("run") || graphId.includes("keyword")) {
-                return transform_file_path(path)
-            } // can"t select a run or keyword in the suite/log log.html
-            const graphType = event.chart.config._config.type
-            var name = ""
-            var id = ""
-            var runStart = runs.find(run => run.path === path).run_start
-            if (graphId.includes("suite") || graphId.includes("Suite")) {
-                if (graphId == "suiteStatisticsGraph" || graphId == "compareSuiteDurationGraph") {
-                    name = event.chart.tooltip.title[0].split(": ").pop()
-                } else if (graphId == "suiteDurationGraph") {
-                    name = event.chart.tooltip.body[0].lines[0].split(": ")[0]
-                } else if (graphId == "suiteMostFailedGraph" || graphId == "suiteMostTimeConsumingGraph") {
-                    name = chartElement[0].element.$context.raw.y
-                }
-                id = suites.find(suite => suite.name === name && suite.run_start === runStart)
-            } else { // it contains a test
-                if (graphId == "testStatisticsGraph" || graphId == "testMostFlakyGraph" || graphId == "testRecentMostFlakyGraph" || graphId == "testMostFailedGraph" || graphId == "testRecentMostFailedGraph" || graphId == "testMostTimeConsumingGraph" || graphId == "compareTestsGraph") {
-                    name = chartElement[0].element.$context.raw.y
-                } else if (graphId == "testDurationGraph") {
-                    if (graphType == "bar") {
-                        name = event.chart.tooltip.dataPoints[0].dataset.label
-                    } else {
-                        const datasetIndex = chartElement[0].datasetIndex
-                        name = event.chart.legend.legendItems[datasetIndex].text
-                    }
-                } else { // this exception is for the Test Messages graph as you can"t tell which test it relates to (might be more than 1!)
-                    return transform_file_path(path)
-                }
-                id = tests.find(test => test.name === name && test.run_start === runStart)
-            }
-            if (id == undefined) {
-                return transform_file_path(path)
-            }
-            return `${transform_file_path(path)}#${id.id}`
-        }
-
-        // function to open the log files through the graphs
-        function open_log_file(event, chartElement, callbackData = undefined) {
-            if (!use_logs) { return }
-            const graphType = event.chart.config._config.type
-            const graphId = event.chart.canvas.id
-            var runStart = ""
-            if (graphType == "doughnut") {
-                runStart = callbackData
-            } else if (callbackData) {
-                const index = chartElement[0].element.$context.raw.x[0]
-                runStart = callbackData[index]
-            } else if (graphType == "line" && !graphId.includes("Statistics")) {
-                runStart = format_date_to_string(new Date(chartElement[0].element.$context.raw.x))
-            } else if (graphId == "compareStatisticsGraph" || graphId == "compareSuiteDurationGraph") {
-                const index = chartElement[0].datasetIndex
-                runStart = event.chart.data.datasets[index].label
-            } else {
-                const index = chartElement[0].index
-                runStart = event.chart.data.labels[index]
-            }
-            var output = runs.find(run => run.run_start.slice(0, 19) === runStart.slice(0, 19))
-            var path = output ? output.path : runs.find(run => run.run_alias === runStart).path
-            if (path == "") {
-                alert("Log file error: this output didn't have a path in the database so the log file cannot be found!");
-                return
-            }
-            path = update_log_path_with_id(path, graphId, chartElement, event)
-            open_log_from_path(path)
-        }
-
-        // function to open the log file
-        function open_log_from_path(path) {
-            var fileUrl = ""
-            if (server) { // server url
-                fileUrl = `/log?path=${path}`
-            } else if (window.location.href.includes("file:///")) { // local machine url
-                fileUrl = `file:///${path}`
-            } else { // remote machine file server
-                fileUrl = combine_paths(window.location.href, path)
-            }
-            const win = window.open(fileUrl, "_blank")
-        }
-
-        // function to retrieve the required graph config for chartjs, based on the different type of graphs
-        // Generate a Chart.js config object based on the graph type and data
-        function get_graph_config(graphType, graphData, graphTitle, xTitle, yTitle, dataSets = true) {
-            if (dataSets && graphType === "line") {
-                graphData = { datasets: graphData };
-            }
-
-            const baseConfig = {
-                onClick: (event, chartElement) => {
-                    if (chartElement.length) open_log_file(event, chartElement);
-                },
-                normalized: true,
-                responsive: true,
-                maintainAspectRatio: false,
-                animation: settings.show.animation
-                    ? {
-                        delay: (ctx) => {
-                            const dataLength = ctx.chart.data.datasets.reduce(
-                                (a, b) => (b.data.length > a.data.length ? b : a)
-                            ).data.length;
-                            return ctx.dataIndex * (settings.show.duration / dataLength);
-                        },
-                    }
-                    : false,
-                plugins: {
-                    title: {
-                        display: graphTitle == "" ? false : true,
-                        text: graphTitle,
-                    },
-                    datalabels: {
-                        display: false,
-                    },
-                },
-            };
-
-            const commonScales = {
-                x: {
-                    title: { display: true, text: xTitle },
-                    ticks: {
-                        minRotation: 45,
-                        maxRotation: 45,
-                        callback(value) {
-                            return this.getLabelForValue(value).slice(0, 40);
-                        },
-                    },
-                },
-                y: {
-                    title: { display: true, text: yTitle },
-                    beginAtZero: true,
-                    grace: "5%",
-                    ticks: {
-                        callback(value) {
-                            return this.getLabelForValue(value).slice(0, 40);
-                        },
-                    },
-                },
-            };
-
-            const configMap = {
-                line: () => ({
-                    type: "line",
-                    data: graphData,
-                    options: {
-                        ...baseConfig,
-                        scales: {
-                            ...commonScales,
-                            x: {
-                                ...commonScales.x,
-                                type: "time",
-                                time: { tooltipFormat: "dd.MM.yyyy HH:mm:ss" },
-                                ticks: {
-                                    ...commonScales.x.ticks,
-                                    maxTicksLimit: 10,
-                                },
-                            },
-                        },
-                    },
-                }),
-                bar: () => ({
-                    type: "bar",
-                    data: graphData,
-                    options: {
-                        ...baseConfig,
-                        scales: {
-                            ...commonScales,
-                            y: { ...commonScales.y, stacked: true },
-                        },
-                        interaction: { mode: "x" },
-                        plugins: {
-                            ...baseConfig.plugins,
-                            tooltip: {
-                                filter: (item) => item.dataset.data[item.dataIndex] > 0,
-                            },
-                            datalabels: {
-                                color: "#000",
-                                align: "center",
-                                anchor: "center",
-                                formatter: (val) => (val > 0 ? val : null),
-                            },
-                        },
-                    },
-                }),
-                timeline: () => ({
-                    type: "bar",
-                    data: graphData,
-                    options: {
-                        ...baseConfig,
-                        indexAxis: "y",
-                        scales: {
-                            ...commonScales,
-                            y: { ...commonScales.y, stacked: true },
-                        },
-                        plugins: {
-                            ...baseConfig.plugins,
-                            legend: { display: false },
-                        },
-                    },
-                }),
-                boxplot: () => ({
-                    type: "boxplot",
-                    data: graphData,
-                    options: {
-                        ...baseConfig,
-                        scales: {
-                            ...commonScales,
-                            x: {
-                                ...commonScales.x,
-                                ticks: commonScales.x.ticks,
-                            },
-                        },
-                        plugins: {
-                            ...baseConfig.plugins,
-                            tooltip: { enabled: true },
-                            legend: { display: false },
-                        },
-                    },
-                }),
-                donut: () => ({
-                    type: "doughnut",
-                    data: graphData,
-                    options: {
-                        ...baseConfig,
-                        animation: settings.show.animation ? { duration: settings.show.duration } : false,
-                        radius: "90%",
-                        plugins: {
-                            ...baseConfig.plugins,
-                            tooltip: {
-                                callbacks: {
-                                    title: function (tooltipItem) {
-                                        const label = tooltipItem[0].label;
-                                        const value = tooltipItem[0].formattedValue;
-                                        const datalabelModel = tooltipItem[0].element?.$datalabels?.[0]?._model;
-                                        return datalabelModel?.lines?.[0] || `${label}: ${value}`;
-                                    },
-                                },
-                            },
-                            legend: {
-                                display: true,
-                                labels: {
-                                    generateLabels(chart) {
-                                        const dataset = chart.data.datasets[0];
-                                        const meta = chart.getDatasetMeta(0);
-                                        const labels = chart.data.labels;
-
-                                        return labels.map((label, i) => {
-                                            const style = meta.controller.getStyle(i);
-                                            const hidden = !chart.isDatasetVisible(0) || meta.data[i].hidden;
-
-                                            return {
-                                                text: label.split(".").pop(),
-                                                fillStyle: style.backgroundColor,
-                                                strokeStyle: style.borderColor,
-                                                lineWidth: style.borderWidth,
-                                                lineCap: style.borderCapStyle || "butt",
-                                                lineDash: style.borderDash || [],
-                                                lineDashOffset: style.borderDashOffset || 0,
-                                                pointStyle: style.pointStyle || "circle",
-                                                rotation: style.rotation || 0,
-                                                hidden,
-                                                index: i,
-                                                datasetIndex: 0,
-                                                fontColor: Chart.defaults.color,
-                                            };
-                                        });
-                                    },
-                                },
-                            },
-                            datalabels: {
-                                ...dataLabelConfig,
-                                align: "center",
-                                anchor: "center",
-                                formatter(value, context) {
-                                    if (value === 0) return null;
-                                    const total = graphData.datasets[0].data.reduce((a, b) => a + b, 0);
-                                    const percentage = Math.round((value / total) * 100);
-                                    if (percentage <= 5) return null;
-                                    const label = graphData.labels[context.dataIndex].split(".").pop();
-                                    return `${label}: ${value} (${percentage}%)`;
-                                },
-                            },
-                        },
-                    },
-                }),
-                heatmap: () => ({
-                    type: "matrix",
-                    data: graphData,
-                    options: {
-                        ...baseConfig,
-                        scales: {
-                            x: {
-                                type: "linear",
-                                position: "bottom",
-                                min: 0,
-                                max: heatMapHourAll ? 24 : 60,
-                                offset: false,
-                                grid: { display: true, drawTicks: true, tickLength: 8 },
-                                ticks: {
-                                    minRotation: 45,
-                                    maxRotation: 45,
-                                    stepSize: 1,
-                                    callback: (val) => {
-                                        if (heatMapHourAll) return `${val}:00`;
-                                        const hour = document.getElementById("heatMapHour").value;
-                                        return `${("0" + hour).slice(-2)}:${("0" + val).slice(-2)}`;
-                                    },
-                                },
-                                title: {
-                                    display: true,
-                                    text: heatMapHourAll ? "Hour" : "Minute",
-                                },
-                            },
-                            y: {
-                                type: "linear",
-                                reverse: true,
-                                min: 0,
-                                max: 7,
-                                offset: false,
-                                grid: { display: true, drawTicks: true, tickLength: 8 },
-                                title: { display: true, text: "Day" },
-                            },
-                        },
-                        plugins: {
-                            ...baseConfig.plugins,
-                            legend: { display: false },
-                        },
-                    },
-                }),
-                radar: () => ({
-                    type: "radar",
-                    data: graphData,
-                    options: {
-                        ...baseConfig,
-                        elements: {
-                            line: {
-                                borderWidth: 3
-                            },
-                        },
-                        plugins: {
-                            ...baseConfig.plugins,
-                            tooltip: { enabled: true },
-                            legend: { display: true },
-                        },
-                        scales: {
-                            r: {
-                                angleLines: {
-                                    display: true
-                                },
-                                grid: {
-                                    display: true
-                                },
-                                pointLabels: {
-                                    display: true
-                                },
-                                ticks: {
-                                    display: false
-                                }
-                            }
-                        }
-                    },
-                }),
-            };
-
-            const config = configMap[graphType]?.();
-
-            if (config?.options?.scales) {
-                if (xTitle === "Duration" && config.options.scales.x) {
-                    config.options.scales.x.ticks.callback = (value) => format_duration(value);
-                }
-                if (yTitle === "Duration" && config.options.scales.y) {
-                    config.options.scales.y.ticks.callback = (value) => format_duration(value);
-                }
-            }
-
-            if (xTitle === "Duration" || yTitle === "Duration") {
-                config.options.plugins.tooltip = {
-                    ...config.options.plugins.tooltip,
-                    callbacks: {
-                        ...config.options.plugins.tooltip?.callbacks,
-                        label: function (context) {
-                            const val = context.parsed.y ?? context.parsed.x ?? context.raw;
-                            if (typeof val === "number") {
-                                return format_duration(val);
-                            }
-                            return val;
-                        },
-                    },
-                };
-            }
-
-            if (!settings.show.legends) {
-                config.options.plugins.legend = config.options.plugins.legend || {};
-                config.options.plugins.legend.display = false;
-            }
-            if (!settings.show.axisTitles) {
-                if (config.options.scales && config.options.scales.x && config.options.scales.x.title) {
-                    config.options.scales.x.title.display = false;
-                }
-                if (config.options.scales && config.options.scales.y && config.options.scales.y.title) {
-                    config.options.scales.y.title.display = false;
-                }
-            }
-            return config;
-        }
-
-        // helper function to more easily use the logic of filtering suite graph data based on the selected filters
-        // returns true if the value should be excluded, false if it should be included
-        function exclude_from_suite_data(dataType, value) {
-            if (dataType !== "suite") return false;
-            const suiteSelectSuites = document.getElementById("suiteSelectSuites").value;
-            const suiteSelectSuitesOptions = [...document.getElementById("suiteSelectSuites").options].map(o => o.value);
-            const suiteFolder = document.getElementById("suiteFolder").innerText;
-            const isFolderAll = suiteFolder === "All";
-            const isSuiteAll = suiteSelectSuites === "All Suites Separate" || suiteSelectSuites === "All Suites Combined";
-            const usingSuitePaths = settings.switch.suitePathsSuiteSection;
-
-            const folderMatches = (val) => val.full_name === suiteFolder || val.full_name.startsWith(`${suiteFolder}.`);
-            const suiteNameMatches = (val) => suiteSelectSuitesOptions.includes(val.name);
-            const fullNameMatches = (val) => suiteSelectSuitesOptions.includes(val.full_name);
-
-            if (isFolderAll && isSuiteAll) {
-                // All folders, all suites: include all
-                return false;
-            }
-            if (isFolderAll && !isSuiteAll) {
-                // All folders, specific suite
-                return usingSuitePaths
-                    ? value.full_name !== suiteSelectSuites
-                    : value.name !== suiteSelectSuites;
-            }
-            if (!isFolderAll && isSuiteAll) {
-                // Specific folder, all suites
-                if (!folderMatches(value)) return true;
-
-                return usingSuitePaths
-                    ? !fullNameMatches(value)
-                    : !suiteNameMatches(value);
-            }
-            // Specific folder, specific suite
-            if (!folderMatches(value)) return true;
-            return usingSuitePaths
-                ? value.full_name !== suiteSelectSuites
-                : value.name !== suiteSelectSuites;
-        }
-
-        // function to prepare the data in the correct format for statistics graphs
-        function get_statistics_graph_data(dataType, graphType, filteredData) {
-            const suiteSelectSuitesCombined = document.getElementById("suiteSelectSuites").value === "All Suites Combined";
-            const keywordSelect = document.getElementById("keywordSelect").value;
-            const useLibraryNames = settings?.switch?.useLibraryNames === true;
-            const rawPassed = [], rawFailed = [], rawSkipped = [], labels = [], aliases = [];
-            let names = [];
-            const process_value = (value) => {
-                rawPassed.push(value.passed);
-                rawFailed.push(value.failed);
-                rawSkipped.push(value.skipped);
-                labels.push(value.run_start);
-                aliases.push(value.run_alias);
-                names.push(value.name);
-            };
-            for (const value of filteredData) {
-                if (exclude_from_suite_data(dataType, value)) continue;
-                if (dataType === "keyword") {
-                    const keywordKey = useLibraryNames && value.owner
-                        ? `${value.owner}.${value.name}`
-                        : value.name;
-                    if (keywordKey !== keywordSelect) continue;
-                }
-                process_value(value);
-            }
-            const finalLabels = graphType !== "line" ? (settings.show.aliases ? aliases : labels) : labels;
-            const styling = graphType !== "line" ? barConfig : lineConfig;
-            let statisticsData = {
-                labels: finalLabels,
-                datasets: [
-                    {
-                        label: "Failed",
-                        data: rawFailed.slice(),
-                        backgroundColor: failedBackgroundColor,
-                        borderColor: failedBackgroundBorderColor,
-                        ...styling,
-                        stack: graphType === "percentages" || graphType === "amount" ? "Stack 0" : undefined,
-                    },
-                    {
-                        label: "Skipped",
-                        data: rawSkipped.slice(),
-                        backgroundColor: skippedBackgroundColor,
-                        borderColor: skippedBackgroundBorderColor,
-                        ...styling,
-                        stack: graphType === "percentages" || graphType === "amount" ? "Stack 0" : undefined,
-                    },
-                    {
-                        label: "Passed",
-                        data: rawPassed.slice(),
-                        backgroundColor: passedBackgroundColor,
-                        borderColor: passedBackgroundBorderColor,
-                        ...styling,
-                        stack: graphType === "percentages" || graphType === "amount" ? "Stack 0" : undefined,
-                    }
-                ]
-            };
-            if (dataType === "suite" && suiteSelectSuitesCombined) {
-                const bundled = {};
-                const groupedLabels = [];
-                const groupedData = Array(statisticsData.datasets.length).fill().map(() => []);
-
-                statisticsData.labels.forEach((label, i) => {
-                    if (!(label in bundled)) {
-                        bundled[label] = groupedLabels.length;
-                        groupedLabels.push(label);
-                        statisticsData.datasets.forEach((_, d) => groupedData[d].push(0));
-                    }
-                    const idx = bundled[label];
-                    statisticsData.datasets.forEach((dataset, d) => {
-                        groupedData[d][idx] += dataset.data[i];
-                    });
-                });
-                statisticsData.datasets.forEach((dataset, i) => {
-                    dataset.data = groupedData[i];
-                });
-                statisticsData.labels = groupedLabels;
-                names = Array(statisticsData.labels.length).fill("All Suites Combined");
-            }
-            if (graphType === "percentages") {
-                const totalPoints = statisticsData.datasets[0].data.length;
-                for (let i = 0; i < totalPoints; i++) {
-                    const passed = statisticsData.datasets[2].data[i];
-                    const failed = statisticsData.datasets[0].data[i];
-                    const skipped = statisticsData.datasets[1].data[i];
-                    const total = passed + failed + skipped;
-                    statisticsData.datasets[2].data[i] = total ? Math.round((passed / total) * 100) : 0;
-                    statisticsData.datasets[0].data[i] = total ? Math.round((failed / total) * 100) : 0;
-                    statisticsData.datasets[1].data[i] = total ? Math.round((skipped / total) * 100) : 0;
-                }
-            }
-            return [statisticsData, names];
-        }
-
-        function get_test_statistics_data(filteredTests) {
-            const suiteSelectTests = document.getElementById("suiteSelectTests").value;
-            const testSelect = document.getElementById("testSelect").value;
-            const testTagsSelect = document.getElementById("testTagsSelect").value;
-            const testOnlyChanges = document.getElementById("testOnlyChanges").checked;
-            const compareOnlyChanges = document.getElementById("compareOnlyChanges").checked;
-            const selectedRuns = [...new Set(
-                compareRunIds
-                    .map(id => document.getElementById(id).value)
-                    .filter(val => val !== "None")
-            )];
-            const [runStarts, datasets] = [[], []];
-            var labels = [];
-            function getTestLabel(test) {
-                if (settings.menu.dashboard) {
-                    return settings.switch.suitePathsTestSection ? test.full_name : test.name;
-                } else if (settings.menu.compare) {
-                    return settings.switch.suitePathsCompareSection ? test.full_name : test.name;
-                }
-                return test.name;
-            }
-            for (const test of filteredTests) {
-                if (settings.menu.dashboard) {
-                    const testLabel = getTestLabel(test);
-                    const testBaseName = test.name;
-                    if (suiteSelectTests !== "All") {
-                        const expectedFull = `${suiteSelectTests}.${testBaseName}`;
-                        const isMatch = settings.switch.suitePathsTestSection
-                            ? test.full_name === expectedFull
-                            : test.full_name.includes(`.${suiteSelectTests}.${testBaseName}`) || test.full_name === expectedFull;
-                        if (!isMatch) continue;
-                    }
-                    if (testSelect !== "All" && testBaseName !== testSelect) continue;
-
-                    if (testTagsSelect !== "All") {
-                        const tagList = test.tags.replace(/\[|\]/g, "").split(",");
-                        if (!tagList.includes(testTagsSelect)) continue;
-                    }
-                } else if (settings.menu.compare) {
-                    if (!(selectedRuns.includes(test.run_start) || selectedRuns.includes(test.run_alias))) continue;
-                }
-                const testLabel = getTestLabel(test);
-                if (!labels.includes(testLabel)) {
-                    labels.push(testLabel);
-                }
-                const runId = settings.show.aliases ? test.run_alias : test.run_start;
-
-                if (!runStarts.includes(runId)) {
-                    runStarts.push(runId);
-                }
-                const runAxis = runStarts.indexOf(runId);
-                const config =
-                    test.passed == 1 ? passedConfig :
-                        test.failed == 1 ? failedConfig :
-                            test.skipped == 1 ? skippedConfig : null;
-                if (config) {
-                    datasets.push({
-                        label: testLabel,
-                        data: [{ x: [runAxis, runAxis + 1], y: testLabel }],
-                        ...config,
-                    });
-                }
-            }
-            let finalDatasets = convert_timeline_data(datasets);
-            if (testOnlyChanges || compareOnlyChanges) {
-                const countMap = {};
-                for (const ds of finalDatasets) {
-                    countMap[ds.label] = (countMap[ds.label] || 0) + 1;
-                }
-                const labelsToKeep = new Set(Object.keys(countMap).filter(label => countMap[label] > 1));
-
-                finalDatasets = finalDatasets.filter(ds => labelsToKeep.has(ds.label));
-                labels = labels.filter(label => labelsToKeep.has(label));
-            }
-            const graphData = {
-                labels,
-                datasets: finalDatasets,
-            };
-            return [graphData, runStarts];
-        }
-
-        // function to prepare the data in the correct format for last run donut graphs
-        function get_donut_graph_data(dataType, filteredData) {
-            const latest = filteredData[Object.keys(filteredData)[Object.keys(filteredData).length - 1]]
-            var labels = [];
-            var datasets = [];
-            var backgroundColors = [];
-            var backgroundBorderColors = [];
-            if (latest) {
-                if (latest.passed > 0) {
-                    labels.push("Passed")
-                    datasets.push(latest.passed)
-                    backgroundColors.push(passedBackgroundColor)
-                    backgroundBorderColors.push(passedBackgroundBorderColor)
-                }
-                if (latest.failed > 0) {
-                    labels.push("Failed")
-                    datasets.push(latest.failed)
-                    backgroundColors.push(failedBackgroundColor)
-                    backgroundBorderColors.push(failedBackgroundBorderColor)
-                }
-                if (latest.skipped > 0) {
-                    labels.push("Skipped")
-                    datasets.push(latest.skipped)
-                    backgroundColors.push(skippedBackgroundColor)
-                    backgroundBorderColors.push(skippedBackgroundBorderColor)
-                }
-            }
-            const graphData = {
-                labels: labels,
-                datasets: [{
-                    data: datasets,
-                    backgroundColor: backgroundColors,
-                    borderColor: backgroundBorderColors,
-                    hoverOffset: 4
-                }]
-            };
-            const callBackData = latest ? settings.show.aliases ? latest.run_alias : latest.run_start : ""
-            return [graphData, callBackData]
-        }
-
-        // function to prepare the data in the correct format for duration graphs
-        function get_donut_total_graph_data(dataType, filteredData) {
-            let passed = 0, failed = 0, skipped = 0;
-            for (const value of filteredData) {
-                if (value.passed > 0) {
-                    passed = passed + value.passed;
-                }
-                if (value.failed > 0) {
-                    failed = failed + value.failed;
-                }
-                if (value.skipped > 0) {
-                    skipped = skipped + value.skipped;
-                }
-            }
-            var data = []
-            var labels = []
-            var backgroundColors = []
-            var backgroundBorderColors = []
-            if (passed > 0) {
-                data.push(passed)
-                labels.push("Passed")
-                backgroundColors.push(passedBackgroundColor)
-                backgroundBorderColors.push(passedBackgroundBorderColor)
-            }
-            if (failed > 0) {
-                data.push(failed)
-                labels.push("Failed")
-                backgroundColors.push(failedBackgroundColor)
-                backgroundBorderColors.push(failedBackgroundBorderColor)
-            }
-            if (skipped > 0) {
-                data.push(skipped)
-                labels.push("Skipped")
-                backgroundColors.push(skippedBackgroundColor)
-                backgroundBorderColors.push(skippedBackgroundBorderColor)
-            }
-            const graphData = {
-                labels: labels,
-                datasets: [{
-                    data: data,
-                    backgroundColor: backgroundColors,
-                    borderColor: backgroundBorderColors,
-                    hoverOffset: 4
-                }]
-            };
-            const callBackData = labels
-            return [graphData, callBackData]
-        }
-
-        // function to prepare the data in the correct format for the last failed folders donut
-        function get_donut_folder_fail_graph_data(dataType, filteredData) {
-            var lastRunStart = filteredData[Object.keys(filteredData)[Object.keys(filteredData).length - 1]]
-            if (lastRunStart) {
-                lastRunStart = lastRunStart.run_start
-            }
-            const suiteFolder = document.getElementById("suiteFolder").innerText;
-            var labels = new Set()
-            const callbackData = {}
-            const data = []
-            for (const value of filteredData) {
-                if (value.run_start != lastRunStart) { continue }
-                if (value.failed == 0) { continue }
-                if (suiteFolder == "All") {
-                    const label = value.full_name.split(".")[0]
-                    labels.add(label)
-                    if (!callbackData[label]) {
-                        callbackData[label] = {
-                            total: value.total,
-                            passed: value.passed,
-                            skipped: value.skipped,
-                            failed: value.failed
-                        };
-                    } else {
-                        callbackData[label].total += value.total;
-                        callbackData[label].passed += value.passed;
-                        callbackData[label].skipped += value.skipped;
-                        callbackData[label].failed += value.failed;
-                    }
-                } else {
-                    if (!value.full_name.startsWith(suiteFolder + ".") && value.full_name != suiteFolder) { continue }
-                    const label = get_next_folder_level(suiteFolder, value.full_name)
-                    labels.add(label)
-                    if (!callbackData[label]) {
-                        callbackData[label] = {
-                            total: value.total,
-                            passed: value.passed,
-                            skipped: value.skipped,
-                            failed: value.failed
-                        };
-                    } else {
-                        callbackData[label].total += value.total;
-                        callbackData[label].passed += value.passed;
-                        callbackData[label].skipped += value.skipped;
-                        callbackData[label].failed += value.failed;
-                    }
-                }
-            }
-            labels = [...labels]
-            for (const label of labels) {
-                data.push(callbackData[label].failed)
-            }
-            const redShades = [
-                "#ce3e01", // base fail color
-                "#b13601", // darker burnt orange
-                "#992f01", // deep red-orange
-                "#7f2600"  // very dark, almost brown-red
-            ];
-            function assignColors(intoCount) {
-                const result = [];
-                const colorCount = redShades.length;
-                let index = 0;
-                for (let i = 0; i < intoCount; i++) {
-                    result.push(redShades[index]);
-                    index = (index + 1) % colorCount;
-                    if (i > 0 && result[i] === result[i - 1]) { // Ensure no same color next to each other
-                        index = (index + 1) % colorCount;
-                        result[i] = redShades[index];
-                    }
-                }
-                return result;
-            }
-            const backgroundColor = assignColors(labels.length);
-            const graphData = {
-                labels: labels,
-                datasets: [{
-                    data: data,
-                    backgroundColor: backgroundColor,
-                    hoverOffset: 4
-                }]
-            };
-            return [graphData, callbackData];
-        }
-
-        // function to prepare the data in the correct format for folder donuts
-        function get_donut_folder_graph_data(dataType, filteredData, folder) {
-            var labels = new Set()
-            const callbackData = {}
-            const data = []
-            for (const value of filteredData) {
-                if (!folder) {
-                    const label = value.full_name.split(".")[0]
-                    labels.add(label)
-                    if (!callbackData[label]) {
-                        callbackData[label] = {
-                            total: value.total,
-                            passed: value.passed,
-                            skipped: value.skipped,
-                            failed: value.failed
-                        };
-                    } else {
-                        callbackData[label].total += value.total;
-                        callbackData[label].passed += value.passed;
-                        callbackData[label].skipped += value.skipped;
-                        callbackData[label].failed += value.failed;
-                    }
-                } else {
-                    if (!value.full_name.startsWith(folder + ".") && value.full_name != folder) { continue }
-                    const label = get_next_folder_level(folder, value.full_name)
-                    labels.add(label)
-                    if (!callbackData[label]) {
-                        callbackData[label] = {
-                            total: value.total,
-                            passed: value.passed,
-                            skipped: value.skipped,
-                            failed: value.failed
-                        };
-                    } else {
-                        callbackData[label].total += value.total;
-                        callbackData[label].passed += value.passed;
-                        callbackData[label].skipped += value.skipped;
-                        callbackData[label].failed += value.failed;
-                    }
-                }
-            }
-            previousFolder = folder ? folder : "";
-            labels = [...labels]
-            finalLabels = []
-            for (const label of labels) {
-                if (onlyFailedFolders) {
-                    if (callbackData[label].failed > 0) {
-                        finalLabels.push(label)
-                        data.push(callbackData[label].failed)
-                    }
-                } else {
-                    finalLabels.push(label)
-                    data.push(callbackData[label].total)
-                }
-            }
-            var graphData
-            if (onlyFailedFolders) {
-                const redShades = [
-                    "#ce3e01", // base fail color
-                    "#b13601", // darker burnt orange
-                    "#992f01", // deep red-orange
-                    "#7f2600"  // very dark, almost brown-red
-                ];
-                function assignColors(intoCount) {
-                    const result = [];
-                    const colorCount = redShades.length;
-                    let index = 0;
-                    for (let i = 0; i < intoCount; i++) {
-                        result.push(redShades[index]);
-                        index = (index + 1) % colorCount;
-                        if (i > 0 && result[i] === result[i - 1]) { // Ensure no same color next to each other
-                            index = (index + 1) % colorCount;
-                            result[i] = redShades[index];
-                        }
-                    }
-                    return result;
-                }
-                const backgroundColor = assignColors(finalLabels.length);
-                graphData = {
-                    labels: finalLabels,
-                    datasets: [{
-                        data: data,
-                        backgroundColor: backgroundColor,
-                        hoverOffset: 4
-                    }]
-                };
-            } else {
-                graphData = {
-                    labels: finalLabels,
-                    datasets: [{
-                        data: data,
-                        hoverOffset: 4
-                    }]
-                };
-            }
-            return [graphData, callbackData]
-        }
-
-        function get_heatmap_graph_data(filteredData) {
-            const days = ['Sunday', 'Monday', 'Tuesday', 'Wednesday', 'Thursday', 'Friday', 'Saturday'];
-            const type = document.getElementById("heatMapTestType").value; // All, Passed, Failed, Skipped
-            const hour = document.getElementById("heatMapHour").value;
-            const counts = new Map();
-            for (const value of filteredData) {
-                if (type !== "All") {
-                    const key = type.toLowerCase(); // 'passed', 'failed', 'skipped'
-                    if (value[key] != 1) continue;
-                }
-                const date = new Date(value.start_time);
-                if (hour === "All") {
-                    const x = date.getHours() + 0.5;
-                    const y = date.getDay() + 0.5;
-                    const key = `${x},${y}`;
-                    counts.set(key, (counts.get(key) || 0) + 1);
-                } else {
-                    if (date.getHours() != parseInt(hour)) continue;
-                    const x = date.getMinutes() + 0.5;
-                    const y = date.getDay() + 0.5;
-                    const key = `${x},${y}`;
-                    counts.set(key, (counts.get(key) || 0) + 1);
-                }
-
-            }
-            const data = Array.from(counts.entries()).map(([key, count]) => {
-                const [x, y] = key.split(',').map(Number);
-                return { x, y, v: count };
-            });
-            const baseColors = {
-                All: [0, 123, 255], // Blue
-                Passed: [151, 189, 97], // Green
-                Skipped: [254, 216, 79], // Yellow
-                Failed: [206, 62, 1], // Red
-            };
-            const colorRGB = baseColors[type] || baseColors['All'];
-            if (data.length == 0) { return [[], []] }
-            const graphData = {
-                datasets: [{
-                    label: 'Test Execution Heatmap',
-                    data: data,
-                    backgroundColor(ctx) {
-                        const v = ctx.dataset.data[ctx.dataIndex].v;
-                        const maxV = Math.max(...ctx.dataset.data.map(d => d.v));
-                        let alpha = v / maxV;
-                        alpha = Math.max(alpha, 0.2);
-                        return `rgba(${colorRGB[0]}, ${colorRGB[1]}, ${colorRGB[2]}, ${alpha})`;
-                    },
-                    width: ({ chart }) => (chart.chartArea?.width || 0) / (heatMapHourAll ? 24 : 60) - 1,
-                    height: ({ chart }) => (chart.chartArea?.height || 0) / 7 - 1,
-                    ...barConfig,
-                }]
-            };
-            return [graphData, days];
-        }
-
-        // function to prepare the data in the correct format for duration graphs
-        function get_duration_graph_data(dataType, graphType, objectDataAttribute, filteredData) {
-            const suiteSelectSuitesCombined = document.getElementById("suiteSelectSuites").value === "All Suites Combined";
-            const suiteSelectTests = document.getElementById("suiteSelectTests").value;
-            const testSelect = document.getElementById("testSelect").value;
-            const testTagsSelect = document.getElementById("testTagsSelect").value;
-            const keywordSelect = document.getElementById("keywordSelect").value;
-            const useLibraryNames = settings?.switch?.useLibraryNames === true;
-            const limit = inFullscreen && inFullscreenGraph.includes("Duration") ? 100 : 30;
-            const should_include = (value) => {
-                // --- keyword filtering ---
-                if (dataType === "keyword") {
-                    const keywordKey = useLibraryNames && value.owner
-                        ? `${value.owner}.${value.name}`
-                        : value.name;
-
-                    if (keywordKey !== keywordSelect) return false;
-                }
-                // --- suite/test filtering ---
-                if (exclude_from_suite_data(dataType, value)) return false;
-                if (settings.switch.suitePathsTestSection) {
-                    if (dataType === "test" && suiteSelectTests !== "All" &&
-                        value.full_name !== `${suiteSelectTests}.${value.name}`) {
-                        return false;
-                    }
-                } else {
-                    if (dataType === "test" && suiteSelectTests !== "All" &&
-                        !value.full_name.includes(`.${suiteSelectTests}.${value.name}`) &&
-                        value.full_name !== `${suiteSelectTests}.${value.name}`) {
-                        return false;
-                    }
-                }
-                if (dataType === "test" && testSelect !== "All" && value.name !== testSelect) return false;
-                if (dataType === "test" && testTagsSelect !== "All") {
-                    const tags = value.tags?.replace(/\[|\]/g, "").split(",").map(t => t.trim()) || [];
-                    if (!tags.includes(testTagsSelect)) return false;
-                }
-                return true;
-            };
-
-            const collect_raw_entries = () => {
-                const entries = [];
-                for (const value of filteredData) {
-                    if (!should_include(value)) continue;
-                    const label = settings.show.aliases ? value.run_alias : value.run_start;
-                    const duration = Math.round(value[objectDataAttribute] * 100) / 100;
-                    entries.push({ label, name: value.name, duration });
-                }
-                return entries;
-            };
-
-            const combine_entries = (entries) => {
-                const map = new Map();
-                for (const { label, duration } of entries) {
-                    map.set(label, (map.get(label) || 0) + duration);
-                }
-                return Array.from(map.entries())
-                    .sort(([a], [b]) => new Date(a) - new Date(b))
-                    .slice(-limit)
-                    .map(([label, total]) => [label, Math.round(total * 100) / 100]);
-            };
-
-            const generate_grouped_line_data = (sets) => {
-                const grouped = new Map();
-                for (const points of sets.values()) {
-                    for (const { x, y } of points) {
-                        const ts = x.getTime();
-                        grouped.set(ts, (grouped.get(ts) || 0) + y);
-                    }
-                }
-                return Array.from(grouped.entries()).map(([ts, y]) => ({
-                    x: new Date(Number(ts)),
-                    y,
-                })).sort((a, b) => a.x - b.x);
-            };
-
-            if (graphType === "bar") {
-                const rawEntries = collect_raw_entries();
-
-                if (dataType === "suite" && suiteSelectSuitesCombined) {
-                    const combined = combine_entries(rawEntries);
-                    return {
-                        labels: combined.map(([label]) => label),
-                        datasets: [{
-                            label: "All Suites Combined",
-                            data: combined.map(([, val]) => val),
-                            stack: "Stack 0",
-                            ...barConfig,
-                        }],
-                    };
-                } else {
-                    const labels = [], data = new Map();
-                    for (const entry of rawEntries.slice(0, limit)) {
-                        labels.push(entry.label);
-                        for (const [key, arr] of data.entries()) {
-                            arr.push(key === entry.name ? entry.duration : 0);
-                        }
-                        if (!data.has(entry.name)) {
-                            const arr = Array(labels.length - 1).fill(0);
-                            arr.push(entry.duration);
-                            data.set(entry.name, arr);
-                        }
-                    }
-                    return {
-                        labels,
-                        datasets: Array.from(data.entries()).map(([label, dataset]) => ({
-                            label: label.slice(0, 40),
-                            data: dataset,
-                            stack: "Stack 0",
-                            ...barConfig,
-                        })),
-                    };
-                }
-            } else if (graphType === "line") {
-                const sets = new Map();
-                for (const value of filteredData) {
-                    if (!should_include(value)) continue;
-                    const name = suiteSelectSuitesCombined && dataType === "suite" ? "All Suites Combined" : value.name;
-                    const run_start = new Date(value.run_start);
-                    const val = Math.round(value[objectDataAttribute] * 100) / 100;
-                    if (!sets.has(name)) sets.set(name, [{ x: run_start, y: val }]);
-                    else sets.get(name).push({ x: run_start, y: val });
-                }
-
-                if (dataType === "suite" && suiteSelectSuitesCombined) {
-                    return [{
-                        label: "All Suites Combined",
-                        fill: false,
-                        data: generate_grouped_line_data(sets),
-                        ...lineConfig,
-                    }];
-                }
-
-                return Array.from(sets.entries()).map(([label, data]) => ({
-                    label: label.slice(0, 40),
-                    fill: false,
-                    data,
-                    ...lineConfig,
-                }));
-            }
-        }
-
-        // function to prepare the data for the run stats canvas
-        function get_stats_data(filteredRuns, filteredSuites, filteredTests, filteredKeywords) {
-            const data = {
-                totalRuns: Object.keys(filteredRuns).length,
-                totalSuites: Object.keys(filteredSuites).length,
-                totalTests: Object.keys(filteredTests).length,
-                totalKeywords: filteredKeywords.reduce((sum, k) => sum + parseInt(k.times_run), 0),
-            };
-            const testStats = {
-                total: 0,
-                passed: 0,
-                failed: 0,
-                skipped: 0,
-                duration: 0,
-                names: new Set(),
-            };
-            for (const test of filteredTests) {
-                testStats.total++;
-                testStats.names.add(test.name);
-                if (test.passed == 1) testStats.passed++;
-                if (test.failed == 1) testStats.failed++;
-                if (test.skipped == 1) testStats.skipped++;
-                testStats.duration += parseFloat(test.elapsed_s);
-            }
-            data.totalUniqueTests = testStats.names.size;
-            data.totalPassed = `${testStats.passed} (${Math.round(testStats.passed / testStats.total * 100)}%)`;
-            data.totalFailed = `${testStats.failed} (${Math.round(testStats.failed / testStats.total * 100)}%)`;
-            data.totalSkipped = `${testStats.skipped} (${Math.round(testStats.skipped / testStats.total * 100)}%)`;
-            let totalRunDuration = 0;
-            const passRates = filteredRuns.map(run => {
-                totalRunDuration += parseFloat(run.elapsed_s);
-                return Math.round((run.passed / run.total) * 100);
-            });
-            data.totalRunTime = Math.round(totalRunDuration);
-            data.averageRunTime = Math.round(totalRunDuration / data.totalRuns);
-            data.averageTestTime = Math.round(testStats.duration / testStats.total * 100) / 100;
-            data.averagePassRate = `${Math.round(passRates.reduce((a, b) => a + b, 0) / passRates.length)}%`;
-            return data;
-        }
-
-        // function to prepare the data in the correct format for the duration deviation graph
-        function get_duration_deviation_data(dataType, graphType, filteredData) {
-            const suiteSelectTests = document.getElementById("suiteSelectTests").value;
-            const testSelect = document.getElementById("testSelect").value;
-            const testTagsSelect = document.getElementById("testTagsSelect").value;
-            const data = new Map();
-            for (const value of filteredData) {
-                if (dataType === "test") {
-                    if (settings.switch.suitePathsTestSection) {
-                        if (suiteSelectTests !== "All" && value.full_name !== `${suiteSelectTests}.${value.name}`) {
-                            continue;
-                        }
-                    } else {
-                        if (suiteSelectTests !== "All" && !value.full_name.includes(`.${suiteSelectTests}.${value.name}`) && value.full_name !== `${suiteSelectTests}.${value.name}`) {
-                            continue;
-                        }
-                    }
-                    if (testSelect !== "All" && value.name !== testSelect) {
-                        continue;
-                    }
-                    if (testTagsSelect !== "All" && !value.tags.replace(/\[|\]/g, "").split(",").includes(testTagsSelect)) {
-                        continue;
-                    }
-                }
-                if (data.has(value.name)) {
-                    data.get(value.name).push(value.elapsed_s);
-                } else {
-                    data.set(value.name, [value.elapsed_s]);
-                }
-            }
-            const labels = [];
-            const datasets = [];
-            for (const [testName, elapsedTimes] of data.entries()) {
-                labels.push(testName);
-                datasets.push(elapsedTimes);
-            }
-            return {
-                labels,
-                datasets: [{
-                    itemRadius: 3,
-                    data: datasets
-                }],
-            };
-        }
-
-        // function to prepare the data in the correct format for (recent) most flaky test graph
-        function get_most_flaky_data(dataType, graphType, filteredData, ignore, recent) {
-            var data = {};
-            for (const value of filteredData) {
-                const key = settings.switch.suitePathsTestSection ? value.full_name : value.name;
-                if (data[key]) {
-                    data[key]["run_starts"].push(value.run_start);
-                    let current_status;
-                    if (value.passed == 1) {
-                        current_status = "passed";
-                    } else if (value.failed == 1) {
-                        current_status = "failed";
-                        data[key]["failed_run_starts"].push(value.run_start);
-                    } else if (!ignore) {
-                        if (value.skipped == 1) {
-                            current_status = "skipped";
-                            data[key]["failed_run_starts"].push(value.run_start);
-                        }
-                    }
-                    if (current_status !== data[key]["previous_status"]) {
-                        data[key]["flips"] += 1;
-                        data[key]["previous_status"] = current_status;
-                    }
-                } else {
-                    let previous_status;
-                    data[key] = {
-                        "run_starts": [value.run_start],
-                        "flips": 0,
-                        "failed_run_starts": []
-                    };
-                    if (value.passed == 1) {
-                        previous_status = "passed";
-                    } else if (value.failed == 1) {
-                        previous_status = "failed";
-                        data[key]["failed_run_starts"].push(value.run_start);
-                    } else if (!ignore) {
-                        if (value.skipped == 1) {
-                            previous_status = "skipped";
-                            data[key]["failed_run_starts"].push(value.run_start);
-                        }
-                    }
-                    data[key]["previous_status"] = previous_status;
-                }
-            }
-            var sortedData = [];
-            for (var test in data) {
-                if (data[test].flips > 0) {
-                    sortedData.push([test, data[test]]);
-                }
-            }
-            sortedData.sort(function (a, b) {
-                return b[1].flips - a[1].flips;
-            });
-            if (recent) { // do extra filtering to get most recent flaky tests at the top
-                sortedData.sort(function (a, b) {
-                    return new Date(b[1].failed_run_starts[b[1].failed_run_starts.length - 1]).getTime() - new Date(a[1].failed_run_starts[a[1].failed_run_starts.length - 1]).getTime()
-                })
-            }
-            var limit
-            if (recent) {
-                limit = inFullscreen && inFullscreenGraph.includes("testRecentMostFlaky") ? 50 : 10;
-            } else {
-                limit = inFullscreen && inFullscreenGraph.includes("testMostFlaky") ? 50 : 10;
-            }
-            if (graphType == "bar") {
-                var [datasets, labels, count] = [[], [], 0];
-                for (key in sortedData) {
-                    if (count == limit) {
-                        break;
-                    }
-                    labels.push(sortedData[key][0]);
-                    datasets.push(sortedData[key][1].flips);
-                    count += 1;
-                }
-                const graphData = {
-                    labels,
-                    datasets: [{
-                        data: datasets,
-                        ...failedConfig,
-                    }],
-                };
-                return [graphData, data];
-            } else if (graphType == "timeline") {
-                var [labels, runStarts, count, run_aliases] = [[], [], 0, []];
-                for (key in sortedData) {
-                    if (count == limit) {
-                        break;
-                    }
-                    labels.push(sortedData[key][0]);
-                    for (runStart of sortedData[key][1].run_starts) {
-                        if (!runStarts.includes(runStart)) {
-                            runStarts.push(runStart);
-                        }
-                    }
-                    count += 1;
-                }
-                var datasets = [];
-                var runAxis = 0;
-                runStarts = runStarts.sort((a, b) => new Date(a).getTime() - new Date(b).getTime())
-                for (runStart of runStarts) {
-                    for (label of labels) {
-                        var foundValues = [];
-                        for (value of filteredData) {
-                            const compareKey = settings.switch.suitePathsTestSection ? value.full_name : value.name;
-                            if (compareKey == label && value.run_start == runStart) {
-                                // if (value.name == label && value.run_start == runStart) {
-                                foundValues.push(value);
-                                if (!run_aliases.includes(value.run_alias)) { run_aliases.push(value.run_alias) }
-                            }
-                        }
-                        if (foundValues.length > 0) {
-                            var value = foundValues[0];
-                            if (value.passed == 1) {
-                                datasets.push({
-                                    label: label,
-                                    data: [{ x: [runAxis, runAxis + 1], y: label }],
-                                    ...passedConfig,
-                                });
-                            }
-                            else if (value.failed == 1) {
-                                datasets.push({
-                                    label: label,
-                                    data: [{ x: [runAxis, runAxis + 1], y: label }],
-                                    ...failedConfig,
-                                });
-                            }
-                            else if (value.skipped == 1) {
-                                datasets.push({
-                                    label: label,
-                                    data: [{ x: [runAxis, runAxis + 1], y: label }],
-                                    ...skippedConfig,
-                                });
-                            }
-                        }
-                    }
-                    runAxis += 1;
-                }
-                if (settings.show.aliases) { runStarts = run_aliases }
-                datasets = convert_timeline_data(datasets)
-                var graphData = {
-                    labels: labels,
-                    datasets: datasets,
-                };
-                return [graphData, runStarts];
-            }
-        }
-
-        // function to prepare the data in the correct format for most failed graphs
-        function get_most_failed_data(dataType, graphType, filteredData, recent) {
-            const useLibraryNames = settings?.switch?.useLibraryNames === true;
-            function getTestKey(value, dataType) {
-                if (dataType === "keyword" && useLibraryNames && value.owner) {
-                    return `${value.owner}.${value.name}`;
-                }
-                if (dataType === "suite" && settings.switch.suitePathsSuiteSection) {
-                    return value.full_name;
-                } else if (dataType === "test" && settings.switch.suitePathsTestSection) {
-                    return value.full_name;
-                } else {
-                    return value.name;
-                }
-            }
-            const data = new Map();
-            const aliases = new Map();
-            for (const value of filteredData) {
-                if (value.failed > 0) {
-                    const key = getTestKey(value, dataType);
-                    if (!data.has(key)) {
-                        data.set(key, []);
-                        aliases.set(key, []);
-                    }
-                    data.get(key).push(value.run_start);
-                    aliases.get(key).push(value.run_alias);
-                }
-            }
-            let sortedData = [...data.entries()].sort((a, b) => b[1].length - a[1].length);
-            if (recent) {
-                sortedData = sortedData.slice().sort((a, b) => {
-                    const latestA = a[1][a[1].length - 1];
-                    const latestB = b[1][b[1].length - 1];
-                    if (latestA > latestB) return -1;
-                    if (latestA < latestB) return 1;
-                    return 0;
-                });
-            }
-            const limit = inFullscreen && inFullscreenGraph.includes("MostFailed") ? 50 : 10;
-            if (graphType === "bar") {
-                const datasets = [];
-                const labels = [];
-                const runStartsLabels = new Map();
-                let count = 0;
-                for (const [name, runStarts] of sortedData) {
-                    if (count === limit) break;
-                    labels.push(name);
-                    if (settings.show.aliases) {
-                        data.set(name, aliases.get(name));
-                    }
-                    datasets.push(runStarts.length);
-                    runStartsLabels.set(name, runStarts);
-                    count++;
-                }
-                const graphData = {
-                    labels,
-                    datasets: [{
-                        data: datasets,
-                        ...failedConfig,
-                    }],
-                };
-                const callbackData = settings.show.aliases
-                    ? Object.fromEntries(sortedData.map(([name]) => [name, aliases.get(name)]))
-                    : Object.fromEntries(sortedData.map(([name]) => [name, runStartsLabels.get(name)]));
-
-                return [graphData, callbackData];
-            }
-            else if (graphType === "timeline") {
-                const labels = [];
-                const runStartsSet = new Set();
-                const runAliasesSet = new Set();
-                let count = 0;
-                for (const [name, runStarts] of sortedData) {
-                    if (count === limit) break;
-                    labels.push(name);
-                    runStarts.forEach(runStart => runStartsSet.add(runStart));
-                    count++;
-                }
-                const runStarts = Array.from(runStartsSet).sort((a, b) => new Date(a).getTime() - new Date(b).getTime());
-                let datasets = [];
-                let runAxis = 0;
-                for (const runStart of runStarts) {
-                    for (const label of labels) {
-                        const foundValues = filteredData.filter(value =>
-                            getTestKey(value, dataType) === label &&
-                            value.run_start === runStart &&
-                            value.failed > 0
-                        );
-                        if (foundValues.length > 0) {
-                            const value = foundValues[0];
-                            datasets.push({
-                                label: label,
-                                data: [{ x: [runAxis, runAxis + 1], y: label }],
-                                ...failedConfig,
-                            });
-                            foundValues.forEach(v => runAliasesSet.add(v.run_alias));
-                        }
-                    }
-                    runAxis++;
-                }
-                datasets = convert_timeline_data(datasets);
-                const runStartsArray = settings.show.aliases ? Array.from(runAliasesSet) : runStarts;
-                const graphData = {
-                    labels,
-                    datasets,
-                };
-                return [graphData, runStartsArray];
-            }
-        }
-
-        // function to prepare the most time consuming or most used data for suites/tests/keywords
-        function get_most_time_consuming_or_most_used_data(dataType, graphType, filteredData, onlyLastRun, mostUsed = false) {
-            const useLibraryNames = settings?.switch?.useLibraryNames === true;
-
-            function getTestKey(value, dataType) {
-                if (dataType === "keyword" && useLibraryNames && value.owner) {
-                    return `${value.owner}.${value.name}`;
-                }
-                if (dataType === "suite" && settings.switch.suitePathsSuiteSection) {
-                    return value.full_name;
-                } else if (dataType === "test" && settings.switch.suitePathsTestSection) {
-                    return value.full_name;
-                } else {
-                    return value.name;
-                }
-            }
-            const limit = inFullscreen && inFullscreenGraph.includes("MostTimeConsuming") ? 50 : 10;
-            if (onlyLastRun) {
-                const latestRunStart = filteredData[filteredData.length - 1].run_start;
-                filteredData = filteredData.filter(
-                    (item) => item.run_start === latestRunStart
-                );
-
-                filteredData.sort((a, b) => {
-                    if (mostUsed) {
-                        return Number(b.times_run) - Number(a.times_run);
-                    } else {
-                        const durA =
-                            dataType === "keyword"
-                                ? Number(a.total_time_s)
-                                : Number(a.elapsed_s);
-                        const durB =
-                            dataType === "keyword"
-                                ? Number(b.total_time_s)
-                                : Number(b.elapsed_s);
-                        return durB - durA;
-                    }
-                });
-                filteredData = filteredData.slice(0, limit);
-            }
-
-            const perRunMap = new Map();
-            for (const value of filteredData) {
-                const run = value.run_start;
-                const key = getTestKey(value, dataType);
-                const metric = mostUsed
-                    ? Number(value.times_run)
-                    : dataType === "keyword"
-                        ? Number(value.total_time_s)
-                        : Number(value.elapsed_s);
-                if (!onlyLastRun) {
-                    if (!perRunMap.has(run)) {
-                        perRunMap.set(run, {
-                            key,
-                            metric,
-                            alias: value.run_alias,
-                            runStart: run,
-                            timesRun: Number(value.times_run)
-                        });
-                    } else {
-                        const existing = perRunMap.get(run);
-                        if (metric > existing.metric) {
-                            perRunMap.set(run, {
-                                key,
-                                metric,
-                                alias: value.run_alias,
-                                runStart: run,
-                                timesRun: Number(value.times_run)
-                            });
-                        }
-                    }
-                } else {
-                    perRunMap.set(`${key}_${run}`, {
-                        key,
-                        metric,
-                        alias: value.run_alias,
-                        runStart: run,
-                        timesRun: Number(value.times_run)
-                    });
-                }
-            }
-
-            const hitCount = new Map();
-            const aliases = new Map();
-            const perRunEntries = Array.from(perRunMap.values());
-            const details = new Map();
-            for (const entry of perRunEntries) {
-                if (!details.has(entry.key)) {
-                    details.set(entry.key, {});
-                }
-
-                details.get(entry.key)[entry.runStart] = {
-                    duration: entry.metric,
-                    timesRun: entry.timesRun || entry.metricRunCount || 0
-                };
-            }
-
-            for (const entry of perRunEntries) {
-                if (!hitCount.has(entry.key)) {
-                    hitCount.set(entry.key, []);
-                    aliases.set(entry.key, []);
-                }
-                hitCount.get(entry.key).push(entry.runStart);
-                aliases.get(entry.key).push(entry.alias);
-            }
-
-            let sortedData;
-            if (onlyLastRun) {
-                sortedData = [...perRunEntries]
-                    .sort((a, b) => b.metric - a.metric)
-                    .slice(0, limit)
-                    .map((entry) => [entry.key, [entry.runStart]]);
-            } else {
-                sortedData = [...hitCount.entries()].sort(
-                    (a, b) => b[1].length - a[1].length
-                );
-            }
-
-            if (graphType === "bar") {
-                const labels = [];
-                const datasets = [];
-                for (const [key, values] of sortedData) {
-                    labels.push(key);
-                    if (mostUsed && onlyLastRun) {
-                        const match = filteredData.find(
-                            (f) => getTestKey(f, dataType) === key
-                        );
-                        datasets.push(match ? Number(match.times_run) : 0);
-                    } else {
-                        datasets.push(values.length);
-                    }
-                }
-
-                const graphData = {
-                    labels,
-                    datasets: [
-                        {
-                            data: datasets,
-                            ...blueConfig,
-                        },
-                    ],
-                };
-                return [
-                    graphData,
-                    {
-                        aliases: Object.fromEntries(sortedData.map(([name]) => [
-                            name,
-                            settings.show.aliases
-                                ? perRunEntries.filter((e) => e.key === name).map((e) => e.alias)
-                                : perRunEntries.filter((e) => e.key === name).map((e) => e.runStart)
-                        ])),
-                        run_starts: Object.fromEntries(sortedData.map(([name]) => [
-                            name,
-                            perRunEntries.filter((e) => e.key === name).map((e) => e.runStart)
-                        ])),
-                        details: Object.fromEntries(details)
-                    }
-                ];
-            }
-            if (graphType === "timeline") {
-                const labels = [];
-                const runStarts = Array.from(perRunMap.values()).sort(
-                    (a, b) => new Date(a.runStart) - new Date(b.runStart)
-                );
-
-                const sortedKeys = sortedData.map(([key]) => key);
-                const limitKeys = sortedKeys.slice(0, limit);
-                labels.push(...limitKeys);
-                let datasets = [];
-                let runAxis = 0;
-                for (const s of runStarts) {
-                    if (!limitKeys.includes(s.key)) continue;
-                    datasets.push({
-                        label: s.key,
-                        data: [{ x: [runAxis, runAxis + 1], y: s.key }],
-                        ...blueConfig,
-                    });
-                    if (!onlyLastRun) runAxis++;
-                }
-                datasets = convert_timeline_data(datasets);
-                const runStartOutput = runStarts.map((r) => r.runStart);
-                const aliasOutput = runStarts.map((r) => r.alias);
-                return [
-                    { labels, datasets },
-                    {
-                        runs: runStartOutput,
-                        aliases: aliasOutput,
-                        details: Object.fromEntries(details)
-                    }
-                ];
-            }
-        }
-
-        // function to prepare the data in the correct format for messages graphs
-        function get_messages_data(dataType, graphType, filteredData) {
-            const data = new Map();
-            const aliases = new Map();
-            for (const value of filteredData) {
-                if (value.message && (value.failed === 1 || value.skipped === 1)) {
-                    if (!data.has(value.message)) {
-                        data.set(value.message, []);
-                        aliases.set(value.message, []);
-                    }
-                    data.get(value.message).push(value.run_start);
-                    aliases.get(value.message).push(value.run_alias);
-                }
-            }
-            // If there is a message config use that to merge the data
-            if (!message_config.includes("placeholder_message_config")) {
-                function matches_message_config(str, rule) {
-                    rule = rule.replace(/\$\{.*?\}/g, "*") // match any ${something} string
-                    var escapeRegex = (str) => str.replace(/([.*+?^=!:${}()|\[\]\/\\])/g, "\\$1"); // escape the test messages to prevent regex mismatches
-                    return new RegExp("^" + rule.split("*").map(escapeRegex).join(".*") + "$").test(str);
-                }
-                for (const config of message_config) {
-                    for (const [message, runStarts] of data) {
-                        if (message == config) { continue }
-                        if (matches_message_config(message, config)) {
-                            if (!data.has(config)) {
-                                data.set(config, []);
-                            }
-                            data.get(config).push(...runStarts);
-                            data.delete(message)
-                        }
-                    }
-                }
-
-                for (const [message, runStarts] of data) {
-                    arrayWithDuplicates = data.get(message)
-                    data.set(message, [...new Set(arrayWithDuplicates)])
-                }
-            }
-            const limit = inFullscreen && inFullscreenGraph.includes("Messages") ? 50 : 10;
-            const sortedData = [...data.entries()].sort((a, b) => b[1].length - a[1].length); // Sort messages by failure count
-            if (graphType === "bar") {
-                const [datasets, labels] = [[], []];
-                let count = 0;
-
-                for (const [message, runStarts] of sortedData) {
-                    if (count == limit) break;
-                    labels.push(message);
-                    datasets.push(runStarts.length);
-                    if (settings.show.aliases) {
-                        data.set(message, aliases.get(message));
-                    }
-                    count++;
-                }
-                const graphData = {
-                    labels,
-                    datasets: [{
-                        data: datasets,
-                        ...failedConfig,
-                    }],
-                };
-                const callbackData = Object.fromEntries(sortedData.map(([message, runs]) => [message, aliases.get(message)]));
-                return [graphData, callbackData];
-            } else if (graphType === "timeline") {
-                const labels = [];
-                const runStartsSet = new Set();
-                const runAliasesSet = new Set();
-                let count = 0;
-                for (const [message, runStarts] of sortedData) { // Collect unique run starts and labels
-                    if (count == limit) break;
-                    labels.push(message);
-                    runStarts.forEach(runStart => runStartsSet.add(runStart));
-                    count++;
-                }
-                const runStarts = Array.from(runStartsSet).sort((a, b) => new Date(a).getTime() - new Date(b).getTime());
-                var datasets = [];
-                let runAxis = 0;
-                function check_label(message, label) {
-                    return !message_config.includes("placeholder_message_config")
-                        ? matches_message_config(message, label)
-                        : message === label;
-                }
-                for (const runStart of runStarts) {
-                    for (const label of labels) {
-                        const foundValues = filteredData.filter(value => check_label(value.message, label) && value.run_start === runStart);
-                        if (foundValues.length > 0) {
-                            const value = foundValues[0];
-                            datasets.push({
-                                label: label,
-                                data: [{ x: [runAxis, runAxis + 1], y: label }],
-                                ...failedConfig,
-                            });
-                            foundValues.forEach(value => runAliasesSet.add(value.run_alias));
-                        }
-                    }
-                    runAxis++;
-                }
-                datasets = convert_timeline_data(datasets)
-                const runStartsArray = settings.show.aliases ? Array.from(runAliasesSet) : runStarts;
-                const graphData = {
-                    labels,
-                    datasets,
-                };
-                return [graphData, runStartsArray];
-            }
-        }
-
-        // function to get the compare statistics data
-        function get_compare_statistics_graph_data(filteredData) {
-            const selectedRuns = [...new Set(
-                compareRunIds
-                    .map(id => document.getElementById(id).value)
-                    .filter(val => val !== "None")
-            )];
-            const datasets = selectedRuns.map(runId => {
-                const match = filteredData.find(d =>
-                    d.run_start === runId || d.run_alias === runId
-                );
-                return match ? {
-                    label: settings.show.aliases ? match.run_alias : match.run_start,
-                    data: [match.passed, match.failed, match.skipped],
-                    ...barConfig
-                } : null;
-            }).filter(Boolean);
-            return {
-                labels: ['Passed', 'Failed', 'Skipped'],
-                datasets
-            };
-        }
-
-        function get_compare_suite_duration_data(filteredData) {
-            const labelSet = new Set();
-            const dataMap = new Map();
-            const datasets = [];
-            const selectedRuns = [...new Set(
-                compareRunIds
-                    .map(id => document.getElementById(id)?.value)
-                    .filter(val => val && val !== "None")
-            )];
-
-            for (const value of filteredData) {
-                for (const run of selectedRuns) {
-                    if (value.run_start === run || value.run_alias === run) {
-                        if (settings.switch.suitePathsCompareSection) {
-                            labelSet.add(value.full_name)
-                        } else {
-                            labelSet.add(value.name);
-                        }
-                        if (!dataMap.has(run)) dataMap.set(run, []);
-                        dataMap.get(run).push(value.elapsed_s);
-                    }
-                }
-            }
-            for (const run of selectedRuns) {
-                datasets.push({
-                    label: run,
-                    data: dataMap.get(run) || [],
-                    fill: true
-                });
-            }
-            return {
-                labels: [...labelSet],
-                datasets
-            };
-        }
-
-        // function to update the height of the test statistics graph and enable scrolling
-        function update_height(verticalId, labels, graphType, internal = false) {
-            const vertical = document.getElementById(verticalId);
-            if (!internal) {
-                if (vertical.closest(".grid-stack-item")) { // if item is not hidden add resize observer
-                    const observer = new ResizeObserver(entries => {
-                        for (let entry of entries) {
-                            update_height(verticalId, labels, graphType, true);
-                            window[verticalId.replace("Vertical", "Graph")].resize();
-                        }
-                    });
-                    observer.observe(vertical.closest(".grid-stack-item"));
-                }
-            }
-            const fullscreen = vertical.closest(".grid-stack-item-content")
-            if (!fullscreen) return; // return if item is hidden
-            var baseHeight = parseFloat(getComputedStyle(fullscreen).height);
-            if (inFullscreen) {
-                baseHeight = baseHeight - 103;
-            } else { // fix for not in fullscreen take off the svg row and padding
-                baseHeight = baseHeight - 72;
-            }
-            vertical.style.height = `${baseHeight}px`;
-            if (labels > 10 && graphType != "bar") {
-                const newHeight = baseHeight + (labels - 10) * 35;
-                if (inFullscreen && newHeight < baseHeight) {
-                    vertical.style.height = `${baseHeight}px`;
-                } else {
-                    vertical.style.height = `${newHeight}px`;
-                }
-            } else {
-                vertical.style.height = `${baseHeight}px`;
-            }
-        }
-
-        // function to convert timeline data to improve performance
-        function convert_timeline_data(oldDatasets) {
-            const grouped = {};
-            for (const dataset of oldDatasets) {
-                const segment = dataset.data[0]; // assumes 1 item per dataset
-                const status = `${dataset.label}:*:&:.:${dataset.backgroundColor}:*:&:.:${dataset.borderColor}`;
-                if (!grouped[status]) {
-                    grouped[status] = [];
-                }
-                grouped[status].push({
-                    x: segment.x,
-                    y: segment.y,
-                });
-            }
-            const data = Object.entries(grouped)
-                .filter(([_, data]) => data.length > 0)
-                .map(([status, data]) => ({
-                    label: status.split(":*:&:.:")[0],
-                    data,
-                    backgroundColor: status.split(":*:&:.:")[1],
-                    borderColor: status.split(":*:&:.:")[2],
-                    ...barConfig,
-                    parsing: true
-                }));
-            return data
-        }
-
-        ///////////////////////////////////
-        // RENDER DATA & GRAPH FUNCTIONS //
-        ///////////////////////////////////
-
-        function update_menu(item) {
-            ["overview", "dashboard", "compare", "tables"].forEach(menuItem => {
-                set_local_storage_item(`menu.${menuItem}`, (item === `menu${menuItem.charAt(0).toUpperCase() + menuItem.slice(1)}`));
-            });
-            ["menuOverview", "menuDashboard", "menuCompare", "menuTables"].forEach(id => {
-                document.getElementById(id).classList.toggle("active", id === item);
-                document.getElementById("customizeLayout").hidden = item == "menuOverview";
-                document.getElementById("projectOverview").hidden = item !== "menuOverview";
-            });
-            setup_data_and_graphs(true, item === "menuOverview" && !areGroupedProjectsPrepared);
-        }
-
-        function update_donut_charts(scopeElement) {
-            const donutContainer = document.getElementById(scopeElement);
-            donutContainer.querySelectorAll(".overview-canvas").forEach(canvas => {
-                const chart = canvas.querySelector("canvas").chartInstance;
-                if (chart) chart.update();
-            });
-        }
-
-        // function to setup the menu eventlisteners
-        function setup_menu() {
-            document.getElementById("menuOverview").addEventListener("click", () => update_menu("menuOverview"));
-            document.getElementById("menuDashboard").addEventListener("click", () => update_menu("menuDashboard"));
-            document.getElementById("menuCompare").addEventListener("click", () => update_menu("menuCompare"));
-            document.getElementById("menuTables").addEventListener("click", () => update_menu("menuTables"));
-
-            const params = new URLSearchParams(window.location.search);
-            const pageParam = params.get("page");
-            let selectedMenu;
-
-            if (pageParam) {
-                switch (pageParam.toLowerCase()) {
-                    case "overview":
-                        selectedMenu = "menuOverview";
-                        break;
-                    case "dashboard":
-                        selectedMenu = "menuDashboard";
-                        break;
-                    case "compare":
-                        selectedMenu = "menuCompare";
-                        break;
-                    case "tables":
-                        selectedMenu = "menuTables";
-                        break;
-                }
-                if (selectedMenu) {
-                    settings.menu = {
-                        overview: selectedMenu === "menuOverview",
-                        dashboard: selectedMenu === "menuDashboard",
-                        compare: selectedMenu === "menuCompare",
-                        tables: selectedMenu === "menuTables",
-                    };
-                }
-            }
-
-            // Priority 2: fall back to settings if no valid URL param
-            if (!selectedMenu) {
-                const menuSettings = settings.menu;
-                if (menuSettings.overview) selectedMenu = "menuOverview";
-                else if (menuSettings.dashboard) selectedMenu = "menuDashboard";
-                else if (menuSettings.compare) selectedMenu = "menuCompare";
-                else if (menuSettings.tables) selectedMenu = "menuTables";
-            }
-            update_menu(selectedMenu);
-        }
-
-        function get_most_visible_section() {
-            const SECTION_IDS = [
-                "overviewStatisticsSection",
-                "runStatisticsSection",
-                "suiteStatisticsSection",
-                "testStatisticsSection",
-                "keywordStatisticsSection",
-                "compareStatisticsSection",
-                "runTableCanvas",
-                "suiteTableCanvas",
-                "testTableCanvas",
-                "keywordTableCanvas"
-            ];
-            const viewportTop = window.scrollY;
-            const viewportBottom = viewportTop + window.innerHeight;
-            const focusTop = viewportTop + window.innerHeight * 0.2;
-            const focusBottom = viewportTop + window.innerHeight * 0.5;
-
-            let bestMatchId = null;
-            let maxVisibleArea = 0;
-
-            SECTION_IDS.forEach(id => {
-                const el = document.getElementById(id);
-                if (!el || el.offsetParent === null) return; // skip hidden elements
-
-                const rect = el.getBoundingClientRect();
-                const elTop = rect.top + window.scrollY;
-                const elBottom = elTop + rect.height;
-
-                const visibleTop = Math.max(elTop, focusTop);
-                const visibleBottom = Math.min(elBottom, focusBottom);
-
-                const visibleHeight = visibleBottom - visibleTop;
-                if (visibleHeight > maxVisibleArea) {
-                    maxVisibleArea = visibleHeight;
-                    bestMatchId = id;
-                }
-            });
-            return bestMatchId;
-        }
-
-        // function to update all graph data, function is called when updating filters and when the page loads
-        function setup_data_and_graphs(menuUpdate = false, prepareOverviewProjectData = false) {
-            setup_spinner(false); // show spinner immediately
-            requestAnimationFrame(() => {
-                requestAnimationFrame(() => {
-                    if (prepareOverviewProjectData) {
-                      prepare_overview();
-                      update_overview_version_select_list();
-                      update_overview_statistics_heading();
-                    }
-                    setup_filtered_data_and_filters();
-                    setup_section_order();
-                    setup_graph_order();
-                    setup_information_popups();
-                    setup_graph_view_buttons();
-                    setup_theme();
-
-                    // let the page sections and events be setup before removing the spinner
-                    // then load the graphs
-                    requestAnimationFrame(() => {
-                        setup_spinner(true);
-                        setup_section_menu_buttons(); // sections have to be visible to update highlighting correctly
-                        setup_dashboard_graphs();
-
-                        if (!menuUpdate) {
-                            setTimeout(() => {
-                                const mostVisibleSectionId = get_most_visible_section();
-                                if (mostVisibleSectionId) {
-                                    const offsetTop = document.getElementById(mostVisibleSectionId).getBoundingClientRect().top;
-                                    window.scrollTo({
-                                        top: offsetTop - 67,
-                                        behavior: "auto"
-                                    });
-                                }
-                            }, 100);
-                        }
-                    });
-                });
-            });
-        }
-
-        // function updates the data in the graphs whenever filters are updated
-        function setup_filtered_data_and_filters() {
-            filteredRuns = remove_milliseconds(runs)
-            filteredSuites = remove_milliseconds(suites)
-            filteredTests = remove_milliseconds(tests)
-            filteredKeywords = remove_milliseconds(keywords)
-            // filter run data
-            filteredRuns = filter_runs(filteredRuns);
-            filteredRuns = filter_runtags(filteredRuns);
-            filteredRuns = filter_dates(filteredRuns);
-            filteredRuns = filter_amount(filteredRuns);
-            filteredRuns = filter_metadata(filteredRuns);
-            filteredRuns = filter_project_versions(filteredRuns);
-            // filter suites and tests based on filtered runs
-            filteredSuites = filter_data(filteredSuites);
-            filteredTests = filter_data(filteredTests);
-            filteredKeywords = filter_data(filteredKeywords);
-            // set titles with amount of filtered items
-            const runAmount = Object.keys(filteredRuns).length
-            const message = `<h6>showing ${runAmount} of ${filteredAmount} runs</h6>`
-            document.getElementById("runTitle").innerHTML = `Run Statistics (${runAmount}) ${message}`;
-            document.getElementById("suiteTitle").innerHTML = `Suite Statistics (${Object.keys(filteredSuites).length}) ${message}`;
-            document.getElementById("testTitle").innerHTML = `Test Statistics (${Object.keys(filteredTests).length}) ${message}`;
-            document.getElementById("keywordTitle").innerHTML = `Keyword Statistics (${Object.keys(filteredKeywords).length}) ${message}`;
-            document.getElementById("compareTitle").innerHTML = `Compare Statistics ${message}`;
-            document.getElementById("tablesTitle").innerHTML = `Table Statistics (${runAmount}) ${message}`;
-            // update filters based on data
-            setup_runs_in_compare_selects();
-            setup_suites_in_suite_select();
-            setup_suites_in_test_select();
-            setup_testtags_in_select();
-            setup_tests_in_select();
-            setup_keywords_in_select();
-        }
-
-        // function that updates all graphs based on the new filtered data and hidden choices
-        function setup_dashboard_graphs() {
-            if (settings.menu.overview) {
-                create_overview_statistics_graphs();
-                update_donut_charts("projectOverviewData");
-            } else if (settings.menu.dashboard) {
-                create_run_statistics_graph();
-                create_run_donut_graph();
-                create_run_donut_total_graph();
-                create_run_stats_graph();
-                create_run_duration_graph();
-                create_run_heatmap_graph();
-                create_suite_statistics_graph();
-                create_suite_folder_donut_graph();
-                create_suite_folder_fail_donut_graph();
-                create_suite_duration_graph();
-                create_suite_most_failed_graph();
-                create_suite_most_time_consuming_graph();
-                create_test_statistics_graph();
-                create_test_duration_graph();
-                create_test_duration_deviation_graph();
-                create_test_messages_graph();
-                create_test_most_flaky_graph();
-                create_test_recent_most_flaky_graph();
-                create_test_most_failed_graph();
-                create_test_recent_most_failed_graph();
-                create_test_most_time_consuming_graph();
-                create_keyword_statistics_graph();
-                create_keyword_times_run_graph();
-                create_keyword_total_duration_graph();
-                create_keyword_average_duration_graph();
-                create_keyword_min_duration_graph();
-                create_keyword_max_duration_graph();
-                create_keyword_most_failed_graph();
-                create_keyword_most_time_consuming_graph();
-                create_keyword_most_used_graph();
-            } else if (settings.menu.compare) {
-                create_compare_statistics_graph();
-                create_compare_suite_duration_graph();
-                create_compare_tests_graph();
-            } else if (settings.menu.tables) {
-                create_run_table();
-                create_suite_table();
-                create_test_table();
-                create_keyword_table();
-            }
-        }
-
-        // function to order the sections according to the config
-        function setup_section_order() {
-            document.getElementById("overview").hidden = !settings.menu.overview;
-            document.getElementById("dashboard").hidden = !settings.menu.dashboard;
-            document.getElementById("compare").hidden = !settings.menu.compare;
-            document.getElementById("tables").hidden = !settings.menu.tables;
-            let prevId = "#topSection";
-
-            for (const section of settings.view.dashboard.sections.show) {
-                const sectionId = space_to_camelcase(section + "Section");
-                const sectionEl = document.getElementById(sectionId);
-                sectionEl.hidden = false;
-                $(`#${sectionId}`).insertAfter(prevId);
-                prevId = `#${sectionId}`;
-            }
-            for (const section of settings.view.dashboard.sections.hide) {
-                const sectionId = space_to_camelcase(section + "Section");
-                const sectionEl = document.getElementById(sectionId);
-                if (gridEditMode) {
-                    sectionEl.hidden = false;
-                    $(`#${sectionId}`).insertAfter(prevId);
-                    prevId = `#${sectionId}`;
-                } else {
-                    sectionEl.hidden = true;
-                }
-            }
-
-            if (gridEditMode) {
-                document.querySelectorAll(".move-up-section").forEach(btn => { btn.hidden = false })
-                document.querySelectorAll(".move-down-section").forEach(btn => { btn.hidden = false })
-                document.querySelectorAll(".shown-section, .hidden-section").forEach(btn => {
-                    const prefix = btn.id.slice(0, 3);
-                    const label = prefix.charAt(0).toUpperCase()
-                    var shouldShow = false;
-                    for (const section of settings.view.dashboard.sections.show) {
-                        if (section.startsWith(label)) {
-                            shouldShow = true;
-                            break
-                        }
-                    }
-                    if (btn.classList.contains("shown-section")) {
-                        btn.hidden = !shouldShow;
-                    } else if (btn.classList.contains("hidden-section")) {
-                        btn.hidden = shouldShow;
-                    }
-                });
-            } else {
-                document.querySelectorAll(".move-up-section").forEach(btn => { btn.hidden = true })
-                document.querySelectorAll(".move-down-section").forEach(btn => { btn.hidden = true })
-                document.querySelectorAll(".shown-section").forEach(btn => { btn.hidden = true })
-                document.querySelectorAll(".hidden-section").forEach(btn => { btn.hidden = true })
-            }
-        }
-
-        // function to order the grphs according to the localstorage config
-        function setup_graph_order() {
-            setup_grid_graphs("Run")
-            setup_grid_graphs("Suite")
-            setup_grid_graphs("Test")
-            setup_grid_graphs("Keyword")
-            setup_grid_graphs("Compare")
-            setup_tables()
-        }
-
-        function setup_grid_graphs(section) {
-            const grid = `grid${section}`
-            const gridElement = document.getElementById(grid)
-
-            if (!window[grid]) {
-                const gridElement = document.getElementById(grid)
-                window[grid] = GridStack.init({
-                    cellHeight: 100,
-                    float: false,
-                    resizable: { handles: 'all' }
-                }, gridElement);
-            } else {
-                window[grid].destroy();
-                const parentElement = document.getElementById(`${section.toLowerCase()}StatisticsSection`);
-                const htmlToInsert = `<div class="card-body grid-stack" id="grid${section}"></div>`;
-                parentElement.insertAdjacentHTML('beforeend', htmlToInsert);
-                const gridElement = document.getElementById(grid)
-                window[grid] = GridStack.init({
-                    cellHeight: 100,
-                    float: false,
-                    resizable: { handles: 'all' }
-                }, gridElement);
-            }
-            if (!gridEditMode) window[grid].disable();
-
-            const lowerCaseSection = section.toLowerCase();
-            const sectionDataHidden = document.getElementById(lowerCaseSection + "DataHidden");
-            if (sectionDataHidden.children.length > 0) {
-                sectionDataHidden.innerHTML = "";
-            }
-
-            const graphShow = [...settings.view.dashboard.graphs.show, ...settings.view.compare.graphs.show]
-            const graphHide = [...settings.view.dashboard.graphs.hide, ...settings.view.compare.graphs.hide]
-
-            if (settings.layouts && settings.layouts[`${grid}`]) {
-                const savedLayout = JSON.parse(settings.layouts[`${grid}`]);
-                if (gridEditMode) {
-                    for (const graph of graphShow) {
-                        if (graph.startsWith(section)) {
-                            const layout = savedLayout.find(g => g.id === graph);
-                            if (layout) {
-                                add_graph(layout.id, layout.x, layout.y, layout.w, layout.h, true);
-                            } else {
-                                add_graph(graph, undefined, undefined, 4, 4, true);
-                            }
-                        }
-                    }
-                    for (const graph of graphHide) {
-                        if (graph.startsWith(section)) {
-                            const layout = savedLayout.find(g => g.id === graph);
-                            if (layout) {
-                                add_graph(layout.id, layout.x, layout.y, layout.w, layout.h, false);
-                            } else {
-                                add_graph(graph, undefined, undefined, 4, 4, false);
-                            }
-                        }
-                    }
-                } else {
-                    for (const graph of graphShow) {
-                        if (graph.startsWith(section)) {
-                            const layout = savedLayout.find(g => g.id === graph);
-                            if (layout) {
-                                add_graph(layout.id, layout.x, layout.y, layout.w, layout.h);
-                            } else {
-                                add_graph(graph, undefined, undefined, 4, 4);
-                            }
-                        }
-                    }
-
-                    for (const graph of graphHide) {
-                        if (graph.startsWith(section)) {
-                            add_hidden_graph(graph);
-                        }
-                    }
-                }
-            } else {
-                const defaultWidth = 4;
-                const defaultHeight = 4;
-                const maxColumns = 12;
-                let currentX = 0;
-                let currentY = 0;
-
-                if (gridEditMode) {
-                    for (const graph of graphShow) {
-                        if (graph.startsWith(section)) {
-                            add_graph(graph, currentX, currentY, defaultWidth, defaultHeight, true);
-                            currentX += defaultWidth;
-                            if (currentX >= maxColumns) {
-                                currentX = 0;
-                                currentY += defaultHeight;
-                            }
-                        }
-                    }
-                    for (const graph of graphHide) {
-                        if (graph.startsWith(section)) {
-                            add_graph(graph, currentX, currentY, defaultWidth, defaultHeight, false);
-                            currentX += defaultWidth;
-                            if (currentX >= maxColumns) {
-                                currentX = 0;
-                                currentY += defaultHeight;
-                            }
-                        }
-                    }
-                } else {
-                    for (let graph of graphShow) {
-                        if (graph.startsWith(section)) {
-                            add_graph(graph, currentX, currentY, defaultWidth, defaultHeight);
-                            currentX += defaultWidth;
-                            if (currentX >= maxColumns) {
-                                currentX = 0;
-                                currentY += defaultHeight;
-                            }
-                        }
-                    }
-                    for (let graph of graphHide) {
-                        if (graph.startsWith(section) || graph.endsWith(section)) {
-                            add_hidden_graph(graph);
-                        }
-                    }
-                }
-            }
-
-            function add_graph(id, x, y, w, h, shown = true) {
-                const item = document.createElement("div");
-                item.classList.add("grid-stack-item");
-                item.setAttribute("gs-x", x);
-                item.setAttribute("gs-y", y);
-                item.setAttribute("gs-w", w);
-                item.setAttribute("gs-min-w", 3);
-                item.setAttribute("gs-max-w", 12);
-                item.setAttribute("gs-h", h);
-                item.setAttribute("gs-min-h", 3);
-                item.setAttribute("gs-max-h", 12);
-                item.setAttribute("data-gs-id", id);
-
-                // showGraphHidden, hideGraphHidden
-                const graphConfig = graphMetadata.find(g => g.label == id);
-                var html = `<div class="grid-stack-item-content">${graphConfig.html}</div>`;
-                if (gridEditMode) {
-                    if (shown) {
-                        html = html.replace("showGraphHidden", "")
-                        html = html.replace("hideGraphHidden", "hidden")
-                    } else {
-                        html = html.replace("showGraphHidden", "hidden")
-                        html = html.replace("hideGraphHidden", "")
-                    }
-                } else {
-                    html = html.replace("showGraphHidden", "hidden")
-                    html = html.replace("hideGraphHidden", "hidden")
-                }
-                item.innerHTML = html
-                window[grid].makeWidget(item);
-            }
-
-            function add_hidden_graph(id) {
-                sectionDataHidden.insertAdjacentHTML("beforeend", graphMetadata.find(g => g.label == id).html);
-            }
-        }
-
-        function setup_tables() {
-            const tableGrid = document.getElementById("gridTable")
-            const tableHidden = document.getElementById("tableDataHidden")
-            tableGrid.innerHTML = ''
-            tableHidden.innerHTML = ''
-            settings.view.tables.graphs.show.forEach(table => {
-                var html = graphMetadata.find(g => g.label == table).html
-                if (gridEditMode) {
-                    html = html
-                        .replace("showGraphHidden", "")
-                        .replace("hideGraphHidden", "hidden")
-                        .replace("moveUpHidden", "")
-                        .replace("moveDownHidden", "")
-                } else {
-                    html = html
-                        .replace("showGraphHidden", "hidden")
-                        .replace("hideGraphHidden", "hidden")
-                        .replace("moveUpHidden", "hidden")
-                        .replace("moveDownHidden", "hidden")
-                }
-                tableGrid.insertAdjacentHTML('beforeend', html);
-            });
-            settings.view.tables.graphs.hide.forEach(table => {
-                var html = graphMetadata.find(g => g.label == table).html
-                if (gridEditMode) {
-                    html = html.replace("showGraphHidden", "hidden")
-                    html = html.replace("hideGraphHidden", "")
-                    html = html.replace("moveUpHidden", "")
-                    html = html.replace("moveDownHidden", "")
-                    tableGrid.insertAdjacentHTML('beforeend', html);
-                } else {
-                    html = html.replace("showGraphHidden", "hidden")
-                    html = html.replace("hideGraphHidden", "hidden")
-                    html = html.replace("moveUpHidden", "hidden")
-                    html = html.replace("moveDownHidden", "hidden")
-                    tableHidden.insertAdjacentHTML('beforeend', html);
-                }
-            })
-        }
-
-        ////////////////////////////
-        // LOCALSTORAGE FUNCTIONS //
-        ////////////////////////////
-
-        // function to setup localstorage on first load
-        function setup_local_storage() {
-            const storedSettings = localStorage.getItem('settings');
-            if (storedSettings) {
-                try {
-                    const parsedSettings = JSON.parse(storedSettings);
-                    settings = merge_deep(parsedSettings, settings);
-                } catch (e) {
-                    add_alert(`Failed to parse settings from localStorage: ${e}. Resetting settings to defaults.`, "danger");
-                }
-                localStorage.setItem('settings', JSON.stringify(settings));
-            } else if (typeof json_config != "string") {
-                settings = json_config
-                localStorage.setItem('settings', JSON.stringify(json_config));
-            } else if (typeof admin_json_config != "string" && Object.keys(admin_json_config).length != 0) {
-                settings = admin_json_config
-                localStorage.setItem('settings', JSON.stringify(settings));
-            } else {
-                localStorage.setItem('settings', JSON.stringify(settings));
-            }
-        }
-
-        // function to set an item in localstorage based on a dot-separated path
-        function set_local_storage_item(path, value) {
-            set_nested_setting(settings, path, value);
-            localStorage.setItem('settings', JSON.stringify(settings));
-        }
-
-        // function to set a nested setting based on a dot-separated path
-        function set_nested_setting(obj, path, value) {
-            const keys = path.split('.');
-            const lastKey = keys.pop();
-            let deep = obj;
-            keys.forEach(k => {
-                if (!deep.hasOwnProperty(k) || typeof deep[k] !== 'object') {
-                    deep[k] = {};
-                }
-                deep = deep[k];
-            });
-            deep[lastKey] = value;
-        }
-
-        // function to merge two settings objects deeply, removing keys missing from defaults
-        function merge_deep(local, defaults) {
-            const result = {};
-            for (const key of new Set([...Object.keys(defaults), ...Object.keys(local)])) {
-                const defaultVal = defaults[key];
-                const localVal = local[key];
-                // Removed key: exists in local but not in defaults — EXCEPT layout, libraries and theme (only in localstorage)
-                if (key !== "layouts" && key !== "libraries" && key !== "theme" && defaultVal === undefined && localVal !== undefined) {
-                    continue;
-                }
-                // Added key: exists in defaults but not local: add defaults
-                if (defaultVal !== undefined && localVal === undefined) {
-                    result[key] = structuredClone(defaultVal);
-                    continue;
-                }
-                // Present in both - use local, but merge where required
-                if (key === "view") {
-                    result[key] = merge_view(localVal, defaultVal);
-                }
-                else if (key === "layouts") {
-                    result[key] = merge_layout(localVal, defaults);
-                }
-                else if (isObject(localVal) && isObject(defaultVal)) {
-                    result[key] = merge_objects_base(localVal, defaultVal);
-                }
-                else {
-                    result[key] = structuredClone(localVal);
-                }
-            }
-            return result;
-        }
-
-        function isObject(v) {
-            return v && typeof v === "object" && !Array.isArray(v);
-        }
-
-        // function to merge two objects recursively, removing keys missing from defaults
-        function merge_objects_base(local, defaults) {
-            const merged = {};
-            for (const key of new Set([...Object.keys(defaults), ...Object.keys(local)])) {
-                // Remove keys missing from defaults
-                if (!(key in defaults)) continue;
-                // Add missing defaults
-                if (!(key in local)) {
-                    merged[key] = structuredClone(defaults[key]);
-                    continue;
-                }
-                // Both exist
-                if (isObject(local[key]) && isObject(defaults[key])) {
-                    merged[key] = merge_objects_base(local[key], defaults[key]);
-                } else {
-                    merged[key] = structuredClone(local[key]);
-                }
-            }
-            return merged;
-        }
-
-        // function to merge view from localstorage with defaults from settings
-        function merge_view(localView, defaultView) {
-            const result = {};
-            for (const page of Object.keys(defaultView)) {
-                const defaultPage = defaultView[page];
-                const localPage = localView[page] || {};
-                result[page] = {
-                    sections: merge_view_section_or_graph(
-                        localPage.sections || {},
-                        defaultPage.sections
-                    ),
-                    graphs: merge_view_section_or_graph(
-                        localPage.graphs || {},
-                        defaultPage.graphs
-                    )
-                };
-            }
-            return result;
-        }
-
-        // function to merge view sections or graphs from localstorage with defaults from settings
-        function merge_view_section_or_graph(local, defaults) {
-            const result = { show: [], hide: [] };
-            const allowed = new Set([
-                ...defaults.show,
-                ...defaults.hide
-            ]);
-            const localShow = new Set(local.show || []);
-            const localHide = new Set(local.hide || []);
-            // 1. Remove values not in defaults (allowed)
-            for (const val of [...localShow]) {
-                if (!allowed.has(val)) localShow.delete(val);
-            }
-            for (const val of [...localHide]) {
-                if (!allowed.has(val)) localHide.delete(val);
-            }
-            // 2. Add missing defaults: always added to SHOW
-            for (const val of allowed) {
-                if (!localShow.has(val) && !localHide.has(val)) {
-                    localShow.add(val);
-                }
-            }
-            // 3. Keep original placement of values already present
-            result.show = [...localShow];
-            result.hide = [...localHide];
-            return result;
-        }
-
-        // function to merge layout from localstorage with allowed graphs from settings
-        function merge_layout(localLayout, mergedDefaults) {
-            if (!localLayout) return localLayout;
-            const result = structuredClone(localLayout);
-            const allowedGraphs = collect_allowed_graphs(mergedDefaults);
-            for (const key of Object.keys(result)) {
-                try {
-                    const arr = JSON.parse(result[key]);
-                    // keep only entries whose IDs still exist
-                    const filtered = arr.filter(item =>
-                        allowedGraphs.has(item.id)
-                    );
-                    result[key] = JSON.stringify(filtered);
-                } catch (e) {
-                    console.warn("Invalid layout JSON for section:", key, e);
-                    delete result[key];
-                }
-            }
-            return result;
-        }
-
-        // collect all allowed graph IDs from the settings
-        function collect_allowed_graphs(settings) {
-            const allowed = new Set();
-            const extract = (obj) => {
-                if (!obj) return;
-                for (const key of ["show", "hide"]) {
-                    if (Array.isArray(obj[key])) {
-                        for (const g of obj[key]) allowed.add(g);
-                    }
-                }
-            };
-            if (settings.view.dashboard) extract(settings.view.dashboard.graphs);
-            if (settings.view.compare) extract(settings.view.compare.graphs);
-            return allowed;
-        }
-
-        ///////////////////////////
-        // MAIN FUNCTION ON LOAD //
-        ///////////////////////////
-
-        // function that triggers all functions that should be executed when the dashboard is loaded first
-        // in the correct order!
-        function main() {
-            setup_local_storage();
-            setup_database_stats();
-            setup_layout();
-            setup_sections_filters();
-            setup_collapsables();
-            setup_filter_modal();
-            setup_settings_modal();
-            setup_menu();
-        }
-
-        main() // trigger on first load
-    </script>
->>>>>>> e4fa942e
 </body>
 
 </html>