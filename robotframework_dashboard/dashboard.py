from os.path import join, abspath, dirname, basename, normpath, relpath
from pathlib import Path
from datetime import datetime
from json import dumps
from zlib import compress
from base64 import b64encode
from re import sub, compile, MULTILINE, DOTALL
from .version import __version__

DEPENDENCIES = {
    "chartjs": {
        "type": "js",
        "cdn": "https://cdn.jsdelivr.net/npm/chart.js@4.4.4/dist/chart.umd.min.js",
        "local": "dependencies/chart.js",
    },
    "datalabels": {
        "type": "js",
        "cdn": "https://cdn.jsdelivr.net/npm/chartjs-plugin-datalabels@2.0.0",
        "local": "dependencies/chartjs-plugin-datalabels.js",
    },
    "adapter_date_fns": {
        "type": "js",
        "cdn": "https://cdn.jsdelivr.net/npm/chartjs-adapter-date-fns/dist/chartjs-adapter-date-fns.bundle.min.js",
        "local": "dependencies/chartjs-adapter-date-fns.js",
    },
    "boxplot": {
        "type": "js",
        "cdn": "https://unpkg.com/@sgratzl/chartjs-chart-boxplot@3.6.0/build/index.umd.min.js",
        "local": "dependencies/chartjs-chart-boxplot.js",
    },
    "matrix": {
        "type": "js",
        "cdn": "https://cdn.jsdelivr.net/npm/chartjs-chart-matrix@2.0.1/dist/chartjs-chart-matrix.min.js",
        "local": "dependencies/chartjs-chart-matrix.js",
    },
    "gridstack_css": {
        "type": "css",
        "cdn": "https://cdn.jsdelivr.net/npm/gridstack@12.2.1/dist/gridstack.min.css",
        "local": "dependencies/gridstack.css",
    },
    "gridstack_js": {
        "type": "js",
        "cdn": "https://cdn.jsdelivr.net/npm/gridstack@12.2.1/dist/gridstack-all.min.js",
        "local": "dependencies/gridstack.js",
    },
    "bootstrap_css": {
        "type": "css",
        "cdn": "https://cdnjs.cloudflare.com/ajax/libs/twitter-bootstrap/5.3.0/css/bootstrap.min.css",
        "local": "dependencies/bootstrap.css",
    },
    "datatables_css": {
        "type": "css",
        "cdn": "https://cdn.datatables.net/v/bs5/jq-3.7.0/dt-2.1.8/datatables.min.css",
        "local": "dependencies/datatables.css",
    },
    "bootstrap_js": {
        "type": "js",
        "cdn": "https://cdnjs.cloudflare.com/ajax/libs/twitter-bootstrap/5.3.0/js/bootstrap.bundle.min.js",
        "local": "dependencies/bootstrap.js",
    },
    "datatables_js": {
        "type": "js",
        "cdn": "https://cdn.datatables.net/v/bs5/jq-3.7.0/dt-2.1.8/datatables.min.js",
        "local": "dependencies/datatables.js",
    },
    "pako": {
        "type": "js",
        "cdn": "https://cdn.jsdelivr.net/npm/pako@2.1.0/dist/pako.min.js",
        "local": "dependencies/pako.js",
    },
}

DEPENDENCIES = {
    "chartjs": {
        "type": "js",
        "cdn": "https://cdn.jsdelivr.net/npm/chart.js@4.4.4/dist/chart.umd.min.js",
        "local": "dependencies/chart.js",
    },
    "datalabels": {
        "type": "js",
        "cdn": "https://cdn.jsdelivr.net/npm/chartjs-plugin-datalabels@2.0.0",
        "local": "dependencies/chartjs-plugin-datalabels.js",
    },
    "adapter_date_fns": {
        "type": "js",
        "cdn": "https://cdn.jsdelivr.net/npm/chartjs-adapter-date-fns/dist/chartjs-adapter-date-fns.bundle.min.js",
        "local": "dependencies/chartjs-adapter-date-fns.js",
    },
    "boxplot": {
        "type": "js",
        "cdn": "https://unpkg.com/@sgratzl/chartjs-chart-boxplot@3.6.0/build/index.umd.min.js",
        "local": "dependencies/chartjs-chart-boxplot.js",
    },
    "matrix": {
        "type": "js",
        "cdn": "https://cdn.jsdelivr.net/npm/chartjs-chart-matrix@2.0.1/dist/chartjs-chart-matrix.min.js",
        "local": "dependencies/chartjs-chart-matrix.js",
    },
    "gridstack_css": {
        "type": "css",
        "cdn": "https://cdn.jsdelivr.net/npm/gridstack@12.2.1/dist/gridstack.min.css",
        "local": "dependencies/gridstack.css",
    },
    "gridstack_js": {
        "type": "js",
        "cdn": "https://cdn.jsdelivr.net/npm/gridstack@12.2.1/dist/gridstack-all.min.js",
        "local": "dependencies/gridstack.js",
    },
    "bootstrap_css": {
        "type": "css",
        "cdn": "https://cdnjs.cloudflare.com/ajax/libs/twitter-bootstrap/5.3.0/css/bootstrap.min.css",
        "local": "dependencies/bootstrap.css",
    },
    "datatables_css": {
        "type": "css",
        "cdn": "https://cdn.datatables.net/v/bs5/jq-3.7.0/dt-2.1.8/datatables.min.css",
        "local": "dependencies/datatables.css",
    },
    "bootstrap_js": {
        "type": "js",
        "cdn": "https://cdnjs.cloudflare.com/ajax/libs/twitter-bootstrap/5.3.0/js/bootstrap.bundle.min.js",
        "local": "dependencies/bootstrap.js",
    },
    "datatables_js": {
        "type": "js",
        "cdn": "https://cdn.datatables.net/v/bs5/jq-3.7.0/dt-2.1.8/datatables.min.js",
        "local": "dependencies/datatables.js",
    },
    "pako": {
        "type": "js",
        "cdn": "https://cdn.jsdelivr.net/npm/pako@2.1.0/dist/pako.min.js",
        "local": "dependencies/pako.js",
    },
}


class DashboardGenerator:
    """
    Class that handles the generation of the dashboard HTML
    """

    def generate_dashboard(
        self,
        name_dashboard: str,
        data: dict,
        generation_datetime: datetime,
        dashboard_title: str,
        server: bool,
        json_config: str,
        message_config: list,
        quantity: int,
        use_logs: bool,
        offline: bool,
    ):
<<<<<<< HEAD
        """
        Function that generates the dashboard by replacing all relevant placeholders.
        """
=======
        """Function that generates the dashboard"""
>>>>>>> e4fa942e
        # load dependencies
        dependencies_block = self.build_dependencies_block(offline)

        # load template
        index_html = join(dirname(abspath(__file__)), "templates", "dashboard.html")
        with open(index_html, "r", encoding="utf-8") as file:
            dashboard_data = file.read()
            dashboard_data = dashboard_data.replace(
<<<<<<< HEAD
                "<!-- placeholder_javascript -->",
                self.inline_js_modules(self.gather_files("js")),
            )
            dashboard_data = dashboard_data.replace(
                "<!-- placeholder_css -->", self.inline_css_files(self.gather_files("css"))
            )
            dashboard_data = dashboard_data.replace(
=======
>>>>>>> e4fa942e
                "<!-- placeholder_dependencies -->", dependencies_block
            )
            dashboard_data = dashboard_data.replace(
                '"placeholder_version"', __version__
            )
            dashboard_data = dashboard_data.replace(
                '"placeholder_runs"', f'"{self.compress_and_encode(data["runs"])}"'
            )
            dashboard_data = dashboard_data.replace(
                '"placeholder_suites"', f'"{self.compress_and_encode(data["suites"])}"'
            )
            dashboard_data = dashboard_data.replace(
                '"placeholder_tests"', f'"{self.compress_and_encode(data["tests"])}"'
            )
            dashboard_data = dashboard_data.replace(
                '"placeholder_keywords"',
                f'"{self.compress_and_encode(data["keywords"])}"',
            )
            dashboard_data = dashboard_data.replace(
                '"placeholder_amount"', str(quantity)
            )
            if dashboard_title != "":
                dashboard_data = dashboard_data.replace(
                    '"placeholder_dashboard_title"', dashboard_title
                )
            else:
                dashboard_data = dashboard_data.replace(
                    '"placeholder_dashboard_title"',
                    f"Robot Framework Dashboard - {str(generation_datetime)[:-7]}",
                )
            if server:
                dashboard_data = dashboard_data.replace('"placeholder_server"', "true")
            else:
                dashboard_data = dashboard_data.replace('"placeholder_server"', "false")
            if message_config:
                dashboard_data = dashboard_data.replace(
                    '"placeholder_message_config"',
                    str(message_config).replace("'", '"'),
                )
            if json_config:
                dashboard_data = dashboard_data.replace(
                    '"placeholder_json_config"',
                    json_config,
                )
            if use_logs:
                dashboard_data = dashboard_data.replace(
                    '"placeholder_use_logs"', "true"
                )
            else:
                dashboard_data = dashboard_data.replace(
                    '"placeholder_use_logs"', "false"
                )

        # handle possible subdirectories
        path = Path(name_dashboard)
        path.parent.mkdir(exist_ok=True, parents=True)

        # minify html
        dashboard_data = self.minify_text(dashboard_data)

        # write template
        with open(name_dashboard, "w", encoding="utf-8") as file:
            file.write(dashboard_data)

        # warn in case of empty database
        if len(data["runs"]) == 0:
            print("  WARNING: There are no runs so the dashboard will be empty!")

    def compress_and_encode(self, obj):
        json_data = dumps(obj).encode("utf-8")
        compressed = compress(json_data)
        return b64encode(compressed).decode("utf-8")

    def build_dependencies_block(self, offline: bool) -> str:
<<<<<<< HEAD
        """
        Builds either CDN links or inline js/css for offline mode.
        """
=======
        """Builds either CDN links or inline js/css for offline mode."""
>>>>>>> e4fa942e
        html_parts = []

        for dep_name, dep in DEPENDENCIES.items():
            if not offline:
                if dep["type"] == "js":
                    html_parts.append(f'<script src="{dep["cdn"]}"></script>')
                else:
                    html_parts.append(f'<link rel="stylesheet" href="{dep["cdn"]}" />')
            else:
                local_path = Path(dirname(abspath(__file__))) / dep["local"]
                contents = local_path.read_text(encoding="utf-8")
                html_parts.append(f"<!-- {dep_name} -->")
                if dep["type"] == "js":
                    html_parts.append(f"<script>\n{contents}\n</script>")
                else:
                    html_parts.append(f"<style>\n{contents}\n</style>")

        return "\n".join(html_parts)

    def minify_text(self, text):
        cleaned_lines = []
        for line in text.splitlines():
            stripped = line.strip()
            if stripped:  # keep only non-empty lines
                cleaned_lines.append(stripped)
<<<<<<< HEAD
        return "\n".join(cleaned_lines)

    def inline_js_modules(self, js_files):
        """
        Takes a list of JS module file paths, resolves import order,
        strips imports/exports, and returns one merged <script type="module"> block.
        """
        base = Path(dirname(abspath(__file__)))
        # Step 1 — Load all module sources using absolute paths
        modules = {}
        for rel_path in js_files:
            abs_path = base / rel_path
            if not abs_path.exists():
                raise FileNotFoundError(f"JS module not found: {abs_path}")
            modules[str(abs_path)] = abs_path.read_text(encoding="utf-8")

        # Step 2 — Build dependency graph
        import_pattern = compile(r'import\s+.*?from\s+[\'"](.*?)[\'"];?',DOTALL)
        dependencies = {path: [] for path in modules.keys()}
        for abs_path, code in modules.items():
            current_dir = dirname(abs_path)
            for match in import_pattern.findall(code):
                dep_abs = normpath(join(current_dir, match))
                dependencies[abs_path].append(dep_abs)

        # Step 3 — Topological sort
        resolved = []
        visited = set()

        def visit(path):
            if path in visited:
                return
            visited.add(path)
            for dep in dependencies[path]:
                visit(dep)
            resolved.append(path)

        for path in modules.keys():
            visit(path)

        # Step 4 — Merge + strip import/export
        merged = "// MERGED MODULES\n"
        for abs_path in resolved:
            file_name = basename(abs_path)
            code = modules[abs_path]
            # 1. Remove multi-line export blocks first
            code = sub(r"\s*export\s*\{[\s\S]*?\};\s*", "", code)
            # 2. Remove export default statements
            code = sub(r"\s*export\s+default\s+[\s\S]*?;?\s*", "", code)
            # 3. Remove import statements (single or multi-line)
            code = sub(r"^\s*import\s+[\s\S]*?;\s*", "", code, flags=MULTILINE)
            # 4. Remove inline export before function declarations
            code = sub(r"^\s*export\s+", "", code, flags=MULTILINE)
            merged += f"\n// === {file_name} ===\n"
            merged += code + "\n"

        # Step 5 — Wrap in a single module script tag
        return f'<script>{merged}</script>'

    def inline_css_files(self, css_files):
        """
        Takes a list of CSS file paths and merges them into one <style> block.
        """
        base = Path(dirname(abspath(__file__)))
        merged = ""
        for rel_path in css_files:
            abs_path = base / rel_path
            css = abs_path.read_text(encoding="utf-8")
            merged += f"\n/* === {basename(rel_path)} === */\n"
            merged += css + "\n"
        return f"<style>\n{merged}\n</style>"

    def gather_files(self, folder):
        """
        Recursively collect all JS/CSS files under robotframework_dashboard/js or css.
        relative to the project root.
        """
        base_path = Path(__file__).parent / folder
        js_files = sorted(base_path.rglob(f"*.{folder}"))  # recursive search
        return [str(relpath(p, Path(__file__).parent)) for p in js_files]
=======
        return "\n".join(cleaned_lines)
>>>>>>> e4fa942e
<|MERGE_RESOLUTION|>--- conflicted
+++ resolved
@@ -152,13 +152,9 @@
         use_logs: bool,
         offline: bool,
     ):
-<<<<<<< HEAD
         """
         Function that generates the dashboard by replacing all relevant placeholders.
         """
-=======
-        """Function that generates the dashboard"""
->>>>>>> e4fa942e
         # load dependencies
         dependencies_block = self.build_dependencies_block(offline)
 
@@ -167,7 +163,6 @@
         with open(index_html, "r", encoding="utf-8") as file:
             dashboard_data = file.read()
             dashboard_data = dashboard_data.replace(
-<<<<<<< HEAD
                 "<!-- placeholder_javascript -->",
                 self.inline_js_modules(self.gather_files("js")),
             )
@@ -175,8 +170,6 @@
                 "<!-- placeholder_css -->", self.inline_css_files(self.gather_files("css"))
             )
             dashboard_data = dashboard_data.replace(
-=======
->>>>>>> e4fa942e
                 "<!-- placeholder_dependencies -->", dependencies_block
             )
             dashboard_data = dashboard_data.replace(
@@ -251,13 +244,9 @@
         return b64encode(compressed).decode("utf-8")
 
     def build_dependencies_block(self, offline: bool) -> str:
-<<<<<<< HEAD
         """
         Builds either CDN links or inline js/css for offline mode.
         """
-=======
-        """Builds either CDN links or inline js/css for offline mode."""
->>>>>>> e4fa942e
         html_parts = []
 
         for dep_name, dep in DEPENDENCIES.items():
@@ -283,7 +272,6 @@
             stripped = line.strip()
             if stripped:  # keep only non-empty lines
                 cleaned_lines.append(stripped)
-<<<<<<< HEAD
         return "\n".join(cleaned_lines)
 
     def inline_js_modules(self, js_files):
@@ -363,7 +351,4 @@
         """
         base_path = Path(__file__).parent / folder
         js_files = sorted(base_path.rglob(f"*.{folder}"))  # recursive search
-        return [str(relpath(p, Path(__file__).parent)) for p in js_files]
-=======
-        return "\n".join(cleaned_lines)
->>>>>>> e4fa942e
+        return [str(relpath(p, Path(__file__).parent)) for p in js_files]