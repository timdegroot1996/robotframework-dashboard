<html data-bs-theme="dark">

<head>
    <title>Admin Page</title>
    <!-- JS/CSS Dependencies -->
    <!-- placeholder_dependencies -->

    <!-- Custom CSS -->
    <!-- placeholder_css -->

    <!-- Favicon -->
    <link rel="icon" type="image/x-icon"
        href="data:image/x-icon;base64,AAABAAEAEBAAAAEAIABoBAAAFgAAACgAAAAQAAAAIAAAAAEAIAAAAAAAAAAAAAAAAAAAAAAAAAAAAAAAAAAAAAAAAAAAAAAAAKcAAAD/AAAA/wAAAP8AAAD/AAAA/wAAAP8AAAD/AAAA/wAAAP8AAAD/AAAAqAAAAAAAAAAAAAAAAAAAALIAAAD/AAAA4AAAANwAAADcAAAA3AAAANwAAADcAAAA3AAAANwAAADcAAAA4AAAAP8AAACxAAAAAAAAAKYAAAD/AAAAuwAAAAAAAAAAAAAAAAAAAAAAAAAAAAAAAAAAAAAAAAAAAAAAAAAAAAAAAAC/AAAA/wAAAKkAAAD6AAAAzAAAAAAAAAAAAAAAAAAAAAAAAAAAAAAAAAAAAAAAAAAAAAAAAAAAAAAAAAAAAAAAAAAAAN8AAAD/AAAA+gAAAMMAAAAAAAAAAgAAAGsAAABrAAAAawAAAGsAAABrAAAAawAAAGsAAABrAAAADAAAAAAAAADaAAAA/wAAAPoAAADDAAAAAAAAAIsAAAD/AAAA/wAAAP8AAAD/AAAA/wAAAP8AAAD/AAAA/wAAANEAAAAAAAAA2gAAAP8AAAD6AAAAwwAAAAAAAAAAAAAAMgAAADIAAAAyAAAAMgAAADIAAAAyAAAAMgAAADIAAAAFAAAAAAAAANoAAAD/AAAA+gAAAMMAAAAAAAAAAAAAAAAAAAAAAAAAAAAAAAAAAAAAAAAAAAAAAAAAAAAAAAAAAAAAAAAAAADaAAAA/wAAAPoAAADDAAAAAAAAADwAAAB8AAAAAAAAAGAAAABcAAAAAAAAAH8AAABKAAAAAAAAAAAAAAAAAAAA2gAAAP8AAAD6AAAAwwAAAAAAAADCAAAA/wAAACkAAADqAAAA4QAAAAAAAAD7AAAA/wAAALAAAAAGAAAAAAAAANoAAAD/AAAA+gAAAMMAAAAAAAAAIwAAAP4AAAD/AAAA/wAAAGAAAAAAAAAAAAAAAMkAAAD/AAAAigAAAAAAAADaAAAA/wAAAPoAAADDAAAAAAAAAAAAAAAIAAAAcAAAABkAAAAAAAAAAAAAAAAAAAAAAAAAEgAAAAAAAAAAAAAA2gAAAP8AAAD7AAAAywAAAAAAAAAAAAAAAAAAAAAAAAAAAAAAAAAAAAAAAAAAAAAAAAAAAAAAAAAAAAAAAAAAAN4AAAD/AAAAqwAAAP8AAACvAAAAAAAAAAAAAAAAAAAAAAAAAAAAAAAAAAAAAAAAAAAAAAAAAAAAAAAAALIAAAD/AAAAsgAAAAAAAAC5AAAA/wAAAMoAAADAAAAAwAAAAMAAAADAAAAAwAAAAMAAAADAAAAAwAAAAMkAAAD/AAAAvAAAAAAAAAAAAAAAAAAAAKwAAAD/AAAA/wAAAP8AAAD/AAAA/wAAAP8AAAD/AAAA/wAAAP8AAAD/AAAArQAAAAAAAAAAwAMAAIABAAAf+AAAP/wAAD/8AAAgBAAAP/wAAD/8AAA//AAAJIwAADHEAAA//AAAP/wAAB/4AACAAQAAwAMAAA==" />
</head>

<body>
    <div class="position-relative alert-container">
        <div class="position-fixed top-20 start-50 translate-middle" id="alertContainer"></div>
    </div>
    <nav class="navbar navbar-expand-sm sticky-top navbar-dark ps-4 pe-4 border-bottom pb-1" id="navigation">
        <div class="navbar-nav ms-4">
            <a class="nav-link p-2 information" id="rflogo" href="https://robotframework.org/" target="_blank"></a>
            <a class="nav-item nav-link" id="openDocs" href="/docs">Swagger API Docs</a>
            <a class="nav-item nav-link" id="openDocs" href="/redoc">Redoc API Docs</a>
            <a class="nav-item nav-link" id="openDashboard" href="/dashboard">Dashboard</a>
        </div>
        <ul class="navbar-nav flex-row flex-wrap ms-md-auto me-4">
            <li class="nav-item">
                <a class="nav-link p-2 information" id="themeDark"></a>
            </li>
            <li class="nav-item">
                <a class="nav-link p-2 information" id="themeLight" hidden></a>
            </li>
            <li class="nav-item">
                <a class="nav-link p-2 information" id="versionInformation"></a>
            </li>
            <li class="nav-item">
                <a class="nav-link p-2 information" target="_blank" id="bug"
                    href="https://github.com/timdegroot1996/robotframework-dashboard/issues"></a>
            </li>
            <li class="nav-item">
                <a class="nav-link p-2 information" target="_blank" id="github"
                    href="https://github.com/timdegroot1996/robotframework-dashboard"></a>
            </li>
            <li class="nav-item">
                <a class="nav-link p-2 information" target="_blank" id="docs"
                    href="https://timdegroot1996.github.io/robotframework-dashboard/"></a>
            </li>
        </ul>
    </nav>

    <div class="container-fluid">
        <div class="card">
            <div class="card-header">
                <h3>Add output.xml To Database</h3>
            </div>
            <div class="card-body">
                <div class="row">
                    <div class="col-2 d-flex">
                        <p class="mt-auto">output.xml</p>
                    </div>
                    <div class="col-4">
                        <label class="form-label form-label-sm" for="outputPath">Absolute Path (E.g.
                            "C:/users/your_user/output.xml")</label>
                        <input class="form-control form-control-sm" id="outputPath"></input>
                    </div>
                    <div class="col-2">
                        <label class="form-label form-label-sm" for="outputTags">Run Tags (separate with ":")</label>
                        <input class="form-control form-control-sm" id="outputTags"></input>
                    </div>
                    <div class="col-2">
                        <label class="form-label form-label-sm" for="outputVersion">Version Label</label>
                        <input class="form-control form-control-sm" id="outputVersion"></input>
                    </div>
                    <div class="col-2 d-flex">
                        <button class="btn btn-success btn-sm btn-success mt-auto" id="addOutputPath">Add&nbsp;
                            <span class="spinner-border spinner-border-sm" role="status" aria-hidden="true"
                                id="addPathSpinner" hidden></span>
                        </button>
                    </div>
                </div>
                <hr>
                <div class="row">
                    <div class="col-2 d-flex">
                        <p class="mt-auto">output.xml</p>
                    </div>
                    <div class="col-4">
                        <label class="form-label form-label-sm mt-1" for="outputData">XML Data (copy paste the
                            output.xml
                            here)</label>
                        <textarea class="form-control form-control-sm" id="outputData" rows="10"></textarea>
                    </div>
                    <div class="col-2">
                        <label class="form-label form-label-sm mt-1" for="outputDataTags">Run Tags (separate with
                            ":")</label>
                        <input class="form-control form-control-sm" id="outputDataTags"></input>
                        <label class="form-label form-label-sm mt-1" for="outputDataAlias">Run Alias</label>
                        <input class="form-control form-control-sm" id="outputDataAlias"></input>
                    </div>
                    <div class="col-2">
                        <label class="form-label form-label-sm" for="outputDataVersion">Version Label</label>
                        <input class="form-control form-control-sm" id="outputDataVersion"></input>
                    </div>
                    <div class="col-2">
                        <button class="btn btn-success btn-sm" style="margin-top:36px"
                            id="addOutputData">Add&nbsp;
                            <span class="spinner-border spinner-border-sm" role="status" aria-hidden="true"
                                id="addDataSpinner" hidden></span>
                        </button>
                    </div>
                </div>
                <hr>
                <div class="row">
                    <div class="col-2 d-flex">
                        <p class="mt-auto">output folder</p>
                    </div>
                    <div class="col-4">
                        <label class="form-label form-label-sm mt-1" for="outputFolderPath">Absolute Path (E.g.
                            "C:/some_folder/your_output_folder")</label>
                        <input class="form-control form-control-sm" id="outputFolderPath"></input>
                    </div>
                    <div class="col-2">
                        <label class="form-label form-label-sm mt-1" for="outputFolderTags">Run Tags (separate with
                            ":")</label>
                        <input class="form-control form-control-sm" id="outputFolderTags"></input>
                    </div>
                    <div class="col-2">
                        <label class="form-label form-label-sm" for="outputFolderVersion">Version Label</label>
                        <input class="form-control form-control-sm" id="outputFolderVersion"></input>
                    </div>
                    <div class="col-2 d-flex">
                        <button class="btn btn-success btn-sm mt-auto" id="addOutputFolderPath">Add&nbsp;
                            <span class="spinner-border spinner-border-sm" role="status" aria-hidden="true"
                                id="addFolderSpinner" hidden></span>
                        </button>
                    </div>
                </div>
                <div class="row">
                    <div class="col-2 d-flex">
                        <p class="mt-auto">output.xml (file)</p>
                    </div>
                    <div class="col-8">
                        <label class="form-label form-label-sm" for="outputFile">Select output.xml file</label>
                        <input class="form-control form-control-sm" type="file" id="outputFile">
                    </div>
                    <div class="col-2 d-flex">
                        <button class="btn btn-outline-light btn-sm mt-auto" id="addOutputFile">Upload&nbsp;
                            <span class="spinner-border spinner-border-sm" role="status" aria-hidden="true"
                                id="addFileSpinner" hidden></span>
                        </button>
                    </div>
                </div>
            </div>
        </div>
        <div class="card">
            <div class="card-header">
                <h3>Remove output.xml(s) From Database</h3>
            </div>
            <div class="card-body">
                <div class="row">
                    <div class="col-2 d-flex">
                        <p class="mt-auto">outputs to remove by run_start</p>
                    </div>
                    <div class="col-8">
                        <label class="form-label form-label-sm" for="removeRunStarts">E.g. "2025-03-13
                            00:29:15.926420,2025-03-23 20:31:03.541062" (, separated)</label>
                        <input class="form-control form-control-sm" id="removeRunStarts"></input>
                    </div>
                </div>
                <div class="row">
                    <div class="col-2 d-flex">
                        <p class="mt-auto">outputs to remove by index</p>
                    </div>
                    <div class="col-8">
                        <label class="form-label form-label-sm mt-1" for="removeIndexes">E.g. "1:3;9;13", will remove
                            1,2,3,9,13 (: or ; separated)</label>
                        <input class="form-control form-control-sm" id="removeIndexes"></input>
                    </div>
                </div>
                <div class="row">
                    <div class="col-2 d-flex">
                        <p class="mt-auto">outputs to remove by alias</p>
                    </div>
                    <div class="col-8">
                        <label class="form-label form-label-sm mt-1" for="removeAliases">E.g. "alias1,cool_alias_2" (,
                            separated)</label>
                        <input class="form-control form-control-sm" id="removeAliases"></input>
                    </div>
                </div>
                <div class="row">
                    <div class="col-2 d-flex">
                        <p class="mt-auto">outputs to remove by tag</p>
                    </div>
                    <div class="col-8">
                        <label class="form-label form-label-sm mt-1" for="removeTags">E.g. "prod,dev,nightly,tag1" (,
                            separated)</label>
                        <input class="form-control form-control-sm" id="removeTags"></input>
                    </div>
                    <div class="col-2 d-flex">
                        <button class="btn btn-danger btn-sm mt-auto" id="removeOutputs">Remove&nbsp;
                            <span class="spinner-border spinner-border-sm" role="status" aria-hidden="true"
                                id="removeSpinner" hidden></span>
                        </button>
                    </div>
                </div>
                <hr>
                <div class="row">
                    <div class="col-2 d-flex">
                        <p class="mt-auto">remove all outputs</p>
                    </div>
                    <div class="col-auto" style="height:67px">
                        <label class="form-label form-label-sm mt-4">This is irreversible, be very
                            careful when using this option!</label>
                        <button class="ms-2 btn btn-danger btn-sm mt-auto form-input"
                            id="removeAllOutputs">Remove All&nbsp;
                            <span class="spinner-border spinner-border-sm" role="status" aria-hidden="true"
                                id="removeAllOutputsSpinner" hidden></span>
                        </button>
                    </div>
                </div>
            </div>
        </div>
        <div class="card">
            <div class="card-header">
                <h3>Runs In The Database</h3>
            </div>
            <div class="card-body">
                <div class="row">

                    <div class="col">
                        <table class="table table-striped" id="runTable"></table>
                    </div>
                </div>
            </div>
        </div>
        <div class="card">
            <div class="card-header">
                <h3>Add/Remove log.html In The Server</h3>
            </div>
            <div class="card-body">
                <div class="row">
                    <p>IMPORTANT! The log_name that is provided should be similar to the output.xml that has been
                        uploaded
                        If you added "output-123.xml" then the log should be "log-123.html", otherwise the database
                        won"t update correctly!</p>
                </div>
                <div class="row">
                    <div class="col-2 d-flex">
                        <p class="mt-4">log.html</p>
                    </div>
                    <div class="col-5">
                        <label class="form-label form-label-sm mt-1" for="logData">HTML Data (copy paste the
                            log.html
                            here)</label>
                        <textarea class="form-control form-control-sm" id="logData" rows="10"></textarea>
                    </div>
                    <div class="col-3">
                        <label class="form-label form-label-sm mt-1" for="logName">Log Name</label>
                        <input class="form-control form-control-sm" id="logName"></input>
                    </div>
                    <div class="col-2">
                        <button class="btn btn-success btn-sm" style="margin-top:36px" id="addLogData">Add&nbsp;
                            <span class="spinner-border spinner-border-sm" role="status" aria-hidden="true"
                                id="addLogDataSpinner" hidden></span>
                        </button>
                    </div>
                </div>
                <hr>
                <div class="row">
                    <div class="col-2 d-flex">
                        <p class="mt-auto">log.html to remove by name</p>
                    </div>
                    <div class="col-8">
                        <label class="form-label form-label-sm mt-1" for="removeLog">E.g.
                            "log-20250219-172535.html"</label>
                        <input class="form-control form-control-sm" id="removeLog"></input>
                    </div>
                    <div class="col-2 d-flex">
                        <button class="btn btn-danger btn-sm mt-auto" id="removeLogData">Remove&nbsp;
                            <span class="spinner-border spinner-border-sm" role="status" aria-hidden="true"
                                id="removeLogDataSpinner" hidden></span>
                        </button>
                    </div>
                </div>
                <hr>
                <div class="row">
                    <div class="col-2 d-flex">
                        <p class="mt-auto">remove all logs</p>
                    </div>
                    <div class="col-auto" style="height:67px">
                        <label class="form-label form-label-sm mt-4" for="removeAllLogs">This is irreversible, be very
                            careful when using this option!</label>
                        <button class="ms-2 btn btn-danger btn-sm mt-auto form-input" id="removeAllLogs">Remove
                            All&nbsp;
                            <span class="spinner-border spinner-border-sm" role="status" aria-hidden="true"
                                id="removeAllLogsSpinner" hidden></span>
                        </button>
                    </div>
                </div>
            </div>
        </div>
        <div class="card">
            <div class="card-header">
                <h3>Logs On The Server</h3>
            </div>
            <div class="card-body">
                <div class="row">

                    <div class="col">
                        <table class="table table-striped" id="logTable"></table>
                    </div>
                </div>
            </div>
        </div>
    </div>

<<<<<<< HEAD
    <!-- Confirmation Modal -->
    <div class="modal fade" id="confirmModal" tabindex="-1" aria-labelledby="confirmModalLabel">
        <div class="modal-dialog">
            <div class="modal-content mt-5">
                <div class="modal-header">
                    <h5 class="modal-title" id="confirmModalLabel">Please Confirm</h5>
                    <div>
                        <button type="button" class="btn btn-success btn-sm mt-auto ms-5" data-bs-dismiss="modal"
                            id="closeConfirm">Close</button>
=======
        <!-- Settings Modal -->
        <div class="modal fade" id="settingsModal" tabindex="-1" aria-labelledby="settingsModalLabel">
            <div class="modal-dialog modal-xl">
                <div class="modal-content">
                    <div class="modal-header">
                        <h1 class="modal-title" id="settingsModalLabel">Admin Settings</h1>
                        <div>
                            <button type="button" class="btn btn-outline-light btn-sm mt-auto ms-5"
                                data-bs-dismiss="modal" id="closeSettings">Close</button>
                        </div>
                    </div>
                    <div class="modal-body">
                        <h4>Instructions</h4>
                        <div class="row ms-2 mb-3">
                            <ul>
                                <li>Copy & Paste:
                                    <ul>
                                        <li>You can copy the "JSON Config" from an existing dashboard and paste it into
                                            the Admin Page input field.</li>
                                        <li>If you want to empty the admin JSON Config just put in {} and apply.</li>
                                    </ul>
                                </li>
                                <li>Propagation:
                                    <ul>
                                        <li>This setting will automatically apply to dashboards on other machines if all
                                            of the following conditions are met:
                                            <ul>
                                                <li>It is the <strong>first load</strong> of the dashboard on that
                                                    browser or machine. (Otherwise their previous settings are used)
                                                </li>
                                                <li>No <strong>--jsonconfig</strong> option was provided via the CLI
                                                    when
                                                    starting the server. (Otherwise that is used)</li>
                                                <li>You can enforce the admin config to apply by <strong>Settings &gt;
                                                        JSON &gt; Reset Settings JSON</strong></li>
                                            </ul>
                                        </li>
                                    </ul>
                                </li>
                                <li>Persistence:
                                    <ul>
                                        <li>The "Admin JSON Config" exists <strong>only while the server is
                                                running</strong>.</li>
                                        <li>If the server is turned off, the configuration is lost.</li>
                                        <li>When the server starts and you open the Admin Page, the browser's
                                            <strong>local storage</strong> will automatically restore the previous
                                            "Admin JSON Config" on the server, provided you are using the same
                                            machine/browser where it was previously set.
                                        </li>
                                    </ul>
                                </li>
                            </ul>

                        </div>
                        <div class="row mb-3">
                            <div class="col-auto">
                                <button class="btn btn-outline-light btn-sm mt-auto" id="copySettings">Copy
                                    Settings
                                </button>
                            </div>
                            <div class="col-auto">
                                <button class="btn btn-outline-light btn-sm mt-auto" id="applySettings">Apply
                                    Settings<span class="spinner-border spinner-border-sm" role="status"
                                        aria-hidden="true" id="applySettingsSpinner" hidden></span></button>
                            </div>
                        </div>
                        <div class="row mb-2">
                            <div class="col">
                                <label for="settingsTextArea" class="form-label">Current Settings JSON</label>
                                <textarea id="settingsTextArea" class="form-control" rows="14"></textarea>
                            </div>
                        </div>
>>>>>>> b6fc55f6
                    </div>
                </div>
                <div class="modal-body" id="confirmModalMessage">
                    Are you sure you want to proceed?
                </div>
                <div class="modal-footer">
                    <button type="button" class="btn btn-success btn-sm" id="confirmCancel">Cancel</button>
                    <button type="button" class="btn btn-success btn-sm" id="confirmOk">Confirm</button>
                </div>
            </div>
        </div>
    </div>
    </div>

    <!-- placeholder_javascript -->
</body>

</html><|MERGE_RESOLUTION|>--- conflicted
+++ resolved
@@ -314,7 +314,6 @@
         </div>
     </div>
 
-<<<<<<< HEAD
     <!-- Confirmation Modal -->
     <div class="modal fade" id="confirmModal" tabindex="-1" aria-labelledby="confirmModalLabel">
         <div class="modal-dialog">
@@ -324,80 +323,6 @@
                     <div>
                         <button type="button" class="btn btn-success btn-sm mt-auto ms-5" data-bs-dismiss="modal"
                             id="closeConfirm">Close</button>
-=======
-        <!-- Settings Modal -->
-        <div class="modal fade" id="settingsModal" tabindex="-1" aria-labelledby="settingsModalLabel">
-            <div class="modal-dialog modal-xl">
-                <div class="modal-content">
-                    <div class="modal-header">
-                        <h1 class="modal-title" id="settingsModalLabel">Admin Settings</h1>
-                        <div>
-                            <button type="button" class="btn btn-outline-light btn-sm mt-auto ms-5"
-                                data-bs-dismiss="modal" id="closeSettings">Close</button>
-                        </div>
-                    </div>
-                    <div class="modal-body">
-                        <h4>Instructions</h4>
-                        <div class="row ms-2 mb-3">
-                            <ul>
-                                <li>Copy & Paste:
-                                    <ul>
-                                        <li>You can copy the "JSON Config" from an existing dashboard and paste it into
-                                            the Admin Page input field.</li>
-                                        <li>If you want to empty the admin JSON Config just put in {} and apply.</li>
-                                    </ul>
-                                </li>
-                                <li>Propagation:
-                                    <ul>
-                                        <li>This setting will automatically apply to dashboards on other machines if all
-                                            of the following conditions are met:
-                                            <ul>
-                                                <li>It is the <strong>first load</strong> of the dashboard on that
-                                                    browser or machine. (Otherwise their previous settings are used)
-                                                </li>
-                                                <li>No <strong>--jsonconfig</strong> option was provided via the CLI
-                                                    when
-                                                    starting the server. (Otherwise that is used)</li>
-                                                <li>You can enforce the admin config to apply by <strong>Settings &gt;
-                                                        JSON &gt; Reset Settings JSON</strong></li>
-                                            </ul>
-                                        </li>
-                                    </ul>
-                                </li>
-                                <li>Persistence:
-                                    <ul>
-                                        <li>The "Admin JSON Config" exists <strong>only while the server is
-                                                running</strong>.</li>
-                                        <li>If the server is turned off, the configuration is lost.</li>
-                                        <li>When the server starts and you open the Admin Page, the browser's
-                                            <strong>local storage</strong> will automatically restore the previous
-                                            "Admin JSON Config" on the server, provided you are using the same
-                                            machine/browser where it was previously set.
-                                        </li>
-                                    </ul>
-                                </li>
-                            </ul>
-
-                        </div>
-                        <div class="row mb-3">
-                            <div class="col-auto">
-                                <button class="btn btn-outline-light btn-sm mt-auto" id="copySettings">Copy
-                                    Settings
-                                </button>
-                            </div>
-                            <div class="col-auto">
-                                <button class="btn btn-outline-light btn-sm mt-auto" id="applySettings">Apply
-                                    Settings<span class="spinner-border spinner-border-sm" role="status"
-                                        aria-hidden="true" id="applySettingsSpinner" hidden></span></button>
-                            </div>
-                        </div>
-                        <div class="row mb-2">
-                            <div class="col">
-                                <label for="settingsTextArea" class="form-label">Current Settings JSON</label>
-                                <textarea id="settingsTextArea" class="form-control" rows="14"></textarea>
-                            </div>
-                        </div>
->>>>>>> b6fc55f6
                     </div>
                 </div>
                 <div class="modal-body" id="confirmModalMessage">
